--- conflicted
+++ resolved
@@ -26,17 +26,14 @@
                       const uint8_t *data, const uint8_t *data_end,
                       const uint8_t **p_data_end);
 
-<<<<<<< HEAD
 int vp9_read_sync_code(struct vp9_read_bit_buffer *const rb);
 void vp9_read_frame_size(struct vp9_read_bit_buffer *rb,
                          int *width, int *height);
 BITSTREAM_PROFILE vp9_read_profile(struct vp9_read_bit_buffer *rb);
 
-=======
 void vp9_dec_build_inter_predictors_sb(struct VP9Decoder *const pbi,
                                        MACROBLOCKD *xd, int mi_row, int mi_col,
                                        BLOCK_SIZE bsize);
->>>>>>> d05cf10f
 #ifdef __cplusplus
 }  // extern "C"
 #endif
