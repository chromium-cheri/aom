/*
 *  Copyright (c) 2010 The WebM project authors. All Rights Reserved.
 *
 *  Use of this source code is governed by a BSD-style license
 *  that can be found in the LICENSE file in the root of the source
 *  tree. An additional intellectual property rights grant can be found
 *  in the file PATENTS.  All contributing project authors may
 *  be found in the AUTHORS file in the root of the source tree.
 */


#include "vp9/common/vp9_blockd.h"

typedef enum {
  PRED = 0,
  DEST = 1
} BLOCKSET;

static void setup_block(BLOCKD *b,
                        int mv_stride,
                        uint8_t **base,
                        uint8_t **base2,
                        int Stride,
                        int offset,
                        BLOCKSET bs) {
  if (bs == DEST) {
    b->dst_stride = Stride;
    b->dst = offset;
    b->base_dst = base;
  } else {
    b->pre_stride = Stride;
    b->pre = offset;
    b->base_pre = base;
    b->base_second_pre = base2;
  }
}

static void setup_macroblock(MACROBLOCKD *xd, BLOCKSET bs) {
  int block;

<<<<<<< HEAD
  uint8_t **y, **u, **v;
  uint8_t **y2, **u2, **v2;
=======
  unsigned char **y, **u, **v;
  unsigned char **y2 = NULL, **u2 = NULL, **v2 = NULL;
>>>>>>> bdca030c
  BLOCKD *blockd = xd->block;
  int stride;

  if (bs == DEST) {
    y = &xd->dst.y_buffer;
    u = &xd->dst.u_buffer;
    v = &xd->dst.v_buffer;
  } else {
    y = &xd->pre.y_buffer;
    u = &xd->pre.u_buffer;
    v = &xd->pre.v_buffer;

    y2 = &xd->second_pre.y_buffer;
    u2 = &xd->second_pre.u_buffer;
    v2 = &xd->second_pre.v_buffer;
  }

  stride = xd->dst.y_stride;
  for (block = 0; block < 16; block++) { /* y blocks */
    setup_block(&blockd[block], stride, y, y2, stride,
                (block >> 2) * 4 * stride + (block & 3) * 4, bs);
  }

  stride = xd->dst.uv_stride;
  for (block = 16; block < 20; block++) { /* U and V blocks */
    setup_block(&blockd[block], stride, u, u2, stride,
      ((block - 16) >> 1) * 4 * stride + (block & 1) * 4, bs);

    setup_block(&blockd[block + 4], stride, v, v2, stride,
      ((block - 16) >> 1) * 4 * stride + (block & 1) * 4, bs);
  }
}

void vp9_setup_block_dptrs(MACROBLOCKD *xd) {
  int r, c;
  BLOCKD *blockd = xd->block;

  for (r = 0; r < 4; r++) {
    for (c = 0; c < 4; c++) {
      blockd[r * 4 + c].diff = &xd->diff[r * 4 * 16 + c * 4];
      blockd[r * 4 + c].predictor = xd->predictor + r * 4 * 16 + c * 4;
    }
  }

  for (r = 0; r < 2; r++) {
    for (c = 0; c < 2; c++) {
      blockd[16 + r * 2 + c].diff = &xd->diff[256 + r * 4 * 8 + c * 4];
      blockd[16 + r * 2 + c].predictor =
        xd->predictor + 256 + r * 4 * 8 + c * 4;

    }
  }

  for (r = 0; r < 2; r++) {
    for (c = 0; c < 2; c++) {
      blockd[20 + r * 2 + c].diff = &xd->diff[320 + r * 4 * 8 + c * 4];
      blockd[20 + r * 2 + c].predictor =
        xd->predictor + 320 + r * 4 * 8 + c * 4;

    }
  }

  blockd[24].diff = &xd->diff[384];

  for (r = 0; r < 25; r++) {
    blockd[r].qcoeff  = xd->qcoeff  + r * 16;
    blockd[r].dqcoeff = xd->dqcoeff + r * 16;
  }
}

void vp9_build_block_doffsets(MACROBLOCKD *xd) {
  /* handle the destination pitch features */
  setup_macroblock(xd, DEST);
  setup_macroblock(xd, PRED);
}<|MERGE_RESOLUTION|>--- conflicted
+++ resolved
@@ -38,13 +38,8 @@
 static void setup_macroblock(MACROBLOCKD *xd, BLOCKSET bs) {
   int block;
 
-<<<<<<< HEAD
   uint8_t **y, **u, **v;
-  uint8_t **y2, **u2, **v2;
-=======
-  unsigned char **y, **u, **v;
-  unsigned char **y2 = NULL, **u2 = NULL, **v2 = NULL;
->>>>>>> bdca030c
+  uint8_t **y2 = NULL, **u2 = NULL, **v2 = NULL;
   BLOCKD *blockd = xd->block;
   int stride;
 
