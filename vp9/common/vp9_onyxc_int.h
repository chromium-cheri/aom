--- conflicted
+++ resolved
@@ -133,16 +133,12 @@
   int use_highbitdepth;  // Marks if we need to use 16bit frame buffers.
 #endif
 
-<<<<<<< HEAD
   YV12_BUFFER_CONFIG *frame_to_show;
-  RefCntBuffer frame_bufs[FRAME_BUFFERS];
   RefCntBuffer *prev_frame;
 
   // TODO(hkuang): Combine this with cur_buf in macroblockd.
   RefCntBuffer *cur_frame;
 
-=======
->>>>>>> d05cf10f
   int ref_frame_map[REF_FRAMES]; /* maps fb_idx to reference slot */
 
   // Prepare ref_frame_map for the next frame.
@@ -196,16 +192,7 @@
 
   /* We allocate a MODE_INFO struct for each macroblock, together with
      an extra row on top and column on the left to simplify prediction. */
-<<<<<<< HEAD
   int mi_alloc_size;
-=======
-
-  int mi_idx;
-  int prev_mi_idx;
-  MODE_INFO *mip_array[NUM_PING_PONG_BUFFERS];
-  MODE_INFO **mi_grid_base_array[NUM_PING_PONG_BUFFERS];
-
->>>>>>> d05cf10f
   MODE_INFO *mip; /* Base of allocated array */
   MODE_INFO *mi;  /* Corresponds to upper left visible macroblock */
 
@@ -223,9 +210,6 @@
   // Whether to use previous frame's motion vectors for prediction.
   int use_prev_frame_mvs;
 
-  // Used in frame parallel decode for delay resizing prev_mi.
-  int update_prev_mi;
-
   // Persistent mb segment id map used in prediction.
   int seg_map_idx;
   int prev_seg_map_idx;
@@ -276,6 +260,14 @@
   int log2_tile_cols, log2_tile_rows;
   int byte_alignment;
 
+  // Private data associated with the frame buffer callbacks.
+  void *cb_priv;
+  vpx_get_frame_buffer_cb_fn_t get_fb_cb;
+  vpx_release_frame_buffer_cb_fn_t release_fb_cb;
+
+  // Handles memory for the codec.
+  InternalFrameBufferList int_frame_buffers;
+
   // External BufferPool passed from outside.
   BufferPool *buffer_pool;
 
@@ -283,21 +275,19 @@
   ENTROPY_CONTEXT *above_context;
 } VP9_COMMON;
 
-<<<<<<< HEAD
+// TODO(hkuang): Don't need to lock the whole pool after implementing atomic
+// frame reference count.
+void lock_buffer_pool(BufferPool *const pool);
+void unlock_buffer_pool(BufferPool *const pool);
+
 static INLINE YV12_BUFFER_CONFIG *get_ref_frame(VP9_COMMON *cm, int index) {
   if (index < 0 || index >= REF_FRAMES)
     return NULL;
   if (cm->ref_frame_map[index] < 0)
     return NULL;
   assert(cm->ref_frame_map[index] < FRAME_BUFFERS);
-  return &cm->frame_bufs[cm->ref_frame_map[index]].buf;
-}
-=======
-// TODO(hkuang): Don't need to lock the whole pool after implementing atomic
-// frame reference count.
-void lock_buffer_pool(BufferPool *const pool);
-void unlock_buffer_pool(BufferPool *const pool);
->>>>>>> d05cf10f
+  return &cm->buffer_pool->frame_bufs[cm->ref_frame_map[index]].buf;
+}
 
 static INLINE YV12_BUFFER_CONFIG *get_frame_new_buffer(VP9_COMMON *cm) {
   return &cm->buffer_pool->frame_bufs[cm->new_fb_idx].buf;
@@ -409,6 +399,7 @@
   PARTITION_CONTEXT *const above_ctx = xd->above_seg_context + mi_col;
   PARTITION_CONTEXT *const left_ctx = xd->left_seg_context + (mi_row & MI_MASK);
 
+  // num_4x4_blocks_wide_lookup[bsize] / 2
   const int bs = num_8x8_blocks_wide_lookup[bsize];
 
   // update the partition context at the end notes. set partition bits
