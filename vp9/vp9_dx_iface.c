--- conflicted
+++ resolved
@@ -408,15 +408,9 @@
   *count = 0;
 
   if ((marker & 0xe0) == 0xc0) {
-<<<<<<< HEAD
-    const int frames = (marker & 0x7) + 1;
-    const int mag = ((marker >> 3) & 3) + 1;
-    const int index_sz = 2 + mag  * frames;
-=======
     const uint32_t frames = (marker & 0x7) + 1;
     const uint32_t mag = ((marker >> 3) & 0x3) + 1;
     const size_t index_sz = 2 + mag * frames;
->>>>>>> e5885258
 
     if (data_sz >= index_sz && data[data_sz - index_sz] == marker) {
       // found a valid superframe index
@@ -424,11 +418,7 @@
       const uint8_t *x = data + data_sz - index_sz + 1;
 
       for (i = 0; i < frames; i++) {
-<<<<<<< HEAD
-        int this_sz = 0;
-=======
         uint32_t this_sz = 0;
->>>>>>> e5885258
 
         for (j = 0; j < mag; j++)
           this_sz |= (*x++) << (j * 8);
@@ -457,15 +447,9 @@
     // Skip over the superframe index, if present
     if (data_sz && (*data_start & 0xe0) == 0xc0) {
       const uint8_t marker = *data_start;
-<<<<<<< HEAD
-      const int frames = (marker & 0x7) + 1;
-      const int mag = ((marker >> 3) & 3) + 1;
-      const int index_sz = 2 + mag  * frames;
-=======
       const uint32_t frames = (marker & 0x7) + 1;
       const uint32_t mag = ((marker >> 3) & 0x3) + 1;
       const uint32_t index_sz = 2 + mag * frames;
->>>>>>> e5885258
 
       if (data_sz >= index_sz && data_start[index_sz - 1] == marker) {
         data_start += index_sz;
