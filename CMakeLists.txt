--- conflicted
+++ resolved
@@ -21,7 +21,6 @@
                 "And re-run CMake from the aom_build directory.")
 endif()
 
-<<<<<<< HEAD
 project(AOM C CXX)
 
 if(NOT EMSCRIPTEN)
@@ -32,12 +31,11 @@
               FORCE)
   endif()
 endif()
-=======
+
 # Updating version info.
 # https://www.gnu.org/software/libtool/manual/libtool.html#Updating-version-info
 set(SO_VERSION 2)
 set(SO_FILE_VERSION 2.0.0)
->>>>>>> bb35ba91
 
 include("${AOM_ROOT}/build/cmake/aom_configure.cmake")
 include("${AOM_ROOT}/aom_dsp/aom_dsp.cmake")
