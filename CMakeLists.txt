#
# Copyright (c) 2016, Alliance for Open Media. All rights reserved
#
# This source code is subject to the terms of the BSD 2 Clause License and the
# Alliance for Open Media Patent License 1.0. If the BSD 2 Clause License was
# not distributed with this source code in the LICENSE file, you can obtain it
# at www.aomedia.org/license/software. If the Alliance for Open Media Patent
# License 1.0 was not distributed with this source code in the PATENTS file, you
# can obtain it at www.aomedia.org/license/patent.
#
if(CONFIG_TFLITE)
  cmake_minimum_required(VERSION 3.11)
else()
  cmake_minimum_required(VERSION 3.9)
endif()

set(AOM_ROOT "${CMAKE_CURRENT_SOURCE_DIR}")
set(AOM_CONFIG_DIR "${CMAKE_CURRENT_BINARY_DIR}")
if("${AOM_ROOT}" STREQUAL "${AOM_CONFIG_DIR}")
  message(
    FATAL_ERROR "Building from within the aom source tree is not supported.\n"
                "Hint: Run these commands\n"
                "$ rm -rf CMakeCache.txt CMakeFiles\n"
                "$ mkdir -p ../aom_build\n" "$ cd ../aom_build\n"
                "And re-run CMake from the aom_build directory.")
endif()

project(AOM C CXX)

# GENERATED source property global visibility.
if(POLICY CMP0118)
  cmake_policy(SET CMP0118 NEW)
endif()

if(NOT EMSCRIPTEN)
  if(NOT CMAKE_BUILD_TYPE AND NOT CMAKE_CONFIGURATION_TYPES)
    set(CMAKE_BUILD_TYPE
        "Release"
        CACHE STRING "Build type: Debug, Release, RelWithDebInfo or MinSizeRel"
              FORCE)
  endif()
endif()

if(MSVC AND MSVC_VERSION LESS 1920)
  message(
    WARNING
      "MSVC versions prior to 2019 (v16) are not supported and may generate"
      " incorrect code!")
endif()

# Library version info. Update LT_CURRENT, LT_REVISION and LT_AGE when making a
# public release by following the guidelines in the libtool document:
# https://www.gnu.org/software/libtool/manual/libtool.html#Updating-version-info
#
# c=<current>, r=<revision>, a=<age>
#
# libtool generates a .so file as .so.[c-a].a.r, while -version-info c:r:a is
# passed to libtool.
#
# We set SO_FILE_VERSION = [c-a].a.r
<<<<<<< HEAD
set(LT_CURRENT 10)
set(LT_REVISION 1)
set(LT_AGE 7)
=======
set(LT_CURRENT 11)
set(LT_REVISION 0)
set(LT_AGE 8)
>>>>>>> b681eac8
math(EXPR SO_VERSION "${LT_CURRENT} - ${LT_AGE}")
set(SO_FILE_VERSION "${SO_VERSION}.${LT_AGE}.${LT_REVISION}")
unset(LT_CURRENT)
unset(LT_REVISION)
unset(LT_AGE)

# Enable generators like Xcode and Visual Studio to place projects in folders.
set_property(GLOBAL PROPERTY USE_FOLDERS TRUE)

include("${AOM_ROOT}/build/cmake/aom_configure.cmake")
if(CONFIG_THREE_PASS)
  include("${AOM_ROOT}/common/ivf_dec.cmake")
endif()
include("${AOM_ROOT}/aom_dsp/aom_dsp.cmake")
include("${AOM_ROOT}/aom_mem/aom_mem.cmake")
include("${AOM_ROOT}/aom_ports/aom_ports.cmake")
include("${AOM_ROOT}/aom_scale/aom_scale.cmake")
include("${AOM_ROOT}/aom_util/aom_util.cmake")
include("${AOM_ROOT}/av1/av1.cmake")
include("${AOM_ROOT}/build/cmake/aom_install.cmake")
include("${AOM_ROOT}/build/cmake/sanitizers.cmake")
include("${AOM_ROOT}/build/cmake/util.cmake")
include("${AOM_ROOT}/test/test.cmake")

list(APPEND AOM_RTCD_SOURCES
            "${AOM_CONFIG_DIR}/config/aom_dsp_rtcd.h"
            "${AOM_CONFIG_DIR}/config/aom_scale_rtcd.h"
            "${AOM_CONFIG_DIR}/config/av1_rtcd.h"
            "${AOM_ROOT}/aom_dsp/aom_dsp_rtcd_defs.pl"
            "${AOM_ROOT}/aom_dsp/aom_dsp_rtcd.c"
            "${AOM_ROOT}/aom_scale/aom_scale_rtcd.pl"
            "${AOM_ROOT}/aom_scale/aom_scale_rtcd.c"
            "${AOM_ROOT}/av1/common/av1_rtcd_defs.pl"
            "${AOM_ROOT}/av1/common/av1_rtcd.c"
            "${AOM_ROOT}/build/cmake/rtcd.pl")

list(APPEND AOM_LIBWEBM_SOURCES
            "${AOM_ROOT}/third_party/libwebm/common/hdr_util.cc"
            "${AOM_ROOT}/third_party/libwebm/common/hdr_util.h"
            "${AOM_ROOT}/third_party/libwebm/common/webmids.h"
            "${AOM_ROOT}/third_party/libwebm/mkvmuxer/mkvmuxer.cc"
            "${AOM_ROOT}/third_party/libwebm/mkvmuxer/mkvmuxer.h"
            "${AOM_ROOT}/third_party/libwebm/mkvmuxer/mkvmuxertypes.h"
            "${AOM_ROOT}/third_party/libwebm/mkvmuxer/mkvmuxerutil.cc"
            "${AOM_ROOT}/third_party/libwebm/mkvmuxer/mkvmuxerutil.h"
            "${AOM_ROOT}/third_party/libwebm/mkvmuxer/mkvwriter.cc"
            "${AOM_ROOT}/third_party/libwebm/mkvmuxer/mkvwriter.h"
            "${AOM_ROOT}/third_party/libwebm/mkvparser/mkvparser.cc"
            "${AOM_ROOT}/third_party/libwebm/mkvparser/mkvparser.h"
            "${AOM_ROOT}/third_party/libwebm/mkvparser/mkvreader.cc"
            "${AOM_ROOT}/third_party/libwebm/mkvparser/mkvreader.h")

list(APPEND AOM_LIBYUV_SOURCES
            "${AOM_ROOT}/third_party/libyuv/include/libyuv/basic_types.h"
            "${AOM_ROOT}/third_party/libyuv/include/libyuv/convert.h"
            "${AOM_ROOT}/third_party/libyuv/include/libyuv/convert_argb.h"
            "${AOM_ROOT}/third_party/libyuv/include/libyuv/convert_from.h"
            "${AOM_ROOT}/third_party/libyuv/include/libyuv/cpu_id.h"
            "${AOM_ROOT}/third_party/libyuv/include/libyuv/planar_functions.h"
            "${AOM_ROOT}/third_party/libyuv/include/libyuv/rotate.h"
            "${AOM_ROOT}/third_party/libyuv/include/libyuv/row.h"
            "${AOM_ROOT}/third_party/libyuv/include/libyuv/scale.h"
            "${AOM_ROOT}/third_party/libyuv/include/libyuv/scale_row.h"
            "${AOM_ROOT}/third_party/libyuv/source/convert_argb.cc"
            "${AOM_ROOT}/third_party/libyuv/source/cpu_id.cc"
            "${AOM_ROOT}/third_party/libyuv/source/planar_functions.cc"
            "${AOM_ROOT}/third_party/libyuv/source/row_any.cc"
            "${AOM_ROOT}/third_party/libyuv/source/row_common.cc"
            "${AOM_ROOT}/third_party/libyuv/source/row_gcc.cc"
            "${AOM_ROOT}/third_party/libyuv/source/row_mips.cc"
            "${AOM_ROOT}/third_party/libyuv/source/row_neon.cc"
            "${AOM_ROOT}/third_party/libyuv/source/row_neon64.cc"
            "${AOM_ROOT}/third_party/libyuv/source/row_win.cc"
            "${AOM_ROOT}/third_party/libyuv/source/scale.cc"
            "${AOM_ROOT}/third_party/libyuv/source/scale_any.cc"
            "${AOM_ROOT}/third_party/libyuv/source/scale_common.cc"
            "${AOM_ROOT}/third_party/libyuv/source/scale_gcc.cc"
            "${AOM_ROOT}/third_party/libyuv/source/scale_mips.cc"
            "${AOM_ROOT}/third_party/libyuv/source/scale_neon.cc"
            "${AOM_ROOT}/third_party/libyuv/source/scale_neon64.cc"
            "${AOM_ROOT}/third_party/libyuv/source/scale_win.cc"
            "${AOM_ROOT}/third_party/libyuv/source/scale_uv.cc")

list(APPEND AOM_SOURCES
            "${AOM_CONFIG_DIR}/config/aom_config.c"
            "${AOM_CONFIG_DIR}/config/aom_config.h"
            "${AOM_ROOT}/aom/aom.h"
            "${AOM_ROOT}/aom/aom_codec.h"
            "${AOM_ROOT}/aom/aom_decoder.h"
            "${AOM_ROOT}/aom/aom_encoder.h"
            "${AOM_ROOT}/aom/aom_external_partition.h"
            "${AOM_ROOT}/aom/aom_frame_buffer.h"
            "${AOM_ROOT}/aom/aom_image.h"
            "${AOM_ROOT}/aom/aom_integer.h"
            "${AOM_ROOT}/aom/aomcx.h"
            "${AOM_ROOT}/aom/aomdx.h"
            "${AOM_ROOT}/aom/internal/aom_codec_internal.h"
            "${AOM_ROOT}/aom/internal/aom_image_internal.h"
            "${AOM_ROOT}/aom/src/aom_codec.c"
            "${AOM_ROOT}/aom/src/aom_decoder.c"
            "${AOM_ROOT}/aom/src/aom_encoder.c"
            "${AOM_ROOT}/aom/src/aom_image.c"
            "${AOM_ROOT}/aom/src/aom_integer.c")

list(APPEND AOM_COMMON_APP_UTIL_SOURCES
            "${AOM_ROOT}/av1/arg_defs.c"
            "${AOM_ROOT}/av1/arg_defs.h"
            "${AOM_ROOT}/common/args_helper.c"
            "${AOM_ROOT}/common/args_helper.h"
            "${AOM_ROOT}/common/args.c"
            "${AOM_ROOT}/common/args.h"
            "${AOM_ROOT}/common/av1_config.c"
            "${AOM_ROOT}/common/av1_config.h"
            "${AOM_ROOT}/common/md5_utils.c"
            "${AOM_ROOT}/common/md5_utils.h"
            "${AOM_ROOT}/common/tools_common.c"
            "${AOM_ROOT}/common/tools_common.h"
            "${AOM_ROOT}/common/video_common.h"
            "${AOM_ROOT}/common/rawenc.c"
            "${AOM_ROOT}/common/rawenc.h"
            "${AOM_ROOT}/common/y4menc.c"
            "${AOM_ROOT}/common/y4menc.h"
            "${AOM_ROOT}/common/ivfdec.c"
            "${AOM_ROOT}/common/ivfdec.h")

list(APPEND AOM_DECODER_APP_UTIL_SOURCES "${AOM_ROOT}/common/obudec.c"
            "${AOM_ROOT}/common/obudec.h" "${AOM_ROOT}/common/video_reader.c"
            "${AOM_ROOT}/common/video_reader.h")

list(APPEND AOM_ENCODER_APP_UTIL_SOURCES
            "${AOM_ROOT}/common/ivfenc.c"
            "${AOM_ROOT}/common/ivfenc.h"
            "${AOM_ROOT}/common/video_writer.c"
            "${AOM_ROOT}/common/video_writer.h"
            "${AOM_ROOT}/common/warnings.c"
            "${AOM_ROOT}/common/warnings.h"
            "${AOM_ROOT}/common/y4minput.c"
            "${AOM_ROOT}/common/y4minput.h"
            "${AOM_ROOT}/examples/encoder_util.h"
            "${AOM_ROOT}/examples/encoder_util.c")

list(APPEND AOM_ENCODER_STATS_SOURCES "${AOM_ROOT}/stats/aomstats.c"
            "${AOM_ROOT}/stats/aomstats.h" "${AOM_ROOT}/stats/rate_hist.c"
            "${AOM_ROOT}/stats/rate_hist.h")

list(APPEND AOM_VERSION_SOURCES "${AOM_CONFIG_DIR}/config/aom_version.h")

list(APPEND AOM_WEBM_DECODER_SOURCES "${AOM_ROOT}/common/webmdec.cc"
            "${AOM_ROOT}/common/webmdec.h")

list(APPEND AOM_WEBM_ENCODER_SOURCES "${AOM_ROOT}/common/webmenc.cc"
            "${AOM_ROOT}/common/webmenc.h")

include_directories(${AOM_ROOT} ${AOM_CONFIG_DIR} ${AOM_ROOT}/apps
                    ${AOM_ROOT}/common ${AOM_ROOT}/examples ${AOM_ROOT}/stats)

# Targets
add_library(aom_version ${AOM_VERSION_SOURCES})
add_no_op_source_file_to_target(aom_version c)
add_custom_command(OUTPUT "${AOM_CONFIG_DIR}/config/aom_version.h"
                   COMMAND ${CMAKE_COMMAND} ARGS
                           -DAOM_CONFIG_DIR=${AOM_CONFIG_DIR}
                           -DAOM_ROOT=${AOM_ROOT}
                           -DGIT_EXECUTABLE=${GIT_EXECUTABLE}
                           -DPERL_EXECUTABLE=${PERL_EXECUTABLE} -P
                           "${AOM_ROOT}/build/cmake/version.cmake"
                   COMMENT "Writing aom_version.h"
                   VERBATIM)

add_custom_target(aom_version_check
                  COMMAND ${CMAKE_COMMAND}
                          -DAOM_CONFIG_DIR=${AOM_CONFIG_DIR}
                          -DAOM_ROOT=${AOM_ROOT}
                          -DGIT_EXECUTABLE=${GIT_EXECUTABLE}
                          -DPERL_EXECUTABLE=${PERL_EXECUTABLE} -P
                          "${AOM_ROOT}/build/cmake/version.cmake"
                  COMMENT "Updating version info if necessary."
                  VERBATIM)

if(BUILD_SHARED_LIBS AND NOT MSVC)
  # Generate version file immediately for non-MSVC shared builds: The version
  # string is needed for the aom target.
  execute_process(COMMAND ${CMAKE_COMMAND}
                          -DAOM_CONFIG_DIR=${AOM_CONFIG_DIR}
                          -DAOM_ROOT=${AOM_ROOT}
                          -DGIT_EXECUTABLE=${GIT_EXECUTABLE}
                          -DPERL_EXECUTABLE=${PERL_EXECUTABLE} -P
                          "${AOM_ROOT}/build/cmake/version.cmake")
endif()

add_dependencies(aom_version aom_version_check)

# TODO(tomfinegan): Move rtcd target setup where it belongs for each rtcd
# source.
add_rtcd_build_step("${AOM_ROOT}/aom_dsp/aom_dsp_rtcd_defs.pl"
                    "${AOM_CONFIG_DIR}/config/aom_dsp_rtcd.h"
                    "${AOM_ROOT}/aom_dsp/aom_dsp_rtcd.c" "aom_dsp_rtcd")
add_rtcd_build_step("${AOM_ROOT}/aom_scale/aom_scale_rtcd.pl"
                    "${AOM_CONFIG_DIR}/config/aom_scale_rtcd.h"
                    "${AOM_ROOT}/aom_scale/aom_scale_rtcd.c" "aom_scale_rtcd")
add_rtcd_build_step("${AOM_ROOT}/av1/common/av1_rtcd_defs.pl"
                    "${AOM_CONFIG_DIR}/config/av1_rtcd.h"
                    "${AOM_ROOT}/av1/common/av1_rtcd.c" "av1_rtcd")

add_library(aom_rtcd OBJECT ${AOM_RTCD_SOURCES})
add_dependencies(aom_rtcd aom_version)

if(ENABLE_EXAMPLES)
  add_library(aom_encoder_stats OBJECT ${AOM_ENCODER_STATS_SOURCES})
  set(AOM_LIB_TARGETS ${AOM_LIB_TARGETS} aom_encoder_stats)
endif()

# Xcode generator cannot take a library composed solely of objects. See
# https://gitlab.kitware.com/cmake/cmake/-/issues/17500
if(XCODE)
  set(target_objs_aom ${AOM_SOURCES})
else()
  add_library(aom_obj OBJECT ${AOM_SOURCES})
  set(AOM_LIB_TARGETS ${AOM_LIB_TARGETS} aom_obj)
  set(target_objs_aom $<TARGET_OBJECTS:aom_obj>)
endif()
add_library(aom ${target_objs_aom} $<TARGET_OBJECTS:aom_rtcd>)

if(BUILD_SHARED_LIBS)
  add_library(aom_static STATIC ${target_objs_aom} $<TARGET_OBJECTS:aom_rtcd>)
  set_target_properties(aom_static PROPERTIES OUTPUT_NAME aom)
  if(MSVC OR (WIN32 AND NOT MINGW))
    # Fix race condition between the import library and the static library.
    # Affects MSVC in all three flavors (stock, clang-cl, LLVM -- the latter
    # sets MSVC and MINGW both to FALSE).
    set_target_properties(aom PROPERTIES ARCHIVE_OUTPUT_NAME "aom_dll")
  endif()

  if(NOT MSVC)
    # Extract version string and set VERSION/SOVERSION for the aom target.
    extract_version_string("${AOM_CONFIG_DIR}/config/aom_version.h"
                           aom_version_triple)

    # Strip any trailing version information, if present.
    string(FIND "${aom_version_triple}" "-" dash_pos)
    if(NOT dash_pos EQUAL -1)
      string(SUBSTRING "${aom_version_triple}" 0 ${dash_pos} aom_version_triple)
    endif()

    # cmake-format: off
    # VERSION is embedded in the .so file name.
    # libaom.so -> libaom.so.SOVERSION
    # libaom.so.SOVERSION -> libaom.so.VERSION
    # libaom.so.VERSION
    # cmake-format: on
    set_target_properties(aom PROPERTIES SOVERSION ${SO_VERSION})
    set_target_properties(aom PROPERTIES VERSION ${SO_FILE_VERSION})
  endif()
endif()

if(NOT WIN32 AND NOT APPLE)
  target_link_libraries(aom ${AOM_LIB_LINK_TYPE} m)
  if(BUILD_SHARED_LIBS)
    target_link_libraries(aom_static ${AOM_LIB_LINK_TYPE} m)
  endif()
endif()

if(CONFIG_AV1_ENCODER AND NOT BUILD_SHARED_LIBS)
  list(APPEND AOM_AV1_RC_SOURCES "${AOM_ROOT}/av1/ratectrl_rtc.h"
              "${AOM_ROOT}/av1/ratectrl_rtc.cc")
  add_library(aom_av1_rc ${AOM_AV1_RC_SOURCES})
  target_link_libraries(aom_av1_rc ${AOM_LIB_LINK_TYPE} aom)
  if(NOT WIN32 AND NOT APPLE)
    target_link_libraries(aom_av1_rc ${AOM_LIB_LINK_TYPE} m)
  endif()
  set_target_properties(aom_av1_rc PROPERTIES LINKER_LANGUAGE CXX)
endif()

# List of object and static library targets.
set(AOM_LIB_TARGETS ${AOM_LIB_TARGETS} aom_rtcd aom_mem aom_scale aom)
if(CONFIG_AV1_ENCODER AND NOT BUILD_SHARED_LIBS)
  set(AOM_LIB_TARGETS ${AOM_LIB_TARGETS} aom_av1_rc)
endif()
if(BUILD_SHARED_LIBS)
  set(AOM_LIB_TARGETS ${AOM_LIB_TARGETS} aom_static)
endif()

# Setup dependencies.
if(CONFIG_THREE_PASS)
  setup_ivf_dec_targets()
endif()
setup_aom_dsp_targets()
setup_aom_mem_targets()
setup_aom_ports_targets()
setup_aom_util_targets()
setup_aom_scale_targets()
setup_av1_targets()

# Make all library targets depend on aom_rtcd to make sure it builds first.
foreach(aom_lib ${AOM_LIB_TARGETS})
  if(NOT "${aom_lib}" STREQUAL "aom_rtcd")
    add_dependencies(${aom_lib} aom_rtcd)
  endif()
endforeach()

# Generate a C file containing the function usage_exit(). Users of the
# aom_common_app_util library must define this function. This is a convenience
# to allow omission of the function from applications that might want to use
# other pieces of the util support without defining usage_exit().
file(WRITE "${AOM_GEN_SRC_DIR}/usage_exit.c"
     "#include <stdlib.h>\n\n#include \"common/tools_common.h\"\n\n"
     "void usage_exit(void) { exit(EXIT_FAILURE); }\n")

#
# Application and application support targets.
#
if(ENABLE_EXAMPLES OR ENABLE_TESTS OR ENABLE_TOOLS)
  add_library(aom_common_app_util OBJECT ${AOM_COMMON_APP_UTIL_SOURCES})
  set_property(TARGET ${example} PROPERTY FOLDER examples)
  if(CONFIG_AV1_DECODER)
    add_library(aom_decoder_app_util OBJECT ${AOM_DECODER_APP_UTIL_SOURCES})
    set_property(TARGET ${example} PROPERTY FOLDER examples)
    # obudec depends on internal headers that require *rtcd.h
    add_dependencies(aom_decoder_app_util aom_rtcd)
  endif()
  if(CONFIG_AV1_ENCODER)
    add_library(aom_encoder_app_util OBJECT ${AOM_ENCODER_APP_UTIL_SOURCES})
    set_property(TARGET ${example} PROPERTY FOLDER examples)
  endif()
endif()

if(CONFIG_AV1_DECODER AND ENABLE_EXAMPLES)
  add_executable(aomdec "${AOM_ROOT}/apps/aomdec.c"
                        $<TARGET_OBJECTS:aom_common_app_util>
                        $<TARGET_OBJECTS:aom_decoder_app_util>)
  add_executable(decode_to_md5 "${AOM_ROOT}/examples/decode_to_md5.c"
                               $<TARGET_OBJECTS:aom_common_app_util>
                               $<TARGET_OBJECTS:aom_decoder_app_util>)
  add_executable(decode_with_drops "${AOM_ROOT}/examples/decode_with_drops.c"
                                   $<TARGET_OBJECTS:aom_common_app_util>
                                   $<TARGET_OBJECTS:aom_decoder_app_util>)
  add_executable(simple_decoder "${AOM_ROOT}/examples/simple_decoder.c"
                                $<TARGET_OBJECTS:aom_common_app_util>
                                $<TARGET_OBJECTS:aom_decoder_app_util>)
  add_executable(scalable_decoder "${AOM_ROOT}/examples/scalable_decoder.c"
                                  $<TARGET_OBJECTS:aom_common_app_util>
                                  $<TARGET_OBJECTS:aom_decoder_app_util>)

  if(CONFIG_ANALYZER)
    add_executable(analyzer "${AOM_ROOT}/examples/analyzer.cc"
                            $<TARGET_OBJECTS:aom_common_app_util>
                            $<TARGET_OBJECTS:aom_decoder_app_util>)
    target_link_libraries(analyzer ${AOM_LIB_LINK_TYPE} ${wxWidgets_LIBRARIES})
    list(APPEND AOM_APP_TARGETS analyzer)
    list(APPEND AOM_DECODER_EXAMPLE_TARGETS analyzer)
  endif()

  if(CONFIG_INSPECTION)
    add_executable(inspect "${AOM_ROOT}/examples/inspect.c"
                           $<TARGET_OBJECTS:aom_common_app_util>
                           $<TARGET_OBJECTS:aom_decoder_app_util>)
    list(APPEND AOM_DECODER_EXAMPLE_TARGETS inspect)

    if(EMSCRIPTEN)
      add_preproc_definition(_POSIX_SOURCE)
      append_link_flag_to_target("inspect" "--emrun")
      append_link_flag_to_target("inspect" "-s USE_PTHREADS=0")
      append_link_flag_to_target("inspect" "-s WASM=1")
      append_link_flag_to_target("inspect" "-s MODULARIZE=1")
      append_link_flag_to_target("inspect" "-s ALLOW_MEMORY_GROWTH=1")
      append_link_flag_to_target(
        "inspect" "-s \'EXTRA_EXPORTED_RUNTIME_METHODS=[\"UTF8ToString\"]\'")
      append_link_flag_to_target("inspect"
                                 "-s EXPORT_NAME=\"\'DecoderModule\'\"")
      append_link_flag_to_target("inspect" "--memory-init-file 0")

      if("${CMAKE_BUILD_TYPE}" STREQUAL "")

        # Default to -O3 when no build type is specified.
        append_compiler_flag("-O3")
      endif()

      em_link_post_js(inspect "${AOM_ROOT}/tools/inspect-post.js")
    endif()
  endif()

  # Maintain a list of decoder example targets.
  list(APPEND AOM_DECODER_EXAMPLE_TARGETS aomdec decode_to_md5 decode_with_drops
              scalable_decoder simple_decoder)

  # Add decoder examples to the app targets list.
  list(APPEND AOM_APP_TARGETS ${AOM_DECODER_EXAMPLE_TARGETS})
endif()

if(CONFIG_LIBYUV OR CONFIG_TUNE_BUTTERAUGLI)
  add_library(yuv OBJECT ${AOM_LIBYUV_SOURCES})
  if(NOT MSVC)
    target_compile_options(yuv PRIVATE -Wno-shadow)
  endif()
  include_directories("${AOM_ROOT}/third_party/libyuv/include")
endif()

if(CONFIG_AV1_ENCODER)
  if(ENABLE_EXAMPLES)
    add_executable(aomenc "${AOM_ROOT}/apps/aomenc.c"
                          $<TARGET_OBJECTS:aom_common_app_util>
                          $<TARGET_OBJECTS:aom_encoder_app_util>
                          $<TARGET_OBJECTS:aom_encoder_stats>)
    add_executable(lossless_encoder "${AOM_ROOT}/examples/lossless_encoder.c"
                                    $<TARGET_OBJECTS:aom_common_app_util>
                                    $<TARGET_OBJECTS:aom_encoder_app_util>)
    add_executable(set_maps "${AOM_ROOT}/examples/set_maps.c"
                            $<TARGET_OBJECTS:aom_common_app_util>
                            $<TARGET_OBJECTS:aom_encoder_app_util>)
    add_executable(simple_encoder "${AOM_ROOT}/examples/simple_encoder.c"
                                  $<TARGET_OBJECTS:aom_common_app_util>
                                  $<TARGET_OBJECTS:aom_encoder_app_util>)
    add_executable(twopass_encoder "${AOM_ROOT}/examples/twopass_encoder.c"
                                   $<TARGET_OBJECTS:aom_common_app_util>
                                   $<TARGET_OBJECTS:aom_encoder_app_util>)
    add_executable(noise_model "${AOM_ROOT}/examples/noise_model.c"
                               $<TARGET_OBJECTS:aom_common_app_util>
                               $<TARGET_OBJECTS:aom_encoder_app_util>)
    add_executable(photon_noise_table
                   "${AOM_ROOT}/examples/photon_noise_table.c"
                   $<TARGET_OBJECTS:aom_common_app_util>
                   $<TARGET_OBJECTS:aom_encoder_app_util>)
    add_executable(scalable_encoder "${AOM_ROOT}/examples/scalable_encoder.c"
                                    $<TARGET_OBJECTS:aom_common_app_util>
                                    $<TARGET_OBJECTS:aom_encoder_app_util>)

    # Maintain a list of encoder example targets.
    list(APPEND AOM_ENCODER_EXAMPLE_TARGETS aomenc lossless_encoder noise_model
                photon_noise_table set_maps simple_encoder scalable_encoder
                twopass_encoder)

    if(NOT BUILD_SHARED_LIBS)
      add_executable(svc_encoder_rtc "${AOM_ROOT}/examples/svc_encoder_rtc.cc"
                                     $<TARGET_OBJECTS:aom_common_app_util>
                                     $<TARGET_OBJECTS:aom_encoder_app_util>)
      target_link_libraries(svc_encoder_rtc ${AOM_LIB_LINK_TYPE} aom_av1_rc)
      list(APPEND AOM_ENCODER_EXAMPLE_TARGETS svc_encoder_rtc)
    endif()
  endif()

  if(ENABLE_TOOLS)
    if(CONFIG_ENTROPY_STATS AND NOT BUILD_SHARED_LIBS)

      # TODO(tomfinegan): Sort out why a simple link command with
      # aom_entropy_optimizer.c won't work on macos, but dragging in all the
      # helper machinery allows the link to succeed.
      add_executable(aom_entropy_optimizer
                     "${AOM_GEN_SRC_DIR}/usage_exit.c"
                     "${AOM_ROOT}/tools/aom_entropy_optimizer.c"
                     $<TARGET_OBJECTS:aom_common_app_util>
                     $<TARGET_OBJECTS:aom_encoder_app_util>)

      # Maintain a list of encoder tool targets.
      list(APPEND AOM_ENCODER_TOOL_TARGETS aom_entropy_optimizer)
    endif()
  endif()

  # Add encoder examples and tools to the targets list.
  list(APPEND AOM_APP_TARGETS ${AOM_ENCODER_EXAMPLE_TARGETS}
              ${AOM_ENCODER_TOOL_TARGETS})

  if(CONFIG_TUNE_BUTTERAUGLI)
    find_package(PkgConfig)
    # Use find_library() with STATIC_LINK_JXL for static build since
    # pkg_check_modules() with LIBJXL_STATIC is not working.
    if(STATIC_LINK_JXL OR NOT PKG_CONFIG_FOUND)
      find_library(LIBJXL_LIBRARIES libjxl.a)
      find_library(LIBHWY_LIBRARIES libhwy.a)
      find_library(LIBSKCMS_LIBRARIES libskcms.a)
      find_library(LIBBROTLICOMMON_LIBRARIES libbrotlicommon-static.a)
      find_library(LIBBROTLIENC_LIBRARIES libbrotlienc-static.a)
      find_library(LIBBROTLIDEC_LIBRARIES libbrotlidec-static.a)
      find_path(LIBJXL_INCLUDE_DIRS butteraugli.h PATH_SUFFIXES jxl)
      if(LIBJXL_LIBRARIES
         AND LIBHWY_LIBRARIES
         AND LIBSKCMS_LIBRARIES
         AND LIBBROTLICOMMON_LIBRARIES
         AND LIBBROTLIENC_LIBRARIES
         AND LIBBROTLIDEC_LIBRARIES
         AND LIBJXL_INCLUDE_DIRS)
        message(STATUS "Found JXL library: ${LIBJXL_LIBRARIES} "
                       "${LIBHWY_LIBRARIES} ${LIBSKCMS_LIBRARIES} "
                       "${LIBBROTLICOMMON_LIBRARIES} ${LIBBROTLIENC_LIBRARIES}"
                       "${LIBBROTLIDEC_LIBRARIES}")
        message(STATUS "Found JXL include: ${LIBJXL_INCLUDE_DIRS}")
      else()
        message(FATAL_ERROR "JXL library not found.")
      endif()
      target_link_libraries(aom
                            PRIVATE ${LIBJXL_LIBRARIES} ${LIBHWY_LIBRARIES}
                                    ${LIBSKCMS_LIBRARIES}
                                    ${LIBBROTLIENC_LIBRARIES}
                                    ${LIBBROTLIDEC_LIBRARIES}
                                    ${LIBBROTLICOMMON_LIBRARIES})
      target_include_directories(aom_dsp_encoder PRIVATE ${LIBJXL_INCLUDE_DIRS})
    else()
      pkg_check_modules(LIBJXL REQUIRED libjxl)
      target_link_libraries(aom PRIVATE ${LIBJXL_LDFLAGS} ${LIBJXL_LIBRARIES})
      target_include_directories(aom_dsp_encoder PRIVATE ${LIBJXL_INCLUDE_DIRS})
      if(LIBJXL_CFLAGS)
        append_compiler_flag("${LIBJXL_CFLAGS}")
      endif()
      pkg_check_modules(LIBHWY REQUIRED libhwy)
      target_link_libraries(aom PRIVATE ${LIBHWY_LDFLAGS} ${LIBHWY_LIBRARIES})
      target_include_directories(aom_dsp_encoder
                                 PRIVATE ${LIBLIBHWY_INCLUDE_DIRS})
      if(LIBHWY_CFLAGS)
        append_compiler_flag("${LIBHWY_CFLAGS}")
      endif()
    endif()

    set_target_properties(aom PROPERTIES LINKER_LANGUAGE CXX)
    if(BUILD_SHARED_LIBS)
      set_target_properties(aom_static PROPERTIES LINKER_LANGUAGE CXX)
    endif()

    list(APPEND AOM_LIB_TARGETS yuv)
    target_sources(aom PRIVATE $<TARGET_OBJECTS:yuv>)
    if(BUILD_SHARED_LIBS)
      target_sources(aom_static PRIVATE $<TARGET_OBJECTS:yuv>)
    endif()
  endif()

  if(CONFIG_TFLITE)
    include(FetchContent)

    set(TFLITE_TAG "v2.6.1")

    message(STATUS "Fetching TFLite ${TFLITE_TAG}...")

    # static linking makes life with TFLite much easier
    set(TFLITE_C_BUILD_SHARED_LIBS OFF)

    # We don't care about comparing against these delegates (yet), and disabling
    # it reduces compile time meaningfully
    set(TFLITE_ENABLE_RUY OFF)
    set(TFLITE_ENABLE_XNNPACK OFF)

    fetchcontent_declare(tflite
                         GIT_REPOSITORY https://github.com/tensorflow/tensorflow
                         GIT_TAG ${TFLITE_TAG}
                         GIT_SHALLOW TRUE)

    fetchcontent_getproperties(tflite)
    if(NOT tflite_POPULATED)
      fetchcontent_populate(tflite)
      # Some of the subprojects (e.g. Eigen) are very noisy and emit status
      # messages all the time. Temporary ignore status messages while adding
      # this to silence it. Ugly but effective.
      set(OLD_CMAKE_MESSAGE_LOG_LEVEL ${CMAKE_MESSAGE_LOG_LEVEL})
      set(CMAKE_MESSAGE_LOG_LEVEL WARNING)
      add_subdirectory(${tflite_SOURCE_DIR}/tensorflow/lite/c
                       ${tflite_BINARY_DIR})
      set(CMAKE_MESSAGE_LOG_LEVEL ${OLD_CMAKE_MESSAGE_LOG_LEVEL})
    endif()

    # Disable some noisy warnings in tflite
    target_compile_options(tensorflow-lite PRIVATE -w)

    # tensorflowlite_c is implicitly declared by this FetchContent
    include_directories(${tflite_SOURCE_DIR})
    target_link_libraries(aom PRIVATE tensorflow-lite)
  endif()

  if(CONFIG_TUNE_VMAF)
    find_package(PkgConfig)
    if(PKG_CONFIG_FOUND)
      pkg_check_modules(VMAF REQUIRED libvmaf)
      if(BUILD_SHARED_LIBS)
        target_link_libraries(aom_static
                              PRIVATE ${VMAF_LDFLAGS} ${VMAF_LIBRARIES})
      endif()
      target_link_libraries(aom PRIVATE ${VMAF_LDFLAGS} ${VMAF_LIBRARIES})
      target_include_directories(aom_dsp_encoder PRIVATE ${VMAF_INCLUDE_DIRS})
      if(VMAF_CFLAGS)
        foreach(flag "${VMAF_CFLAGS}")
          append_compiler_flag("${flag}")
        endforeach()
      endif()
    else()
      message(FATAL_ERROR "CONFIG_TUNE_VMAF error: pkg-config not found.")
    endif()
    set_target_properties(aom PROPERTIES LINKER_LANGUAGE CXX)
    if(BUILD_SHARED_LIBS)
      set_target_properties(aom_static PROPERTIES LINKER_LANGUAGE CXX)
    endif()
  endif()
endif()

if(ENABLE_EXAMPLES)

  # Maintain a separate variable listing only the examples to facilitate
  # installation of example programs into an examples sub directory of
  # $AOM_DIST_DIR/bin when building the dist target.
  list(APPEND AOM_EXAMPLE_TARGETS ${AOM_DECODER_EXAMPLE_TARGETS}
              ${AOM_ENCODER_EXAMPLE_TARGETS})
endif()

if(ENABLE_TOOLS)
  if(CONFIG_AV1_DECODER)
    add_executable(dump_obu "${AOM_GEN_SRC_DIR}/usage_exit.c"
                            "${AOM_ROOT}/tools/dump_obu.cc"
                            "${AOM_ROOT}/tools/obu_parser.cc"
                            "${AOM_ROOT}/tools/obu_parser.h"
                            $<TARGET_OBJECTS:aom_common_app_util>
                            $<TARGET_OBJECTS:aom_decoder_app_util>)

    list(APPEND AOM_TOOL_TARGETS dump_obu)
    list(APPEND AOM_APP_TARGETS dump_obu)

    # Maintain a separate variable listing only the examples to facilitate
    # installation of example programs into an tools sub directory of
    # $AOM_DIST_DIR/bin when building the dist target.
    list(APPEND AOM_TOOL_TARGETS ${AOM_DECODER_TOOL_TARGETS}
                ${AOM_ENCODER_TOOL_TARGETS})
  endif()
endif()

if(ENABLE_EXAMPLES AND CONFIG_AV1_DECODER AND CONFIG_AV1_ENCODER)
  add_executable(aom_cx_set_ref "${AOM_ROOT}/examples/aom_cx_set_ref.c"
                                $<TARGET_OBJECTS:aom_common_app_util>
                                $<TARGET_OBJECTS:aom_encoder_app_util>)
  list(APPEND AOM_EXAMPLE_TARGETS aom_cx_set_ref)
  list(APPEND AOM_APP_TARGETS aom_cx_set_ref)
endif()

if(ENABLE_EXAMPLES AND CONFIG_AV1_ENCODER)
  add_executable(lightfield_encoder "${AOM_ROOT}/examples/lightfield_encoder.c"
                                    $<TARGET_OBJECTS:aom_common_app_util>
                                    $<TARGET_OBJECTS:aom_encoder_app_util>)
  list(APPEND AOM_EXAMPLE_TARGETS lightfield_encoder)
  list(APPEND AOM_APP_TARGETS lightfield_encoder)
endif()

if(ENABLE_EXAMPLES AND CONFIG_AV1_DECODER)
  add_executable(lightfield_tile_list_decoder
                 "${AOM_ROOT}/examples/lightfield_tile_list_decoder.c"
                 $<TARGET_OBJECTS:aom_common_app_util>
                 $<TARGET_OBJECTS:aom_decoder_app_util>)
  list(APPEND AOM_EXAMPLE_TARGETS lightfield_tile_list_decoder)
  list(APPEND AOM_APP_TARGETS lightfield_tile_list_decoder)
endif()

if(ENABLE_EXAMPLES AND CONFIG_AV1_DECODER)
  add_executable(lightfield_decoder "${AOM_ROOT}/examples/lightfield_decoder.c"
                                    $<TARGET_OBJECTS:aom_common_app_util>
                                    $<TARGET_OBJECTS:aom_decoder_app_util>)
  list(APPEND AOM_EXAMPLE_TARGETS lightfield_decoder)
  list(APPEND AOM_APP_TARGETS lightfield_decoder)
endif()

if(ENABLE_EXAMPLES AND CONFIG_AV1_ENCODER AND CONFIG_AV1_DECODER)
  add_executable(lightfield_bitstream_parsing
                 "${AOM_ROOT}/examples/lightfield_bitstream_parsing.c"
                 $<TARGET_OBJECTS:aom_common_app_util>
                 $<TARGET_OBJECTS:aom_encoder_app_util>
                 $<TARGET_OBJECTS:aom_decoder_app_util>)
  list(APPEND AOM_EXAMPLE_TARGETS lightfield_bitstream_parsing)
  list(APPEND AOM_APP_TARGETS lightfield_bitstream_parsing)
endif()

foreach(aom_app ${AOM_APP_TARGETS})
  target_link_libraries(${aom_app} ${AOM_LIB_LINK_TYPE} aom)
endforeach()

if(ENABLE_EXAMPLES OR ENABLE_TESTS OR ENABLE_TOOLS)
  if(CONFIG_LIBYUV)
    # Add to existing targets.
    foreach(aom_app ${AOM_APP_TARGETS})
      target_sources(${aom_app} PRIVATE $<TARGET_OBJECTS:yuv>)
      set_property(TARGET ${aom_app} PROPERTY LINKER_LANGUAGE CXX)
    endforeach()
  endif()

  if(CONFIG_WEBM_IO)
    add_library(webm OBJECT ${AOM_LIBWEBM_SOURCES})
    include_directories("${AOM_ROOT}/third_party/libwebm")
    target_compile_definitions(webm PRIVATE __STDC_CONSTANT_MACROS)
    target_compile_definitions(webm PRIVATE __STDC_LIMIT_MACROS)

    if(NOT MSVC)
      target_compile_options(webm PRIVATE -Wno-shadow)
    endif()

    # Add to existing targets.
    if(CONFIG_AV1_DECODER)
      target_sources(aom_decoder_app_util PRIVATE ${AOM_WEBM_DECODER_SOURCES})
    endif()

    if(CONFIG_AV1_ENCODER)
      target_sources(aom_encoder_app_util PRIVATE ${AOM_WEBM_ENCODER_SOURCES})
    endif()

    foreach(aom_app ${AOM_APP_TARGETS})
      target_sources(${aom_app} PRIVATE $<TARGET_OBJECTS:webm>)
      set_property(TARGET ${aom_app} PROPERTY LINKER_LANGUAGE CXX)
    endforeach()
  endif()
endif()

if(ENABLE_TESTS)

  # Create test_libaom target and the targets it depends on.
  setup_aom_test_targets()
endif()

if(HAVE_PTHREAD_H AND CONFIG_MULTITHREAD)
  find_package(Threads)
  target_link_libraries(aom ${AOM_LIB_LINK_TYPE} Threads::Threads)
  if(BUILD_SHARED_LIBS)
    target_link_libraries(aom_static ${AOM_LIB_LINK_TYPE} Threads::Threads)
  endif()
endif()

if(XCODE)

  # TODO(tomfinegan): Make sure target has no C++ files before doing this as
  # it's not necessary in that case.
  if(CONFIG_LIBYUV OR CONFIG_WEBM_IO)

    # The Xcode generator does not obey LINKER_LANGUAGE. Because of the issue
    # what looks like a C++ file needs to be in any target that Xcode will link
    # when the target contains a C++ dependency. Without this Xcode will try to
    # link with the C linker, which always ends badly when a dependency actually
    # includes C++.

    # Note: LINKER_LANGUAGE is explicitly set to C++ for all targets touched
    # here, it really is the Xcode generator's fault, or just a deficiency in
    # Xcode itself.
    foreach(aom_app ${AOM_APP_TARGETS})
      add_no_op_source_file_to_target("${aom_app}" "cc")
    endforeach()
  endif()
endif()

if(ENABLE_EXAMPLES AND "${CMAKE_GENERATOR}" MATCHES "Makefiles$")

  # For historical purposes place the example binaries in the example directory.
  file(MAKE_DIRECTORY "${AOM_CONFIG_DIR}/examples")

  foreach(target ${AOM_EXAMPLE_TARGETS})
    if(NOT "${target}" MATCHES "aomdec\|aomenc")
      set_target_properties(${target}
                            PROPERTIES RUNTIME_OUTPUT_DIRECTORY
                                       "${AOM_CONFIG_DIR}/examples")
    endif()
  endforeach()

  if(ENABLE_TOOLS AND AOM_TOOL_TARGETS)

    # The same expectation is true for tool targets.
    file(MAKE_DIRECTORY "${AOM_CONFIG_DIR}/tools")
    set_target_properties(${AOM_TOOL_TARGETS}
                          PROPERTIES RUNTIME_OUTPUT_DIRECTORY
                                     "${AOM_CONFIG_DIR}/tools")
  endif()
endif()

if(BUILD_SHARED_LIBS)
  # Don't use -Wl,-z,defs with Clang's sanitizers.
  #
  # Clang's AddressSanitizer documentation says "When linking shared libraries,
  # the AddressSanitizer run-time is not linked, so -Wl,-z,defs may cause link
  # errors (don't use it with AddressSanitizer)." See
  # https://clang.llvm.org/docs/AddressSanitizer.html#usage.
  if(NOT WIN32
     AND NOT APPLE
     AND NOT (CMAKE_C_COMPILER_ID MATCHES "Clang" AND SANITIZE))
    # The -z defs linker option reports unresolved symbol references from object
    # files when building a shared library.
    if("${CMAKE_VERSION}" VERSION_LESS "3.13")
      # target_link_options() is not available before CMake 3.13.
      target_link_libraries(aom PRIVATE -Wl,-z,defs)
    else()
      target_link_options(aom PRIVATE LINKER:-z,defs)
    endif()
  endif()

  include("${AOM_ROOT}/build/cmake/exports.cmake")
  setup_exports_target()
endif()

# Handle user supplied compile and link flags last to ensure they're obeyed.
set_user_flags()

# Aomedia documentation rule.
set(DOXYGEN_VERSION_VALUE 0)
if(ENABLE_DOCS)
  find_package(Doxygen)
  if(DOXYGEN_FOUND)
    # Check if Doxygen version is >= minimum required version(i.e. 1.8.10).
    set(MINIMUM_DOXYGEN_VERSION 1008010)

    if(DOXYGEN_VERSION)
      # Strip SHA1 from version string if present.
      string(REGEX
             REPLACE "^([0-9]+\\.[0-9]+\\.[0-9]+).*" "\\1" DOXYGEN_VERSION
                     ${DOXYGEN_VERSION})
      # Replace dots with semicolons to create a list.
      string(REGEX REPLACE "\\." ";" DOXYGEN_VERSION_LIST ${DOXYGEN_VERSION})
      # Parse version components from the list.
      list(GET DOXYGEN_VERSION_LIST 0 DOXYGEN_MAJOR)
      list(GET DOXYGEN_VERSION_LIST 1 DOXYGEN_MINOR)
      list(GET DOXYGEN_VERSION_LIST 2 DOXYGEN_PATCH)
    endif()

    # Construct a version value for comparison.
    math(EXPR DOXYGEN_MAJOR "${DOXYGEN_MAJOR}*1000000")
    math(EXPR DOXYGEN_MINOR "${DOXYGEN_MINOR}*1000")
    math(EXPR DOXYGEN_VERSION_VALUE
         "${DOXYGEN_MAJOR} + ${DOXYGEN_MINOR} + ${DOXYGEN_PATCH}")

    if(${DOXYGEN_VERSION_VALUE} LESS ${MINIMUM_DOXYGEN_VERSION})
      set(DOXYGEN_FOUND NO)
    endif()
  endif()

  if(DOXYGEN_FOUND)
    include("${AOM_ROOT}/docs.cmake")
    setup_documentation_targets()
  else()
    message(
      "--- Cannot find doxygen(version 1.8.10 or newer), ENABLE_DOCS turned off."
      )
    set(ENABLE_DOCS OFF)
  endif()
endif()

# Aomedia dist rule.
if(CONFIG_AV1_DECODER AND ENABLE_EXAMPLES)
  list(APPEND AOM_DIST_APPS $<TARGET_FILE:aomdec>)
endif()
if(CONFIG_AV1_ENCODER AND ENABLE_EXAMPLES)
  list(APPEND AOM_DIST_APPS $<TARGET_FILE:aomenc>)
endif()

if(ENABLE_EXAMPLES)
  foreach(example ${AOM_EXAMPLE_TARGETS})
    list(APPEND AOM_DIST_EXAMPLES $<TARGET_FILE:${example}>)
    set_property(TARGET ${example} PROPERTY FOLDER examples)
  endforeach()
endif()

if(ENABLE_TOOLS)
  foreach(tool ${AOM_TOOL_TARGETS})
    list(APPEND AOM_DIST_TOOLS $<TARGET_FILE:${tool}>)
    set_property(TARGET ${tool} PROPERTY FOLDER tools)
  endforeach()
endif()

if(NOT AOM_DIST_DIR)
  set(AOM_DIST_DIR "${AOM_CONFIG_DIR}/dist")
endif()

add_custom_target(dist
                  COMMAND ${CMAKE_COMMAND}
                          -DAOM_ROOT=${AOM_ROOT}
                          -DAOM_CONFIG_DIR=${AOM_CONFIG_DIR}
                          -DAOM_DIST_DIR=${AOM_DIST_DIR}
                          -DAOM_DIST_APPS="${AOM_DIST_APPS}"
                          -DAOM_DIST_EXAMPLES="${AOM_DIST_EXAMPLES}"
                          -DAOM_DIST_TOOLS="${AOM_DIST_TOOLS}"
                          -DAOM_DIST_INCLUDES="${AOM_INSTALL_INCS}"
                          -DAOM_DIST_LIBS=$<TARGET_FILE:aom>
                          -DENABLE_DOCS=${ENABLE_DOCS} -P
                          "${AOM_ROOT}/build/cmake/dist.cmake"
                  DEPENDS ${AOM_INSTALL_BINS} ${AOM_INSTALL_LIBS}
                          ${AOM_INSTALL_INCS} ${AOM_EXAMPLE_TARGETS}
                          ${AOM_TOOL_TARGETS})

if(ENABLE_DOCS)
  add_dependencies(dist docs)
endif()

# Collect all variables containing libaom source files.
get_cmake_property(all_cmake_vars VARIABLES)
foreach(var ${all_cmake_vars})
  if("${var}" MATCHES "SOURCES$\|_INTRIN_\|_ASM_"
     AND NOT "${var}" MATCHES "DOXYGEN\|LIBYUV\|_PKG_\|TEST"
     AND NOT "${var}" MATCHES "_ASM_NASM\|_ASM_COMPILER_")
    list(APPEND aom_source_vars ${var})
  endif()
endforeach()

if(NOT CONFIG_AV1_DECODER)
  list(FILTER aom_source_vars EXCLUDE REGEX "_DECODER_")
endif()

# Libaom_srcs.txt generation.
set(libaom_srcs_txt_file "${AOM_CONFIG_DIR}/libaom_srcs.txt")
file(WRITE "${libaom_srcs_txt_file}" "# This file is generated. DO NOT EDIT.\n")

# Static source file list first.
foreach(aom_source_var ${aom_source_vars})
  foreach(file ${${aom_source_var}})
    if(NOT "${file}" MATCHES "${AOM_CONFIG_DIR}")
      string(REPLACE "${AOM_ROOT}/" "" file "${file}")
      if(NOT CONFIG_AV1_DECODER AND "${file}" MATCHES "aom_decoder")
        continue()
      endif()
      file(APPEND "${libaom_srcs_txt_file}" "${file}\n")
    endif()
  endforeach()
endforeach()

file(APPEND "${libaom_srcs_txt_file}"
     "# Files below this line are generated by the libaom build system.\n")
foreach(aom_source_var ${aom_source_vars})
  foreach(file ${${aom_source_var}})
    if("${file}" MATCHES "${AOM_CONFIG_DIR}")
      string(REPLACE "${AOM_CONFIG_DIR}/" "" file "${file}")
      file(APPEND "${libaom_srcs_txt_file}" "${file}\n")
    endif()
  endforeach()
endforeach()

# Libaom_srcs.gni generation.
set(libaom_srcs_gni_file "${AOM_CONFIG_DIR}/libaom_srcs.gni")
file(WRITE "${libaom_srcs_gni_file}" "# This file is generated. DO NOT EDIT.\n")

foreach(aom_source_var ${aom_source_vars})
  if("${${aom_source_var}}" MATCHES "${AOM_ROOT}")
    string(TOLOWER ${aom_source_var} aom_source_var_lowercase)
    file(APPEND "${libaom_srcs_gni_file}" "\n${aom_source_var_lowercase} = [\n")
  endif()

  foreach(file ${${aom_source_var}})
    if(NOT "${file}" MATCHES "${AOM_CONFIG_DIR}")
      string(REPLACE "${AOM_ROOT}" "//third_party/libaom/source/libaom" file
                     "${file}")
      if(NOT CONFIG_AV1_DECODER AND "${file}" MATCHES "aom_decoder")
        continue()
      endif()
      file(APPEND "${libaom_srcs_gni_file}" "  \"${file}\",\n")
    endif()
  endforeach()

  if("${${aom_source_var}}" MATCHES "${AOM_ROOT}")
    file(APPEND "${libaom_srcs_gni_file}" "]\n")
  endif()
endforeach()

file(APPEND "${libaom_srcs_gni_file}"
     "\n# Files below this line are generated by the libaom build system.\n")

foreach(aom_source_var ${aom_source_vars})
  if("${${aom_source_var}}" MATCHES "${AOM_CONFIG_DIR}")
    string(TOLOWER ${aom_source_var} aom_source_var_lowercase)
    file(APPEND "${libaom_srcs_gni_file}"
         "\n${aom_source_var_lowercase}_gen = [\n")
  endif()
  foreach(file ${${aom_source_var}})
    if(NOT "${file}" MATCHES "${AOM_ROOT}")
      string(REPLACE "${AOM_CONFIG_DIR}" "//third_party/libaom/source/libaom"
                     file "${file}")
      file(APPEND "${libaom_srcs_gni_file}" "  \"${file}\",\n")
    endif()
  endforeach()

  if("${${aom_source_var}}" MATCHES "${AOM_CONFIG_DIR}")
    file(APPEND "${libaom_srcs_gni_file}" "]\n")
  endif()
endforeach()

# Generate aom.pc and setup install rule.
setup_aom_install_targets()<|MERGE_RESOLUTION|>--- conflicted
+++ resolved
@@ -58,15 +58,9 @@
 # passed to libtool.
 #
 # We set SO_FILE_VERSION = [c-a].a.r
-<<<<<<< HEAD
-set(LT_CURRENT 10)
-set(LT_REVISION 1)
-set(LT_AGE 7)
-=======
 set(LT_CURRENT 11)
 set(LT_REVISION 0)
 set(LT_AGE 8)
->>>>>>> b681eac8
 math(EXPR SO_VERSION "${LT_CURRENT} - ${LT_AGE}")
 set(SO_FILE_VERSION "${SO_VERSION}.${LT_AGE}.${LT_REVISION}")
 unset(LT_CURRENT)
