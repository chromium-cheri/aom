#
# Copyright (c) 2016, Alliance for Open Media. All rights reserved
#
# This source code is subject to the terms of the BSD 2 Clause License and the
# Alliance for Open Media Patent License 1.0. If the BSD 2 Clause License was
# not distributed with this source code in the LICENSE file, you can obtain it
# at www.aomedia.org/license/software. If the Alliance for Open Media Patent
# License 1.0 was not distributed with this source code in the PATENTS file, you
# can obtain it at www.aomedia.org/license/patent.

include("${AOM_ROOT}/build/cmake/util.cmake")

# This file sets default values for libaom configuration variables. All libaom
# config variables are added to the CMake variable cache via the macros provided
# in util.cmake.

#
# The variables in this section of the file are detected at configuration time,
# but can be overridden via the use of CONFIG_* and ENABLE_* values also defined
# in this file.
#

set_aom_detect_var(INLINE "" STRING "Sets INLINE value for current target.")

# CPUs.
set_aom_detect_var(ARCH_ARM 0 NUMBER "Enables ARM architecture.")
set_aom_detect_var(ARCH_MIPS 0 NUMBER "Enables MIPS architecture.")
set_aom_detect_var(ARCH_PPC 0 NUMBER "Enables PPC architecture.")
set_aom_detect_var(ARCH_X86 0 NUMBER "Enables X86 architecture.")
set_aom_detect_var(ARCH_X86_64 0 NUMBER "Enables X86_64 architecture.")

# ARM feature flags.
set_aom_detect_var(HAVE_NEON 0 NUMBER "Enables NEON intrinsics optimizations.")

# MIPS feature flags.
set_aom_detect_var(HAVE_DSPR2 0 NUMBER "Enables DSPR2 optimizations.")
set_aom_detect_var(HAVE_MIPS32 0 NUMBER "Enables MIPS32 optimizations.")
set_aom_detect_var(HAVE_MIPS64 0 NUMBER "Enables MIPS64 optimizations. ")
set_aom_detect_var(HAVE_MSA 0 NUMBER "Enables MSA optimizations.")

# PPC feature flags.
set_aom_detect_var(HAVE_VSX 0 NUMBER "Enables VSX optimizations.")

# x86/x86_64 feature flags.
set_aom_detect_var(HAVE_AVX 0 NUMBER "Enables AVX optimizations.")
set_aom_detect_var(HAVE_AVX2 0 NUMBER "Enables AVX2 optimizations.")
set_aom_detect_var(HAVE_MMX 0 NUMBER "Enables MMX optimizations. ")
set_aom_detect_var(HAVE_SSE 0 NUMBER "Enables SSE optimizations.")
set_aom_detect_var(HAVE_SSE2 0 NUMBER "Enables SSE2 optimizations.")
set_aom_detect_var(HAVE_SSE3 0 NUMBER "Enables SSE3 optimizations.")
set_aom_detect_var(HAVE_SSE4_1 0 NUMBER "Enables SSE 4.1 optimizations.")
set_aom_detect_var(HAVE_SSE4_2 0 NUMBER "Enables SSE 4.2 optimizations.")
set_aom_detect_var(HAVE_SSSE3 0 NUMBER "Enables SSSE3 optimizations.")

# Flags describing the build environment.
set_aom_detect_var(HAVE_FEXCEPT 0 NUMBER
                   "Internal flag, GNU fenv.h present for target.")
set_aom_detect_var(HAVE_PTHREAD_H 0 NUMBER
                   "Internal flag, target pthread support.")
set_aom_detect_var(HAVE_UNISTD_H 0 NUMBER
                   "Internal flag, unistd.h present for target.")
set_aom_detect_var(HAVE_WXWIDGETS 0 NUMBER "WxWidgets present.")

#
# Variables in this section can be set from the CMake command line or from
# within the CMake GUI. The variables control libaom features.
#

# Build configuration flags.
set_aom_config_var(AOM_RTCD_FLAGS "" STRING
                   "Arguments to pass to rtcd.pl. Separate with ';'")
set_aom_config_var(CONFIG_AV1_DECODER 1 NUMBER "Enable AV1 decoder.")
set_aom_config_var(CONFIG_AV1_ENCODER 1 NUMBER "Enable AV1 encoder.")
set_aom_config_var(CONFIG_BIG_ENDIAN 0 NUMBER "Internal flag.")
set_aom_config_var(CONFIG_GCC 0 NUMBER "Building with GCC (detect).")
set_aom_config_var(CONFIG_GCOV 0 NUMBER "Enable gcov support.")
set_aom_config_var(CONFIG_GPROF 0 NUMBER "Enable gprof support.")
set_aom_config_var(CONFIG_LIBYUV 1 NUMBER
                   "Enables libyuv scaling/conversion support.")

set_aom_config_var(CONFIG_MULTITHREAD 1 NUMBER "Multithread support.")
set_aom_config_var(CONFIG_OS_SUPPORT 0 NUMBER "Internal flag.")
set_aom_config_var(CONFIG_PIC 0 NUMBER "Build with PIC enabled.")
set_aom_config_var(CONFIG_RUNTIME_CPU_DETECT 1 NUMBER
                   "Runtime CPU detection support.")
set_aom_config_var(CONFIG_SHARED 0 NUMBER "Build shared libs.")
set_aom_config_var(CONFIG_STATIC 1 NUMBER "Build static libs.")
set_aom_config_var(CONFIG_WEBM_IO 1 NUMBER "Enables WebM support.")

# Debugging flags.
set_aom_config_var(CONFIG_BITSTREAM_DEBUG 0 NUMBER "Bitstream debugging flag.")
set_aom_config_var(CONFIG_DEBUG 0 NUMBER "Debug build flag.")
set_aom_config_var(CONFIG_MISMATCH_DEBUG 0 NUMBER "Mismatch debugging flag.")

# AV1 feature flags.
set_aom_config_var(CONFIG_ACCOUNTING 0 NUMBER "Enables bit accounting.")
set_aom_config_var(CONFIG_ANALYZER 0 NUMBER "Enables bit stream analyzer.")
set_aom_config_var(CONFIG_COEFFICIENT_RANGE_CHECKING 0 NUMBER
                   "Coefficient range check.")
set_aom_config_var(CONFIG_DENOISE 1 NUMBER
                   "Denoise/noise modeling support in encoder.")
set_aom_config_var(CONFIG_FILEOPTIONS 1 NUMBER
                   "Enables encoder config file support.")
set_aom_config_var(CONFIG_INSPECTION 0 NUMBER "Enables bitstream inspection.")
set_aom_config_var(CONFIG_INTERNAL_STATS 0 NUMBER
                   "Enables internal encoder stats.")
set_aom_config_var(CONFIG_LOWBITDEPTH 1 NUMBER
                   "Enables 8-bit optimized pipeline.")
set_aom_config_var(CONFIG_MAX_DECODE_PROFILE 2 NUMBER
                   "Max profile to support decoding.")
set_aom_config_var(CONFIG_NORMAL_TILE_MODE 0 NUMBER
                   "Only enables normal tile mode.")
set_aom_config_var(CONFIG_SIZE_LIMIT 0 NUMBER "Limit max decode width/height.")
set_aom_config_var(CONFIG_SPATIAL_RESAMPLING 1 NUMBER "Spatial resampling.")
set_aom_config_var(DECODE_HEIGHT_LIMIT 0 NUMBER "Set limit for decode height.")
set_aom_config_var(DECODE_WIDTH_LIMIT 0 NUMBER "Set limit for decode width.")

# AV1 experiment flags.
set_aom_config_var(CONFIG_SPEED_STATS 0 NUMBER "AV1 experiment flag.")
set_aom_config_var(CONFIG_COLLECT_RD_STATS 0 NUMBER "AV1 experiment flag.")
set_aom_config_var(CONFIG_DIST_8X8 0 NUMBER "AV1 experiment flag.")
set_aom_config_var(CONFIG_ENTROPY_STATS 0 NUMBER "AV1 experiment flag.")
set_aom_config_var(CONFIG_FP_MB_STATS 0 NUMBER "AV1 experiment flag.")
set_aom_config_var(CONFIG_INTER_STATS_ONLY 0 NUMBER "AV1 experiment flag.")
set_aom_config_var(CONFIG_RD_DEBUG 0 NUMBER "AV1 experiment flag.")
set_aom_config_var(CONFIG_2PASS_PARTITION_SEARCH_LVL_START 1 NUMBER
                   "AV1 experiment flag.")
set_aom_config_var(CONFIG_2PASS_PARTITION_SEARCH_LVL_END 4 NUMBER
                   "AV1 experiment flag.")
set_aom_config_var(CONFIG_SHARP_SETTINGS 0 NUMBER "AV1 experiment flag.")
set_aom_config_var(CONFIG_ONE_PASS_SVM 0 NUMBER "AV1 experiment flag.")
set_aom_config_var(CONFIG_DISABLE_FULL_PIXEL_SPLIT_8X8 1 NUMBER
<<<<<<< HEAD
                   "Disable full_pixel_motion_search_based_split on BLOCK_8X8")

# AV2 experiment flags
set_aom_config_var(CONFIG_ADAPT_FILTER_INTRA 0 NUMBER "AV1 experiment flag.")
set_aom_config_var(CONFIG_CNN_RESTORATION 0 NUMBER
	           "CNN Restoration experiment flag")

=======
                   "Disable full_pixel_motion_search_based_split on BLOCK_8X8.")
set_aom_config_var(CONFIG_COLLECT_PARTITION_STATS 0 NUMBER
                   "Collect stats on partition decisions.")
set_aom_config_var(CONFIG_COLLECT_COMPONENT_TIMING 0 NUMBER
                   "Collect encoding component timing information.")
>>>>>>> e6d0be5d
#
# Variables in this section control optional features of the build system.
#
set_aom_option_var(ENABLE_CCACHE "Enable ccache support." OFF)
set_aom_option_var(ENABLE_DECODE_PERF_TESTS "Enables decoder performance tests"
                   OFF)
set_aom_option_var(ENABLE_DISTCC "Enable distcc support." OFF)
set_aom_option_var(ENABLE_DOCS
                   "Enable documentation generation (doxygen required)." ON)
set_aom_option_var(ENABLE_ENCODE_PERF_TESTS "Enables encoder performance tests"
                   OFF)
set_aom_option_var(ENABLE_EXAMPLES "Enables build of example code." ON)
set_aom_option_var(ENABLE_GOMA "Enable goma support." OFF)
set_aom_option_var(
  ENABLE_IDE_TEST_HOSTING
  "Enables running tests within IDEs like Visual Studio and Xcode." OFF)
set_aom_option_var(ENABLE_NASM "Use nasm instead of yasm for x86 assembly." OFF)
set_aom_option_var(ENABLE_TESTDATA "Enables unit test data download targets."
                   ON)
set_aom_option_var(ENABLE_TESTS "Enables unit tests." ON)
set_aom_option_var(ENABLE_TOOLS "Enable applications in tools sub directory."
                   ON)
set_aom_option_var(ENABLE_WERROR "Converts warnings to errors at compile time."
                   OFF)

# ARM assembly/intrinsics flags.
set_aom_option_var(ENABLE_NEON "Enables NEON optimizations on ARM targets." ON)

# MIPS assembly/intrinsics flags.
set_aom_option_var(ENABLE_DSPR2 "Enables DSPR2 optimizations on MIPS targets."
                   OFF)
set_aom_option_var(ENABLE_MSA "Enables MSA optimizations on MIPS targets." OFF)

# VSX intrinsics flags.
set_aom_option_var(ENABLE_VSX "Enables VSX optimizations on PowerPC targets."
                   ON)

# x86/x86_64 assembly/intrinsics flags.
set_aom_option_var(ENABLE_MMX
                   "Enables MMX optimizations on x86/x86_64 targets." ON)
set_aom_option_var(ENABLE_SSE
                   "Enables SSE optimizations on x86/x86_64 targets." ON)
set_aom_option_var(ENABLE_SSE2
                   "Enables SSE2 optimizations on x86/x86_64 targets." ON)
set_aom_option_var(ENABLE_SSE3
                   "Enables SSE3 optimizations on x86/x86_64 targets." ON)
set_aom_option_var(ENABLE_SSSE3
                   "Enables SSSE3 optimizations on x86/x86_64 targets." ON)
set_aom_option_var(ENABLE_SSE4_1
                   "Enables SSE4_1 optimizations on x86/x86_64 targets." ON)
set_aom_option_var(ENABLE_SSE4_2
                   "Enables SSE4_2 optimizations on x86/x86_64 targets." ON)
set_aom_option_var(ENABLE_AVX
                   "Enables AVX optimizations on x86/x86_64 targets." ON)
set_aom_option_var(ENABLE_AVX2
                   "Enables AVX2 optimizations on x86/x86_64 targets." ON)<|MERGE_RESOLUTION|>--- conflicted
+++ resolved
@@ -130,21 +130,17 @@
 set_aom_config_var(CONFIG_SHARP_SETTINGS 0 NUMBER "AV1 experiment flag.")
 set_aom_config_var(CONFIG_ONE_PASS_SVM 0 NUMBER "AV1 experiment flag.")
 set_aom_config_var(CONFIG_DISABLE_FULL_PIXEL_SPLIT_8X8 1 NUMBER
-<<<<<<< HEAD
-                   "Disable full_pixel_motion_search_based_split on BLOCK_8X8")
-
-# AV2 experiment flags
-set_aom_config_var(CONFIG_ADAPT_FILTER_INTRA 0 NUMBER "AV1 experiment flag.")
-set_aom_config_var(CONFIG_CNN_RESTORATION 0 NUMBER
-	           "CNN Restoration experiment flag")
-
-=======
                    "Disable full_pixel_motion_search_based_split on BLOCK_8X8.")
 set_aom_config_var(CONFIG_COLLECT_PARTITION_STATS 0 NUMBER
                    "Collect stats on partition decisions.")
 set_aom_config_var(CONFIG_COLLECT_COMPONENT_TIMING 0 NUMBER
                    "Collect encoding component timing information.")
->>>>>>> e6d0be5d
+
+# AV2 experiment flags
+set_aom_config_var(CONFIG_ADAPT_FILTER_INTRA 0 NUMBER "AV1 experiment flag.")
+set_aom_config_var(CONFIG_CNN_RESTORATION 0 NUMBER
+                   "CNN Restoration experiment flag")
+
 #
 # Variables in this section control optional features of the build system.
 #
