--- conflicted
+++ resolved
@@ -139,13 +139,9 @@
                    "AV2 experiment flag to remove dual filter.")
 set_aom_config_var(CONFIG_EXTQUANT 0
                    "AV2 extended quantization experiment flag")
-<<<<<<< HEAD
 set_aom_config_var(CONFIG_FLEX_STEPS 0
                    "AV2 flexible quantization experiment flag (enable with
- CONFIG_EXTQUANT")
-=======
-
->>>>>>> 7e497834
+                    CONFIG_EXTQUANT")
 #
 # Variables in this section control optional features of the build system.
 #
