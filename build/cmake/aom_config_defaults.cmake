#
# Copyright (c) 2016, Alliance for Open Media. All rights reserved
#
# This source code is subject to the terms of the BSD 2 Clause License and the
# Alliance for Open Media Patent License 1.0. If the BSD 2 Clause License was
# not distributed with this source code in the LICENSE file, you can obtain it
# at www.aomedia.org/license/software. If the Alliance for Open Media Patent
# License 1.0 was not distributed with this source code in the PATENTS file, you
# can obtain it at www.aomedia.org/license/patent.

include("${AOM_ROOT}/build/cmake/util.cmake")

# This file sets default values for libaom configuration variables. All libaom
# config variables are added to the CMake variable cache via the macros provided
# in util.cmake.

#
# The variables in this section of the file are detected at configuration time,
# but can be overridden via the use of CONFIG_* and ENABLE_* values also defined
# in this file.
#

set_aom_detect_var(INLINE "" STRING "Sets INLINE value for current target.")

# CPUs.
set_aom_detect_var(ARCH_ARM 0 NUMBER "Enables ARM architecture.")
set_aom_detect_var(ARCH_MIPS 0 NUMBER "Enables MIPS architecture.")
set_aom_detect_var(ARCH_PPC 0 NUMBER "Enables PPC architecture.")
set_aom_detect_var(ARCH_X86 0 NUMBER "Enables X86 architecture.")
set_aom_detect_var(ARCH_X86_64 0 NUMBER "Enables X86_64 architecture.")

# ARM feature flags.
set_aom_detect_var(HAVE_NEON 0 NUMBER "Enables NEON intrinsics optimizations.")

# MIPS feature flags.
set_aom_detect_var(HAVE_DSPR2 0 NUMBER "Enables DSPR2 optimizations.")
set_aom_detect_var(HAVE_MIPS32 0 NUMBER "Enables MIPS32 optimizations.")
set_aom_detect_var(HAVE_MIPS64 0 NUMBER "Enables MIPS64 optimizations. ")
set_aom_detect_var(HAVE_MSA 0 NUMBER "Enables MSA optimizations.")

# PPC feature flags.
set_aom_detect_var(HAVE_VSX 0 NUMBER "Enables VSX optimizations.")

# x86/x86_64 feature flags.
set_aom_detect_var(HAVE_AVX 0 NUMBER "Enables AVX optimizations.")
set_aom_detect_var(HAVE_AVX2 0 NUMBER "Enables AVX2 optimizations.")
set_aom_detect_var(HAVE_MMX 0 NUMBER "Enables MMX optimizations. ")
set_aom_detect_var(HAVE_SSE 0 NUMBER "Enables SSE optimizations.")
set_aom_detect_var(HAVE_SSE2 0 NUMBER "Enables SSE2 optimizations.")
set_aom_detect_var(HAVE_SSE3 0 NUMBER "Enables SSE3 optimizations.")
set_aom_detect_var(HAVE_SSE4_1 0 NUMBER "Enables SSE 4.1 optimizations.")
set_aom_detect_var(HAVE_SSE4_2 0 NUMBER "Enables SSE 4.2 optimizations.")
set_aom_detect_var(HAVE_SSSE3 0 NUMBER "Enables SSSE3 optimizations.")

# Flags describing the build environment.
set_aom_detect_var(HAVE_FEXCEPT 0 NUMBER
                   "Internal flag, GNU fenv.h present for target.")
set_aom_detect_var(HAVE_PTHREAD_H 0 NUMBER
                   "Internal flag, target pthread support.")
set_aom_detect_var(HAVE_UNISTD_H 0 NUMBER
                   "Internal flag, unistd.h present for target.")
set_aom_detect_var(HAVE_WXWIDGETS 0 NUMBER "WxWidgets present.")

#
# Variables in this section can be set from the CMake command line or from
# within the CMake GUI. The variables control libaom features.
#

# Build configuration flags.
set_aom_config_var(AOM_RTCD_FLAGS "" STRING
                   "Arguments to pass to rtcd.pl. Separate with ';'")
set_aom_config_var(CONFIG_AV1_DECODER 1 NUMBER "Enable AV1 decoder.")
set_aom_config_var(CONFIG_AV1_ENCODER 1 NUMBER "Enable AV1 encoder.")
set_aom_config_var(CONFIG_BIG_ENDIAN 0 NUMBER "Internal flag.")
set_aom_config_var(CONFIG_GCC 0 NUMBER "Building with GCC (detect).")
set_aom_config_var(CONFIG_GCOV 0 NUMBER "Enable gcov support.")
set_aom_config_var(CONFIG_GPROF 0 NUMBER "Enable gprof support.")
set_aom_config_var(CONFIG_LIBYUV 1 NUMBER
                   "Enables libyuv scaling/conversion support.")

set_aom_config_var(CONFIG_MULTITHREAD 1 NUMBER "Multithread support.")
set_aom_config_var(CONFIG_OS_SUPPORT 0 NUMBER "Internal flag.")
set_aom_config_var(CONFIG_PIC 0 NUMBER "Build with PIC enabled.")
set_aom_config_var(CONFIG_RUNTIME_CPU_DETECT 1 NUMBER
                   "Runtime CPU detection support.")
set_aom_config_var(CONFIG_SHARED 0 NUMBER "Build shared libs.")
set_aom_config_var(CONFIG_STATIC 1 NUMBER "Build static libs.")
set_aom_config_var(CONFIG_WEBM_IO 1 NUMBER "Enables WebM support.")

# Debugging flags.
set_aom_config_var(CONFIG_BITSTREAM_DEBUG 0 NUMBER "Bitstream debugging flag.")
set_aom_config_var(CONFIG_DEBUG 0 NUMBER "Debug build flag.")
set_aom_config_var(CONFIG_MISMATCH_DEBUG 0 NUMBER "Mismatch debugging flag.")

# AV1 feature flags.
set_aom_config_var(CONFIG_ACCOUNTING 0 NUMBER "Enables bit accounting.")
set_aom_config_var(CONFIG_ANALYZER 0 NUMBER "Enables bit stream analyzer.")
set_aom_config_var(CONFIG_COEFFICIENT_RANGE_CHECKING 0 NUMBER
                   "Coefficient range check.")
set_aom_config_var(CONFIG_DENOISE 1 NUMBER
                   "Denoise/noise modeling support in encoder.")
set_aom_config_var(CONFIG_FILEOPTIONS 1 NUMBER
                   "Enables encoder config file support.")
set_aom_config_var(CONFIG_FIX_GF_LENGTH 1 NUMBER
                   "Fix the GF length if possible")
set_aom_config_var(CONFIG_INSPECTION 0 NUMBER "Enables bitstream inspection.")
set_aom_config_var(CONFIG_INTERNAL_STATS 0 NUMBER
                   "Enables internal encoder stats.")
set_aom_config_var(CONFIG_LOWBITDEPTH 1 NUMBER
                   "Enables 8-bit optimized pipeline.")
set_aom_config_var(CONFIG_MAX_DECODE_PROFILE 2 NUMBER
                   "Max profile to support decoding.")
set_aom_config_var(CONFIG_NORMAL_TILE_MODE 0 NUMBER
                   "Only enables normal tile mode.")
set_aom_config_var(
  CONFIG_REDUCED_ENCODER_BORDER 0 NUMBER
  "Enable reduced border extention for encoder. \
                    Disables superres and resize support."
  )
set_aom_config_var(CONFIG_SIZE_LIMIT 0 NUMBER "Limit max decode width/height.")
set_aom_config_var(CONFIG_SPATIAL_RESAMPLING 1 NUMBER "Spatial resampling.")
set_aom_config_var(DECODE_HEIGHT_LIMIT 0 NUMBER "Set limit for decode height.")
set_aom_config_var(DECODE_WIDTH_LIMIT 0 NUMBER "Set limit for decode width.")

# AV1 experiment flags.
set_aom_config_var(CONFIG_COLLECT_INTER_MODE_RD_STATS 1 NUMBER
                   "AV1 experiment flag.")
set_aom_config_var(CONFIG_SPEED_STATS 0 NUMBER "AV1 experiment flag.")
set_aom_config_var(CONFIG_COLLECT_RD_STATS 0 NUMBER "AV1 experiment flag.")
set_aom_config_var(CONFIG_DIST_8X8 0 NUMBER "AV1 experiment flag.")
set_aom_config_var(CONFIG_ENTROPY_STATS 0 NUMBER "AV1 experiment flag.")
set_aom_config_var(CONFIG_FP_MB_STATS 0 NUMBER "AV1 experiment flag.")
set_aom_config_var(CONFIG_INTER_STATS_ONLY 0 NUMBER "AV1 experiment flag.")
set_aom_config_var(CONFIG_RD_DEBUG 0 NUMBER "AV1 experiment flag.")
set_aom_config_var(CONFIG_2PASS_PARTITION_SEARCH_LVL 1 NUMBER
                   "AV1 experiment flag.")
<<<<<<< HEAD
set_aom_config_var(CONFIG_ADAPT_FILTER_INTRA 0 NUMBER "AV1 experiment flag.")
set_aom_config_var(CONFIG_SHARP_SETTINGS 0 NUMBER
                   "Use sharper encoding settings")
=======
set_aom_config_var(CONFIG_SHARP_SETTINGS 0 NUMBER "AV1 experiment flag.")
set_aom_config_var(CONFIG_ONE_PASS_SVM 0 NUMBER "AV1 experiment flag.")
set_aom_config_var(CONFIG_DISABLE_FULL_PIXEL_SPLIT_8X8 1 NUMBER
                   "Disable full_pixel_motion_search_based_split on BLOCK_8X8")
>>>>>>> 9538e4db

#
# Variables in this section control optional features of the build system.
#
set_aom_option_var(ENABLE_CCACHE "Enable ccache support." OFF)
set_aom_option_var(ENABLE_DECODE_PERF_TESTS "Enables decoder performance tests"
                   OFF)
set_aom_option_var(ENABLE_DISTCC "Enable distcc support." OFF)
set_aom_option_var(ENABLE_DOCS
                   "Enable documentation generation (doxygen required)." ON)
set_aom_option_var(ENABLE_ENCODE_PERF_TESTS "Enables encoder performance tests"
                   OFF)
set_aom_option_var(ENABLE_EXAMPLES "Enables build of example code." ON)
set_aom_option_var(ENABLE_GOMA "Enable goma support." OFF)
set_aom_option_var(
  ENABLE_IDE_TEST_HOSTING
  "Enables running tests within IDEs like Visual Studio and Xcode." OFF)
set_aom_option_var(ENABLE_NASM "Use nasm instead of yasm for x86 assembly." OFF)
set_aom_option_var(ENABLE_TESTDATA "Enables unit test data download targets."
                   ON)
set_aom_option_var(ENABLE_TESTS "Enables unit tests." ON)
set_aom_option_var(ENABLE_TOOLS "Enable applications in tools sub directory."
                   ON)
set_aom_option_var(ENABLE_WERROR "Converts warnings to errors at compile time."
                   OFF)

# ARM assembly/intrinsics flags.
set_aom_option_var(ENABLE_NEON "Enables NEON optimizations on ARM targets." ON)

# MIPS assembly/intrinsics flags.
set_aom_option_var(ENABLE_DSPR2 "Enables DSPR2 optimizations on MIPS targets."
                   OFF)
set_aom_option_var(ENABLE_MSA "Enables MSA optimizations on MIPS targets." OFF)

# VSX intrinsics flags.
set_aom_option_var(ENABLE_VSX "Enables VSX optimizations on PowerPC targets."
                   ON)

# x86/x86_64 assembly/intrinsics flags.
set_aom_option_var(ENABLE_MMX
                   "Enables MMX optimizations on x86/x86_64 targets." ON)
set_aom_option_var(ENABLE_SSE
                   "Enables SSE optimizations on x86/x86_64 targets." ON)
set_aom_option_var(ENABLE_SSE2
                   "Enables SSE2 optimizations on x86/x86_64 targets." ON)
set_aom_option_var(ENABLE_SSE3
                   "Enables SSE3 optimizations on x86/x86_64 targets." ON)
set_aom_option_var(ENABLE_SSSE3
                   "Enables SSSE3 optimizations on x86/x86_64 targets." ON)
set_aom_option_var(ENABLE_SSE4_1
                   "Enables SSE4_1 optimizations on x86/x86_64 targets." ON)
set_aom_option_var(ENABLE_SSE4_2
                   "Enables SSE4_2 optimizations on x86/x86_64 targets." ON)
set_aom_option_var(ENABLE_AVX
                   "Enables AVX optimizations on x86/x86_64 targets." ON)
set_aom_option_var(ENABLE_AVX2
                   "Enables AVX2 optimizations on x86/x86_64 targets." ON)<|MERGE_RESOLUTION|>--- conflicted
+++ resolved
@@ -134,16 +134,11 @@
 set_aom_config_var(CONFIG_RD_DEBUG 0 NUMBER "AV1 experiment flag.")
 set_aom_config_var(CONFIG_2PASS_PARTITION_SEARCH_LVL 1 NUMBER
                    "AV1 experiment flag.")
-<<<<<<< HEAD
 set_aom_config_var(CONFIG_ADAPT_FILTER_INTRA 0 NUMBER "AV1 experiment flag.")
-set_aom_config_var(CONFIG_SHARP_SETTINGS 0 NUMBER
-                   "Use sharper encoding settings")
-=======
 set_aom_config_var(CONFIG_SHARP_SETTINGS 0 NUMBER "AV1 experiment flag.")
 set_aom_config_var(CONFIG_ONE_PASS_SVM 0 NUMBER "AV1 experiment flag.")
 set_aom_config_var(CONFIG_DISABLE_FULL_PIXEL_SPLIT_8X8 1 NUMBER
                    "Disable full_pixel_motion_search_based_split on BLOCK_8X8")
->>>>>>> 9538e4db
 
 #
 # Variables in this section control optional features of the build system.
