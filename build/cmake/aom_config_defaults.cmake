--- conflicted
+++ resolved
@@ -129,7 +129,6 @@
                    "Collect stats on partition decisions.")
 set_aom_config_var(CONFIG_COLLECT_COMPONENT_TIMING 0 NUMBER
                    "Collect encoding component timing information.")
-<<<<<<< HEAD
 
 # AV2 experiment flags
 set_aom_config_var(CONFIG_ADAPT_FILTER_INTRA 0 NUMBER "AV2 experiment flag.")
@@ -147,7 +146,6 @@
 # path to tensorflow root via TENSORFLOW_INCLUDE_DIR.
 set_aom_config_var(CONFIG_TENSORFLOW 0 NUMBER "AV2 TF experiment flag.")
 
-=======
 set_aom_config_var(CONFIG_LPF_MASK 0 NUMBER
                    "Enable the use loop filter bitmasks for optimizations.")
 set_aom_config_var(CONFIG_HTB_TRELLIS 0 NUMBER
@@ -155,7 +153,7 @@
 set_aom_config_var(CONFIG_REALTIME_ONLY 0 NUMBER
                    "Build for RTC-only to reduce binary size.")
 set_aom_config_var(CONFIG_NN_V2 0 NUMBER "Fully-connected neural nets ver.2.")
->>>>>>> b9da783e
+
 #
 # Variables in this section control optional features of the build system.
 #
