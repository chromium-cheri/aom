/*
 * Copyright (c) 2016, Alliance for Open Media. All rights reserved
 *
 * This source code is subject to the terms of the BSD 2 Clause License and
 * the Alliance for Open Media Patent License 1.0. If the BSD 2 Clause License
 * was not distributed with this source code in the LICENSE file, you can
 * obtain it at www.aomedia.org/license/software. If the Alliance for Open
 * Media Patent License 1.0 was not distributed with this source code in the
 * PATENTS file, you can obtain it at www.aomedia.org/license/patent.
 */
#ifndef AOM_AOM_AOMCX_H_
#define AOM_AOM_AOMCX_H_

/*!\defgroup aom_encoder AOMedia AOM/AV1 Encoder
 * \ingroup aom
 *
 * @{
 */
#include "aom/aom.h"
#include "aom/aom_encoder.h"
#include "aom/aom_external_partition.h"

/*!\file
 * \brief Provides definitions for using AOM or AV1 encoder algorithm within the
 *        aom Codec Interface.
 *
 * Several interfaces are excluded with CONFIG_REALTIME_ONLY build:
 * Global motion
 * Warped motion
 * OBMC
 * TPL model
 * Loop restoration
 *
 * The following features are also disabled with CONFIG_REALTIME_ONLY:
 * CNN
 * 4X rectangular blocks
 * 4X rectangular transform in intra prediction
 */

#ifdef __cplusplus
extern "C" {
#endif

/*!\name Algorithm interface for AV1
 *
 * This interface provides the capability to encode raw AV1 streams.
 *@{
 */

/*!\brief A single instance of the AV1 encoder.
 *\deprecated This access mechanism is provided for backwards compatibility;
 * prefer aom_codec_av1_cx().
 */
extern aom_codec_iface_t aom_codec_av1_cx_algo;

/*!\brief The interface to the AV1 encoder.
 */
extern aom_codec_iface_t *aom_codec_av1_cx(void);
/*!@} - end algorithm interface member group */

/*
 * Algorithm Flags
 */

/*!\brief Don't reference the last frame
 *
 * When this flag is set, the encoder will not use the last frame as a
 * predictor. When not set, the encoder will choose whether to use the
 * last frame or not automatically.
 */
#define AOM_EFLAG_NO_REF_LAST (1 << 16)
/*!\brief Don't reference the last2 frame
 *
 * When this flag is set, the encoder will not use the last2 frame as a
 * predictor. When not set, the encoder will choose whether to use the
 * last2 frame or not automatically.
 */
#define AOM_EFLAG_NO_REF_LAST2 (1 << 17)
/*!\brief Don't reference the last3 frame
 *
 * When this flag is set, the encoder will not use the last3 frame as a
 * predictor. When not set, the encoder will choose whether to use the
 * last3 frame or not automatically.
 */
#define AOM_EFLAG_NO_REF_LAST3 (1 << 18)
/*!\brief Don't reference the golden frame
 *
 * When this flag is set, the encoder will not use the golden frame as a
 * predictor. When not set, the encoder will choose whether to use the
 * golden frame or not automatically.
 */
#define AOM_EFLAG_NO_REF_GF (1 << 19)

/*!\brief Don't reference the alternate reference frame
 *
 * When this flag is set, the encoder will not use the alt ref frame as a
 * predictor. When not set, the encoder will choose whether to use the
 * alt ref frame or not automatically.
 */
#define AOM_EFLAG_NO_REF_ARF (1 << 20)
/*!\brief Don't reference the bwd reference frame
 *
 * When this flag is set, the encoder will not use the bwd ref frame as a
 * predictor. When not set, the encoder will choose whether to use the
 * bwd ref frame or not automatically.
 */
#define AOM_EFLAG_NO_REF_BWD (1 << 21)
/*!\brief Don't reference the alt2 reference frame
 *
 * When this flag is set, the encoder will not use the alt2 ref frame as a
 * predictor. When not set, the encoder will choose whether to use the
 * alt2 ref frame or not automatically.
 */
#define AOM_EFLAG_NO_REF_ARF2 (1 << 22)

/*!\brief Don't update the last frame
 *
 * When this flag is set, the encoder will not update the last frame with
 * the contents of the current frame.
 */
#define AOM_EFLAG_NO_UPD_LAST (1 << 23)

/*!\brief Don't update the golden frame
 *
 * When this flag is set, the encoder will not update the golden frame with
 * the contents of the current frame.
 */
#define AOM_EFLAG_NO_UPD_GF (1 << 24)

/*!\brief Don't update the alternate reference frame
 *
 * When this flag is set, the encoder will not update the alt ref frame with
 * the contents of the current frame.
 */
#define AOM_EFLAG_NO_UPD_ARF (1 << 25)
/*!\brief Disable entropy update
 *
 * When this flag is set, the encoder will not update its internal entropy
 * model based on the entropy of this frame.
 */
#define AOM_EFLAG_NO_UPD_ENTROPY (1 << 26)
/*!\brief Disable ref frame mvs
 *
 * When this flag is set, the encoder will not allow frames to
 * be encoded using mfmv.
 */
#define AOM_EFLAG_NO_REF_FRAME_MVS (1 << 27)
/*!\brief Enable error resilient frame
 *
 * When this flag is set, the encoder will code frames as error
 * resilient.
 */
#define AOM_EFLAG_ERROR_RESILIENT (1 << 28)
/*!\brief Enable s frame mode
 *
 * When this flag is set, the encoder will code frames as an
 * s frame.
 */
#define AOM_EFLAG_SET_S_FRAME (1 << 29)
/*!\brief Force primary_ref_frame to PRIMARY_REF_NONE
 *
 * When this flag is set, the encoder will set a frame's primary_ref_frame
 * to PRIMARY_REF_NONE
 */
#define AOM_EFLAG_SET_PRIMARY_REF_NONE (1 << 30)

/*!\brief AVx encoder control functions
 *
 * This set of macros define the control functions available for AVx
 * encoder interface.
 * The range of encode control ID is 7-229(max).
 *
 * \sa #aom_codec_control(aom_codec_ctx_t *ctx, int ctrl_id, ...)
 */
enum aome_enc_control_id {
  /*!\brief Codec control function to set which reference frame encoder can use,
   * int parameter.
   */
  AOME_USE_REFERENCE = 7,

  /*!\brief Codec control function to pass an ROI map to encoder, aom_roi_map_t*
   * parameter.
   */
  AOME_SET_ROI_MAP = 8,

  /*!\brief Codec control function to pass an Active map to encoder,
   * aom_active_map_t* parameter.
   */
  AOME_SET_ACTIVEMAP = 9,

  /* NOTE: enum 10 unused */

  /*!\brief Codec control function to set encoder scaling mode,
   * aom_scaling_mode_t* parameter.
   */
  AOME_SET_SCALEMODE = 11,

  /*!\brief Codec control function to set encoder spatial layer id, unsigned int
   * parameter.
   */
  AOME_SET_SPATIAL_LAYER_ID = 12,

  /*!\brief Codec control function to set encoder internal speed settings,
   * int parameter
   *
   * Changes in this value influences the complexity of algorithms used in
   * encoding process, values greater than 0 will increase encoder speed at
   * the expense of quality.
   *
   * Valid range: 0..10. 0 runs the slowest, and 10 runs the fastest;
   * quality improves as speed decreases (since more compression
   * possibilities are explored).
   *
   * NOTE: 10 is only allowed in AOM_USAGE_REALTIME. In AOM_USAGE_GOOD_QUALITY
   * and AOM_USAGE_ALL_INTRA, 9 is the highest allowed value. However,
<<<<<<< HEAD
   * AOM_USAGE_GOOD_QUALITY treats 7..9 the same as 6. Also, AOM_USAGE_REALTIME
   * treats 0..4 the same as 5.
=======
   * AOM_USAGE_GOOD_QUALITY treats 7..9 the same as 6.
>>>>>>> 87460cef
   */
  AOME_SET_CPUUSED = 13,

  /*!\brief Codec control function to enable automatic set and use alf frames,
   * unsigned int parameter
   *
   * - 0 = disable
   * - 1 = enable (default)
   */
  AOME_SET_ENABLEAUTOALTREF = 14,

  /* NOTE: enum 15 unused */

  /*!\brief Codec control function to set the sharpness parameter,
   * unsigned int parameter.
   *
   * This parameter controls the level at which rate-distortion optimization of
   * transform coefficients favours sharpness in the block.
   *
   * Valid range: 0..7. The default is 0. Values 1-7 will avoid eob and skip
   * block optimization and will change rdmult in favour of block sharpness.
   */
  AOME_SET_SHARPNESS = AOME_SET_ENABLEAUTOALTREF + 2,  // 16

  /*!\brief Codec control function to set the threshold for MBs treated static,
   * unsigned int parameter
   */
  AOME_SET_STATIC_THRESHOLD = 17,

  /* NOTE: enum 18 unused */

  /*!\brief Codec control function to get last quantizer chosen by the encoder,
   * int* parameter
   *
   * Return value uses internal quantizer scale defined by the codec.
   */
  AOME_GET_LAST_QUANTIZER = AOME_SET_STATIC_THRESHOLD + 2,  // 19

  /*!\brief Codec control function to get last quantizer chosen by the encoder,
   * int* parameter
   *
   * Return value uses the 0..63 scale as used by the rc_*_quantizer config
   * parameters.
   */
  AOME_GET_LAST_QUANTIZER_64 = 20,

  /*!\brief Codec control function to set the max no of frames to create arf,
   * unsigned int parameter
   */
  AOME_SET_ARNR_MAXFRAMES = 21,

  /*!\brief Codec control function to set the filter strength for the arf,
   * unsigned int parameter
   */
  AOME_SET_ARNR_STRENGTH = 22,

  /* NOTE: enum 23 unused */

  /*!\brief Codec control function to set visual tuning, aom_tune_metric (int)
   * parameter
   *
   * The default is AOM_TUNE_PSNR.
   */
  AOME_SET_TUNING = AOME_SET_ARNR_STRENGTH + 2,  // 24

  /*!\brief Codec control function to set constrained / constant quality level,
   * unsigned int parameter
   *
   * Valid range: 0..63
   *
   * \attention For this value to be used aom_codec_enc_cfg_t::rc_end_usage
   *            must be set to #AOM_CQ or #AOM_Q.
   */
  AOME_SET_CQ_LEVEL = 25,

  /*!\brief Codec control function to set max data rate for intra frames,
   * unsigned int parameter
   *
   * This value controls additional clamping on the maximum size of a
   * keyframe. It is expressed as a percentage of the average
   * per-frame bitrate, with the special (and default) value 0 meaning
   * unlimited, or no additional clamping beyond the codec's built-in
   * algorithm.
   *
   * For example, to allocate no more than 4.5 frames worth of bitrate
   * to a keyframe, set this to 450.
   */
  AOME_SET_MAX_INTRA_BITRATE_PCT = 26,

  /*!\brief Codec control function to set number of spatial layers, int
   * parameter
   */
  AOME_SET_NUMBER_SPATIAL_LAYERS = 27,

  /*!\brief Codec control function to set max data rate for inter frames,
   * unsigned int parameter
   *
   * This value controls additional clamping on the maximum size of an
   * inter frame. It is expressed as a percentage of the average
   * per-frame bitrate, with the special (and default) value 0 meaning
   * unlimited, or no additional clamping beyond the codec's built-in
   * algorithm.
   *
   * For example, to allow no more than 4.5 frames worth of bitrate
   * to an inter frame, set this to 450.
   */
  AV1E_SET_MAX_INTER_BITRATE_PCT = AOME_SET_MAX_INTRA_BITRATE_PCT + 2,  // 28

  /*!\brief Boost percentage for Golden Frame in CBR mode, unsigned int
   * parameter
   *
   * This value controls the amount of boost given to Golden Frame in
   * CBR mode. It is expressed as a percentage of the average
   * per-frame bitrate, with the special (and default) value 0 meaning
   * the feature is off, i.e., no golden frame boost in CBR mode and
   * average bitrate target is used.
   *
   * For example, to allow 100% more bits, i.e, 2X, in a golden frame
   * than average frame, set this to 100.
   */
  AV1E_SET_GF_CBR_BOOST_PCT = 29,

  /* NOTE: enum 30 unused */

  /*!\brief Codec control function to set lossless encoding mode, unsigned int
   * parameter
   *
   * AV1 can operate in lossless encoding mode, in which the bitstream
   * produced will be able to decode and reconstruct a perfect copy of
   * input source.
   *
   * - 0 = normal coding mode, may be lossy (default)
   * - 1 = lossless coding mode
   */
  AV1E_SET_LOSSLESS = AV1E_SET_GF_CBR_BOOST_PCT + 2,  // 31

  /*!\brief Codec control function to enable the row based multi-threading
   * of the encoder, unsigned int parameter
   *
   * - 0 = disable
   * - 1 = enable (default)
   */
  AV1E_SET_ROW_MT = 32,

  /*!\brief Codec control function to set number of tile columns. unsigned int
   * parameter
   *
   * In encoding and decoding, AV1 allows an input image frame be partitioned
   * into separate vertical tile columns, which can be encoded or decoded
   * independently. This enables easy implementation of parallel encoding and
   * decoding. The parameter for this control describes the number of tile
   * columns (in log2 units), which has a valid range of [0, 6]:
   * \verbatim
                 0 = 1 tile column
                 1 = 2 tile columns
                 2 = 4 tile columns
                 .....
                 n = 2**n tile columns
     \endverbatim
   * By default, the value is 0, i.e. one single column tile for entire image.
   */
  AV1E_SET_TILE_COLUMNS = 33,

  /*!\brief Codec control function to set number of tile rows, unsigned int
   * parameter
   *
   * In encoding and decoding, AV1 allows an input image frame be partitioned
   * into separate horizontal tile rows, which can be encoded or decoded
   * independently. The parameter for this control describes the number of tile
   * rows (in log2 units), which has a valid range of [0, 6]:
   * \verbatim
                0 = 1 tile row
                1 = 2 tile rows
                2 = 4 tile rows
                .....
                n = 2**n tile rows
   \endverbatim
   * By default, the value is 0, i.e. one single row tile for entire image.
   */
  AV1E_SET_TILE_ROWS = 34,

  /*!\brief Codec control function to enable RDO modulated by frame temporal
   * dependency, unsigned int parameter
   *
   * - 0 = disable
   * - 1 = enable (default)
   *
   * \note Excluded from CONFIG_REALTIME_ONLY build.
   */
  AV1E_SET_ENABLE_TPL_MODEL = 35,

  /*!\brief Codec control function to enable temporal filtering on key frame,
   * unsigned int parameter
   *
   * - 0 = disable
   * - 1 = enable without overlay (default)
   * - 2 = enable with overlay
   */
  AV1E_SET_ENABLE_KEYFRAME_FILTERING = 36,

  /*!\brief Codec control function to enable frame parallel decoding feature,
   * unsigned int parameter
   *
   * AV1 has a bitstream feature to reduce decoding dependency between frames
   * by turning off backward update of probability context used in encoding
   * and decoding. This allows staged parallel processing of more than one
   * video frames in the decoder. This control function provides a means to
   * turn this feature on or off for bitstreams produced by encoder.
   *
   * - 0 = disable (default)
   * - 1 = enable
   */
  AV1E_SET_FRAME_PARALLEL_DECODING = 37,

  /*!\brief Codec control function to enable error_resilient_mode, int parameter
   *
   * AV1 has a bitstream feature to guarantee parseability of a frame
   * by turning on the error_resilient_decoding mode, even though the
   * reference buffers are unreliable or not received.
   *
   * - 0 = disable (default)
   * - 1 = enable
   */
  AV1E_SET_ERROR_RESILIENT_MODE = 38,

  /*!\brief Codec control function to enable s_frame_mode, int parameter
   *
   * AV1 has a bitstream feature to designate certain frames as S-frames,
   * from where we can switch to a different stream,
   * even though the reference buffers may not be exactly identical.
   *
   * - 0 = disable (default)
   * - 1 = enable
   */
  AV1E_SET_S_FRAME_MODE = 39,

  /*!\brief Codec control function to set adaptive quantization mode, unsigned
   * int parameter
   *
   * AV1 has a segment based feature that allows encoder to adaptively change
   * quantization parameter for each segment within a frame to improve the
   * subjective quality. This control makes encoder operate in one of the
   * several AQ modes supported.
   *
   * - 0 = disable (default)
   * - 1 = variance
   * - 2 = complexity
   * - 3 = cyclic refresh
   */
  AV1E_SET_AQ_MODE = 40,

  /*!\brief Codec control function to enable/disable periodic Q boost, unsigned
   * int parameter
   *
   * One AV1 encoder speed feature is to enable quality boost by lowering
   * frame level Q periodically. This control function provides a means to
   * turn on/off this feature.
   *
   * - 0 = disable (default)
   * - 1 = enable
   */
  AV1E_SET_FRAME_PERIODIC_BOOST = 41,

  /*!\brief Codec control function to set noise sensitivity, unsigned int
   * parameter
   *
   * - 0 = disable (default)
   * - 1 = enable (Y only)
   */
  AV1E_SET_NOISE_SENSITIVITY = 42,

  /*!\brief Codec control function to set content type, aom_tune_content
   * parameter
   *
   *  - AOM_CONTENT_DEFAULT = Regular video content (default)
   *  - AOM_CONTENT_SCREEN  = Screen capture content
   *  - AOM_CONTENT_FILM = Film content
   */
  AV1E_SET_TUNE_CONTENT = 43,

  /*!\brief Codec control function to set CDF update mode, unsigned int
   * parameter
   *
   *  - 0: no update
   *  - 1: update on every frame (default)
   *  - 2: selectively update
   */
  AV1E_SET_CDF_UPDATE_MODE = 44,

  /*!\brief Codec control function to set color space info, int parameter
   *
   *  - 0 = For future use
   *  - 1 = BT.709
   *  - 2 = Unspecified (default)
   *  - 3 = For future use
   *  - 4 = BT.470 System M (historical)
   *  - 5 = BT.470 System B, G (historical)
   *  - 6 = BT.601
   *  - 7 = SMPTE 240
   *  - 8 = Generic film (color filters using illuminant C)
   *  - 9 = BT.2020, BT.2100
   *  - 10 = SMPTE 428 (CIE 1921 XYZ)
   *  - 11 = SMPTE RP 431-2
   *  - 12 = SMPTE EG 432-1
   *  - 13..21 = For future use
   *  - 22 = EBU Tech. 3213-E
   *  - 23 = For future use
   */
  AV1E_SET_COLOR_PRIMARIES = 45,

  /*!\brief Codec control function to set transfer function info, int parameter
   *
   * - 0 = For future use
   * - 1 = BT.709
   * - 2 = Unspecified (default)
   * - 3 = For future use
   * - 4 = BT.470 System M (historical)
   * - 5 = BT.470 System B, G (historical)
   * - 6 = BT.601
   * - 7 = SMPTE 240 M
   * - 8 = Linear
   * - 9 = Logarithmic (100 : 1 range)
   * - 10 = Logarithmic (100 * Sqrt(10) : 1 range)
   * - 11 = IEC 61966-2-4
   * - 12 = BT.1361
   * - 13 = sRGB or sYCC
   * - 14 = BT.2020 10-bit systems
   * - 15 = BT.2020 12-bit systems
   * - 16 = SMPTE ST 2084, ITU BT.2100 PQ
   * - 17 = SMPTE ST 428
   * - 18 = BT.2100 HLG, ARIB STD-B67
   * - 19 = For future use
   */
  AV1E_SET_TRANSFER_CHARACTERISTICS = 46,

  /*!\brief Codec control function to set transfer function info, int parameter
   *
   * - 0 = Identity matrix
   * - 1 = BT.709
   * - 2 = Unspecified (default)
   * - 3 = For future use
   * - 4 = US FCC 73.628
   * - 5 = BT.470 System B, G (historical)
   * - 6 = BT.601
   * - 7 = SMPTE 240 M
   * - 8 = YCgCo
   * - 9 = BT.2020 non-constant luminance, BT.2100 YCbCr
   * - 10 = BT.2020 constant luminance
   * - 11 = SMPTE ST 2085 YDzDx
   * - 12 = Chromaticity-derived non-constant luminance
   * - 13 = Chromaticity-derived constant luminance
   * - 14 = BT.2100 ICtCp
   * - 15 = For future use
   */
  AV1E_SET_MATRIX_COEFFICIENTS = 47,

  /*!\brief Codec control function to set chroma 4:2:0 sample position info,
   * aom_chroma_sample_position_t parameter
   *
   * AOM_CSP_UNKNOWN is default
   */
  AV1E_SET_CHROMA_SAMPLE_POSITION = 48,

  /*!\brief Codec control function to set minimum interval between GF/ARF
   * frames, unsigned int parameter
   *
   * By default the value is set as 4.
   */
  AV1E_SET_MIN_GF_INTERVAL = 49,

  /*!\brief Codec control function to set minimum interval between GF/ARF
   * frames, unsigned int parameter
   *
   * By default the value is set as 16.
   */
  AV1E_SET_MAX_GF_INTERVAL = 50,

  /*!\brief Codec control function to get an active map back from the encoder,
    aom_active_map_t* parameter
   */
  AV1E_GET_ACTIVEMAP = 51,

  /*!\brief Codec control function to set color range bit, int parameter
   *
   * - 0 = Limited range, 16..235 or HBD equivalent (default)
   * - 1 = Full range, 0..255 or HBD equivalent
   */
  AV1E_SET_COLOR_RANGE = 52,

  /*!\brief Codec control function to set intended rendering image size,
   * int32_t[2] parameter
   *
   * By default, this is identical to the image size in pixels.
   */
  AV1E_SET_RENDER_SIZE = 53,

  /*!\brief Control to set target sequence level index for a certain operating
   * point(OP), int parameter
   * Possible values are in the form of "ABxy"(pad leading zeros if less than
   * 4 digits).
   *  - AB: OP index.
   *  - xy: Target level index for the OP. Can be values 0~23(corresponding to
   *    level 2.0 ~ 7.3) or 24(keep level stats only for level monitoring) or
   *    31(maximum level parameter, no level-based constraints).
   *
   * E.g.:
   * - "0" means target level index 0 for the 0th OP;
   * - "111" means target level index 11 for the 1st OP;
   * - "1021" means target level index 21 for the 10th OP.
   *
   * If the target level is not specified for an OP, the maximum level parameter
   * of 31 is used as default.
   */
  AV1E_SET_TARGET_SEQ_LEVEL_IDX = 54,

  /*!\brief Codec control function to get sequence level index for each
   * operating point. int* parameter. There can be at most 32 operating points.
   * The results will be written into a provided integer array of sufficient
   * size.
   */
  AV1E_GET_SEQ_LEVEL_IDX = 55,

  /*!\brief Codec control function to set intended superblock size, unsigned int
   * parameter
   *
   * By default, the superblock size is determined separately for each
   * frame by the encoder.
   */
  AV1E_SET_SUPERBLOCK_SIZE = 56,

  /*!\brief Codec control function to enable automatic set and use of
   * bwd-pred frames, unsigned int parameter
   *
   * - 0 = disable (default)
   * - 1 = enable
   */
  AOME_SET_ENABLEAUTOBWDREF = 57,

  /*!\brief Codec control function to encode with CDEF, unsigned int parameter
   *
   * CDEF is the constrained directional enhancement filter which is an
   * in-loop filter aiming to remove coding artifacts
   *
   * - 0 = disable
   * - 1 = enable for all frames (default)
   * - 2 = disable for non-reference frames
   */
  AV1E_SET_ENABLE_CDEF = 58,

  /*!\brief Codec control function to encode with Loop Restoration Filter,
   * unsigned int parameter
   *
   * - 0 = disable
   * - 1 = enable (default)
   *
   * \note Excluded from CONFIG_REALTIME_ONLY build.
   */
  AV1E_SET_ENABLE_RESTORATION = 59,

  /*!\brief Codec control function to force video mode, unsigned int parameter
   *
   * - 0 = do not force video mode (default)
   * - 1 = force video mode even for a single frame
   */
  AV1E_SET_FORCE_VIDEO_MODE = 60,

  /*!\brief Codec control function to predict with OBMC mode, unsigned int
   * parameter
   *
   * - 0 = disable
   * - 1 = enable (default)
   *
   * \note Excluded from CONFIG_REALTIME_ONLY build.
   */
  AV1E_SET_ENABLE_OBMC = 61,

  /*!\brief Codec control function to encode without trellis quantization,
   * unsigned int parameter
   *
   * - 0 = apply trellis quantization (default)
   * - 1 = do not apply trellis quantization
   * - 2 = disable trellis quantization in rd search
   * - 3 = disable trellis quantization in estimate yrd
   */
  AV1E_SET_DISABLE_TRELLIS_QUANT = 62,

  /*!\brief Codec control function to encode with quantisation matrices,
   * unsigned int parameter
   *
   * AOM can operate with default quantisation matrices dependent on
   * quantisation level and block type.
   *
   * - 0 = disable (default)
   * - 1 = enable
   */
  AV1E_SET_ENABLE_QM = 63,

  /*!\brief Codec control function to set the min quant matrix flatness,
   * unsigned int parameter
   *
   * AOM can operate with different ranges of quantisation matrices.
   * As quantisation levels increase, the matrices get flatter. This
   * control sets the minimum level of flatness from which the matrices
   * are determined.
   *
   * By default, the encoder sets this minimum at half the available
   * range.
   */
  AV1E_SET_QM_MIN = 64,

  /*!\brief Codec control function to set the max quant matrix flatness,
   * unsigned int parameter
   *
   * AOM can operate with different ranges of quantisation matrices.
   * As quantisation levels increase, the matrices get flatter. This
   * control sets the maximum level of flatness possible.
   *
   * By default, the encoder sets this maximum at the top of the
   * available range.
   */
  AV1E_SET_QM_MAX = 65,

  /*!\brief Codec control function to set the min quant matrix flatness,
   * unsigned int parameter
   *
   * AOM can operate with different ranges of quantisation matrices.
   * As quantisation levels increase, the matrices get flatter. This
   * control sets the flatness for luma (Y).
   *
   * By default, the encoder sets this minimum at half the available
   * range.
   */
  AV1E_SET_QM_Y = 66,

  /*!\brief Codec control function to set the min quant matrix flatness,
   * unsigned int parameter
   *
   * AOM can operate with different ranges of quantisation matrices.
   * As quantisation levels increase, the matrices get flatter. This
   * control sets the flatness for chroma (U).
   *
   * By default, the encoder sets this minimum at half the available
   * range.
   */
  AV1E_SET_QM_U = 67,

  /*!\brief Codec control function to set the min quant matrix flatness,
   * unsigned int parameter
   *
   * AOM can operate with different ranges of quantisation matrices.
   * As quantisation levels increase, the matrices get flatter. This
   * control sets the flatness for chrome (V).
   *
   * By default, the encoder sets this minimum at half the available
   * range.
   */
  AV1E_SET_QM_V = 68,

  /* NOTE: enum 69 unused */

  /*!\brief Codec control function to set a maximum number of tile groups,
   * unsigned int parameter
   *
   * This will set the maximum number of tile groups. This will be
   * overridden if an MTU size is set. The default value is 1.
   */
  AV1E_SET_NUM_TG = 70,

  /*!\brief Codec control function to set an MTU size for a tile group, unsigned
   * int parameter
   *
   * This will set the maximum number of bytes in a tile group. This can be
   * exceeded only if a single tile is larger than this amount.
   *
   * By default, the value is 0, in which case a fixed number of tile groups
   * is used.
   */
  AV1E_SET_MTU = 71,

  /* NOTE: enum 72 unused */

  /*!\brief Codec control function to enable/disable rectangular partitions, int
   * parameter
   *
   * - 0 = disable
   * - 1 = enable (default)
   */
  AV1E_SET_ENABLE_RECT_PARTITIONS = 73,

  /*!\brief Codec control function to enable/disable AB partitions, int
   * parameter
   *
   * - 0 = disable
   * - 1 = enable (default)
   */
  AV1E_SET_ENABLE_AB_PARTITIONS = 74,

  /*!\brief Codec control function to enable/disable 1:4 and 4:1 partitions, int
   * parameter
   *
   * - 0 = disable
   * - 1 = enable (default)
   */
  AV1E_SET_ENABLE_1TO4_PARTITIONS = 75,

  /*!\brief Codec control function to set min partition size, int parameter
   *
   * min_partition_size is applied to both width and height of the partition.
   * i.e, both width and height of a partition can not be smaller than
   * the min_partition_size, except the partition at the picture boundary.
   *
   * Valid values: [4, 8, 16, 32, 64, 128]. The default value is 4 for
   * 4x4.
   */
  AV1E_SET_MIN_PARTITION_SIZE = 76,

  /*!\brief Codec control function to set max partition size, int parameter
   *
   * max_partition_size is applied to both width and height of the partition.
   * i.e, both width and height of a partition can not be larger than
   * the max_partition_size.
   *
   * Valid values:[4, 8, 16, 32, 64, 128] The default value is 128 for
   * 128x128.
   */
  AV1E_SET_MAX_PARTITION_SIZE = 77,

  /*!\brief Codec control function to turn on / off intra edge filter
   * at sequence level, int parameter
   *
   * - 0 = disable
   * - 1 = enable (default)
   */
  AV1E_SET_ENABLE_INTRA_EDGE_FILTER = 78,

  /*!\brief Codec control function to turn on / off frame order hint (int
   * parameter). Affects: joint compound mode, motion field motion vector,
   * ref frame sign bias
   *
   * - 0 = disable
   * - 1 = enable (default)
   */
  AV1E_SET_ENABLE_ORDER_HINT = 79,

  /*!\brief Codec control function to turn on / off 64-length transforms, int
   * parameter
   *
   * This will enable or disable usage of length 64 transforms in any
   * direction.
   *
   * - 0 = disable
   * - 1 = enable (default)
   */
  AV1E_SET_ENABLE_TX64 = 80,

  /*!\brief Codec control function to turn on / off flip and identity
   * transforms, int parameter
   *
   * This will enable or disable usage of flip and identity transform
   * types in any direction. If enabled, this includes:
   * - FLIPADST_DCT
   * - DCT_FLIPADST
   * - FLIPADST_FLIPADST
   * - ADST_FLIPADST
   * - FLIPADST_ADST
   * - IDTX
   * - V_DCT
   * - H_DCT
   * - V_ADST
   * - H_ADST
   * - V_FLIPADST
   * - H_FLIPADST
   *
   * Valid values:
   * - 0 = disable
   * - 1 = enable (default)
   */
  AV1E_SET_ENABLE_FLIP_IDTX = 81,

  /*!\brief Codec control function to turn on / off rectangular transforms, int
   * parameter
   *
   * This will enable or disable usage of rectangular transforms. NOTE:
   * Rectangular transforms only enabled when corresponding rectangular
   * partitions are.
   *
   * - 0 = disable
   * - 1 = enable (default)
   */
  AV1E_SET_ENABLE_RECT_TX = 82,

  /*!\brief Codec control function to turn on / off dist-wtd compound mode
   * at sequence level, int parameter
   *
   * This will enable or disable distance-weighted compound mode.
   * \attention If AV1E_SET_ENABLE_ORDER_HINT is 0, then this flag is forced
   * to 0.
   *
   * - 0 = disable
   * - 1 = enable (default)
   */
  AV1E_SET_ENABLE_DIST_WTD_COMP = 83,

  /*!\brief Codec control function to turn on / off ref frame mvs (mfmv) usage
   * at sequence level, int parameter
   *
   * \attention If AV1E_SET_ENABLE_ORDER_HINT is 0, then this flag is forced
   * to 0.
   *
   * - 0 = disable
   * - 1 = enable (default)
   */
  AV1E_SET_ENABLE_REF_FRAME_MVS = 84,

  /*!\brief Codec control function to set temporal mv prediction
   * enabling/disabling at frame level, int parameter
   *
   * \attention If AV1E_SET_ENABLE_REF_FRAME_MVS is 0, then this flag is
   * forced to 0.
   *
   * - 0 = disable
   * - 1 = enable (default)
   */
  AV1E_SET_ALLOW_REF_FRAME_MVS = 85,

  /*!\brief Codec control function to turn on / off dual interpolation filter
   * for a sequence, int parameter
   *
   * - 0 = disable
   * - 1 = enable
   */
  AV1E_SET_ENABLE_DUAL_FILTER = 86,

  /*!\brief Codec control function to turn on / off delta quantization in chroma
   * planes for a sequence, int parameter
   *
   * - 0 = disable (default)
   * - 1 = enable
   */
  AV1E_SET_ENABLE_CHROMA_DELTAQ = 87,

  /*!\brief Codec control function to turn on / off masked compound usage
   * (wedge and diff-wtd compound modes) for a sequence, int parameter
   *
   * - 0 = disable
   * - 1 = enable (default)
   */
  AV1E_SET_ENABLE_MASKED_COMP = 88,

  /*!\brief Codec control function to turn on / off one sided compound usage
   * for a sequence, int parameter
   *
   * - 0 = disable
   * - 1 = enable (default)
   */
  AV1E_SET_ENABLE_ONESIDED_COMP = 89,

  /*!\brief Codec control function to turn on / off interintra compound
   * for a sequence, int parameter
   *
   * - 0 = disable
   * - 1 = enable (default)
   */
  AV1E_SET_ENABLE_INTERINTRA_COMP = 90,

  /*!\brief Codec control function to turn on / off smooth inter-intra
   * mode for a sequence, int parameter
   *
   * - 0 = disable
   * - 1 = enable (default)
   */
  AV1E_SET_ENABLE_SMOOTH_INTERINTRA = 91,

  /*!\brief Codec control function to turn on / off difference weighted
   * compound, int parameter
   *
   * - 0 = disable
   * - 1 = enable (default)
   */
  AV1E_SET_ENABLE_DIFF_WTD_COMP = 92,

  /*!\brief Codec control function to turn on / off interinter wedge
   * compound, int parameter
   *
   * - 0 = disable
   * - 1 = enable (default)
   */
  AV1E_SET_ENABLE_INTERINTER_WEDGE = 93,

  /*!\brief Codec control function to turn on / off interintra wedge
   * compound, int parameter
   *
   * - 0 = disable
   * - 1 = enable (default)
   */
  AV1E_SET_ENABLE_INTERINTRA_WEDGE = 94,

  /*!\brief Codec control function to turn on / off global motion usage
   * for a sequence, int parameter
   *
   * - 0 = disable
   * - 1 = enable (default)
   *
   * \note Excluded from CONFIG_REALTIME_ONLY build.
   */
  AV1E_SET_ENABLE_GLOBAL_MOTION = 95,

  /*!\brief Codec control function to turn on / off warped motion usage
   * at sequence level, int parameter
   *
   * - 0 = disable
   * - 1 = enable (default)
   *
   * \note Excluded from CONFIG_REALTIME_ONLY build.
   */
  AV1E_SET_ENABLE_WARPED_MOTION = 96,

  /*!\brief Codec control function to turn on / off warped motion usage
   * at frame level, int parameter
   *
   * \attention If AV1E_SET_ENABLE_WARPED_MOTION is 0, then this flag is
   * forced to 0.
   *
   * - 0 = disable
   * - 1 = enable (default)
   *
   * \note Excluded from CONFIG_REALTIME_ONLY build.
   */
  AV1E_SET_ALLOW_WARPED_MOTION = 97,

  /*!\brief Codec control function to turn on / off filter intra usage at
   * sequence level, int parameter
   *
   * - 0 = disable
   * - 1 = enable (default)
   */
  AV1E_SET_ENABLE_FILTER_INTRA = 98,

  /*!\brief Codec control function to turn on / off smooth intra modes usage,
   * int parameter
   *
   * This will enable or disable usage of smooth, smooth_h and smooth_v intra
   * modes.
   *
   * - 0 = disable
   * - 1 = enable (default)
   */
  AV1E_SET_ENABLE_SMOOTH_INTRA = 99,

  /*!\brief Codec control function to turn on / off Paeth intra mode usage, int
   * parameter
   *
   * - 0 = disable
   * - 1 = enable (default)
   */
  AV1E_SET_ENABLE_PAETH_INTRA = 100,

  /*!\brief Codec control function to turn on / off CFL uv intra mode usage, int
   * parameter
   *
   * This will enable or disable usage of chroma-from-luma intra mode.
   *
   * - 0 = disable
   * - 1 = enable (default)
   */
  AV1E_SET_ENABLE_CFL_INTRA = 101,

  /*!\brief Codec control function to turn on / off frame superresolution, int
   * parameter
   *
   * - 0 = disable
   * - 1 = enable (default)
   */
  AV1E_SET_ENABLE_SUPERRES = 102,

  /*!\brief Codec control function to turn on / off overlay frames for
   * filtered ALTREF frames, int parameter
   *
   * This will enable or disable coding of overlay frames for filtered ALTREF
   * frames. When set to 0, overlay frames are not used but show existing frame
   * is used to display the filtered ALTREF frame as is. As a result the decoded
   * frame rate remains the same as the display frame rate. The default is 1.
   */
  AV1E_SET_ENABLE_OVERLAY = 103,

  /*!\brief Codec control function to turn on/off palette mode, int parameter */
  AV1E_SET_ENABLE_PALETTE = 104,

  /*!\brief Codec control function to turn on/off intra block copy mode, int
     parameter */
  AV1E_SET_ENABLE_INTRABC = 105,

  /*!\brief Codec control function to turn on/off intra angle delta, int
     parameter */
  AV1E_SET_ENABLE_ANGLE_DELTA = 106,

  /*!\brief Codec control function to set the delta q mode, unsigned int
   * parameter
   *
   * AV1 supports a delta q mode feature, that allows modulating q per
   * superblock.
   *
   * - 0 = deltaq signaling off
   * - 1 = use modulation to maximize objective quality (default)
   * - 2 = use modulation for local test
   * - 3 = use modulation for key frame perceptual quality optimization
   * - 4 = use modulation for user rating based perceptual quality optimization
   */
  AV1E_SET_DELTAQ_MODE = 107,

  /*!\brief Codec control function to turn on/off loopfilter modulation
   * when delta q modulation is enabled, unsigned int parameter.
   *
   * \attention AV1 only supports loopfilter modulation when delta q
   * modulation is enabled as well.
   */
  AV1E_SET_DELTALF_MODE = 108,

  /*!\brief Codec control function to set the single tile decoding mode,
   * unsigned int parameter
   *
   * \attention Only applicable if large scale tiling is on.
   *
   * - 0 = single tile decoding is off
   * - 1 = single tile decoding is on (default)
   */
  AV1E_SET_SINGLE_TILE_DECODING = 109,

  /*!\brief Codec control function to enable the extreme motion vector unit
   * test, unsigned int parameter
   *
   * - 0 = off
   * - 1 = MAX_EXTREME_MV
   * - 2 = MIN_EXTREME_MV
   *
   * \note This is only used in motion vector unit test.
   */
  AV1E_ENABLE_MOTION_VECTOR_UNIT_TEST = 110,

  /*!\brief Codec control function to signal picture timing info in the
   * bitstream, aom_timing_info_type_t parameter. Default is
   * AOM_TIMING_UNSPECIFIED.
   */
  AV1E_SET_TIMING_INFO_TYPE = 111,

  /*!\brief Codec control function to add film grain parameters (one of several
   * preset types) info in the bitstream, int parameter
   *
   Valid range: 0..16, 0 is unknown, 1..16 are test vectors
   */
  AV1E_SET_FILM_GRAIN_TEST_VECTOR = 112,

  /*!\brief Codec control function to set the path to the film grain parameters,
   * const char* parameter
   */
  AV1E_SET_FILM_GRAIN_TABLE = 113,

  /*!\brief Sets the noise level, int parameter */
  AV1E_SET_DENOISE_NOISE_LEVEL = 114,

  /*!\brief Sets the denoisers block size, unsigned int parameter */
  AV1E_SET_DENOISE_BLOCK_SIZE = 115,

  /*!\brief Sets the chroma subsampling x value, unsigned int parameter */
  AV1E_SET_CHROMA_SUBSAMPLING_X = 116,

  /*!\brief Sets the chroma subsampling y value, unsigned int parameter */
  AV1E_SET_CHROMA_SUBSAMPLING_Y = 117,

  /*!\brief Control to use a reduced tx type set, int parameter */
  AV1E_SET_REDUCED_TX_TYPE_SET = 118,

  /*!\brief Control to use dct only for intra modes, int parameter */
  AV1E_SET_INTRA_DCT_ONLY = 119,

  /*!\brief Control to use dct only for inter modes, int parameter */
  AV1E_SET_INTER_DCT_ONLY = 120,

  /*!\brief Control to use default tx type only for intra modes, int parameter
   */
  AV1E_SET_INTRA_DEFAULT_TX_ONLY = 121,

  /*!\brief Control to use adaptive quantize_b, int parameter */
  AV1E_SET_QUANT_B_ADAPT = 122,

  /*!\brief Control to select maximum height for the GF group pyramid structure,
   * unsigned int parameter
   *
   * Valid range: 0..5
   */
  AV1E_SET_GF_MAX_PYRAMID_HEIGHT = 123,

  /*!\brief Control to select maximum reference frames allowed per frame, int
   * parameter
   *
   * Valid range: 3..7
   */
  AV1E_SET_MAX_REFERENCE_FRAMES = 124,

  /*!\brief Control to use reduced set of single and compound references, int
     parameter */
  AV1E_SET_REDUCED_REFERENCE_SET = 125,

  /*!\brief Control to set frequency of the cost updates for coefficients,
   * unsigned int parameter
   *
   * - 0 = update at SB level (default)
   * - 1 = update at SB row level in tile
   * - 2 = update at tile level
   * - 3 = turn off
   */
  AV1E_SET_COEFF_COST_UPD_FREQ = 126,

  /*!\brief Control to set frequency of the cost updates for mode, unsigned int
   * parameter
   *
   * - 0 = update at SB level (default)
   * - 1 = update at SB row level in tile
   * - 2 = update at tile level
   * - 3 = turn off
   */
  AV1E_SET_MODE_COST_UPD_FREQ = 127,

  /*!\brief Control to set frequency of the cost updates for motion vectors,
   * unsigned int parameter
   *
   * - 0 = update at SB level (default)
   * - 1 = update at SB row level in tile
   * - 2 = update at tile level
   * - 3 = turn off
   */
  AV1E_SET_MV_COST_UPD_FREQ = 128,

  /*!\brief Control to set bit mask that specifies which tier each of the 32
   * possible operating points conforms to, unsigned int parameter
   *
   * - 0 = main tier (default)
   * - 1 = high tier
   */
  AV1E_SET_TIER_MASK = 129,

  /*!\brief Control to set minimum compression ratio, unsigned int parameter
   * Take integer values. If non-zero, encoder will try to keep the compression
   * ratio of each frame to be higher than the given value divided by 100.
   * E.g. 850 means minimum compression ratio of 8.5.
   */
  AV1E_SET_MIN_CR = 130,

  /* NOTE: enums 145-149 unused */

  /*!\brief Codec control function to set the layer id, aom_svc_layer_id_t*
   * parameter
   */
  AV1E_SET_SVC_LAYER_ID = 131,

  /*!\brief Codec control function to set SVC paramaeters, aom_svc_params_t*
   * parameter
   */
  AV1E_SET_SVC_PARAMS = 132,

  /*!\brief Codec control function to set reference frame config:
   * the ref_idx and the refresh flags for each buffer slot.
   * aom_svc_ref_frame_config_t* parameter
   */
  AV1E_SET_SVC_REF_FRAME_CONFIG = 133,

  /*!\brief Codec control function to set the path to the VMAF model used when
   * tuning the encoder for VMAF, const char* parameter
   */
  AV1E_SET_VMAF_MODEL_PATH = 134,

  /*!\brief Codec control function to enable EXT_TILE_DEBUG in AV1 encoder,
   * unsigned int parameter
   *
   * - 0 = disable (default)
   * - 1 = enable
   *
   * \note This is only used in lightfield example test.
   */
  AV1E_ENABLE_EXT_TILE_DEBUG = 135,

  /*!\brief Codec control function to enable the superblock multipass unit test
   * in AV1 to ensure that the encoder does not leak state between different
   * passes. unsigned int parameter.
   *
   * - 0 = disable (default)
   * - 1 = enable
   *
   * \note This is only used in sb_multipass unit test.
   */
  AV1E_ENABLE_SB_MULTIPASS_UNIT_TEST = 136,

  /*!\brief Control to select minimum height for the GF group pyramid structure,
   * unsigned int parameter
   *
   * Valid values: 0..5
   */
  AV1E_SET_GF_MIN_PYRAMID_HEIGHT = 137,

  /*!\brief Control to set average complexity of the corpus in the case of
   * single pass vbr based on LAP, unsigned int parameter
   */
  AV1E_SET_VBR_CORPUS_COMPLEXITY_LAP = 138,

  /*!\brief Control to get baseline gf interval
   */
  AV1E_GET_BASELINE_GF_INTERVAL = 139,

  /*\brief Control to set encoding the denoised frame from denoise-noise-level
   *
   * - 0 = disabled/encode the original frame
   * - 1 = enabled/encode the denoised frame (default)
   */
  AV1E_SET_ENABLE_DNL_DENOISING = 140,

  /*!\brief Codec control function to turn on / off D45 to D203 intra mode
   * usage, int parameter
   *
   * This will enable or disable usage of D45 to D203 intra modes, which are a
   * subset of directional modes. This control has no effect if directional
   * modes are disabled (AV1E_SET_ENABLE_DIRECTIONAL_INTRA set to 0).
   *
   * - 0 = disable
   * - 1 = enable (default)
   */
  AV1E_SET_ENABLE_DIAGONAL_INTRA = 141,

  /*!\brief Control to set frequency of the cost updates for intrabc motion
   * vectors, unsigned int parameter
   *
   * - 0 = update at SB level (default)
   * - 1 = update at SB row level in tile
   * - 2 = update at tile level
   * - 3 = turn off
   */
  AV1E_SET_DV_COST_UPD_FREQ = 142,

  /*!\brief Codec control to set the path for partition stats read and write.
   * const char * parameter.
   */
  AV1E_SET_PARTITION_INFO_PATH = 143,

  /*!\brief Codec control to use an external partition model
   * A set of callback functions is passed through this control
   * to let the encoder encode with given partitions.
   */
  AV1E_SET_EXTERNAL_PARTITION = 144,

  /*!\brief Codec control function to turn on / off directional intra mode
   * usage, int parameter
   *
   * - 0 = disable
   * - 1 = enable (default)
   */
  AV1E_SET_ENABLE_DIRECTIONAL_INTRA = 145,

  /*!\brief Control to turn on / off transform size search.
   *
   * - 0 = disable, transforms always have the largest possible size
   * - 1 = enable, search for the best transform size for each block (default)
   */
  AV1E_SET_ENABLE_TX_SIZE_SEARCH = 146,

  /*!\brief Codec control function to set reference frame compound prediction.
   * aom_svc_ref_frame_comp_pred_t* parameter
   */
  AV1E_SET_SVC_REF_FRAME_COMP_PRED = 147,

  /*!\brief Set --deltaq-mode strength.
   *
   * Valid range: [0, 1000]
   */
  AV1E_SET_DELTAQ_STRENGTH = 148,

  /*!\brief Codec control to control loop filter
   *
   * - 0 = Loop filter is disabled for all frames
   * - 1 = Loop filter is enabled for all frames
   * - 2 = Loop filter is disabled for non-reference frames
   * - 3 = Loop filter is disabled for the frames with low motion
   */
  AV1E_SET_LOOPFILTER_CONTROL = 149,

  /*!\brief Codec control function to get the loopfilter chosen by the encoder,
   * int* parameter
   */
  AOME_GET_LOOPFILTER_LEVEL = 150,

  /*!\brief Codec control to automatically turn off several intra coding tools
   * - 0 = do not use the feature
   * - 1 = enable the automatic decision to turn off several intra tools
   */
  AV1E_SET_AUTO_INTRA_TOOLS_OFF = 151,

  /*!\brief Codec control function to set flag for rate control used by external
   * encoders.
   * - 1 = Enable rate control for external encoders. This will disable content
   * dependency in rate control and cyclic refresh.
   * - 0 = Default. Disable rate control for external encoders.
   */
  AV1E_SET_RTC_EXTERNAL_RC = 152,

  /*!\brief Codec control function to enable frame parallel multi-threading
   * of the encoder, unsigned int parameter
   *
   * - 0 = disable (default)
   * - 1 = enable
   */
  AV1E_SET_FP_MT = 153,

  /*!\brief Codec control to enable actual frame parallel encode or
   * simulation of frame parallel encode in FPMT unit test, unsigned int
   * parameter
   *
   * - 0 = simulate frame parallel encode
   * - 1 = actual frame parallel encode (default)
   *
   * \note This is only used in FPMT unit test.
   */
  AV1E_SET_FP_MT_UNIT_TEST = 154,

  /*!\brief Codec control function to get the target sequence level index for
   * each operating point. int* parameter. There can be at most 32 operating
   * points. The results will be written into a provided integer array of
   * sufficient size. If a target level is not set, the result will be 31.
   * Please refer to https://aomediacodec.github.io/av1-spec/#levels for more
   * details on level definitions and indices.
   */
  AV1E_GET_TARGET_SEQ_LEVEL_IDX = 155,

  // Any new encoder control IDs should be added above.
  // Maximum allowed encoder control ID is 229.
  // No encoder control ID should be added below.
};

/*!\brief aom 1-D scaling mode
 *
 * This set of constants define 1-D aom scaling modes
 */
typedef enum aom_scaling_mode_1d {
  AOME_NORMAL = 0,
  AOME_FOURFIVE = 1,
  AOME_THREEFIVE = 2,
  AOME_THREEFOUR = 3,
  AOME_ONEFOUR = 4,
  AOME_ONEEIGHT = 5,
  AOME_ONETWO = 6
} AOM_SCALING_MODE;

/*!\brief Max number of segments
 *
 * This is the limit of number of segments allowed within a frame.
 *
 * Currently same as "MAX_SEGMENTS" in AV1, the maximum that AV1 supports.
 *
 */
#define AOM_MAX_SEGMENTS 8

/*!\brief  aom region of interest map
 *
 * These defines the data structures for the region of interest map
 *
 * TODO(yaowu): create a unit test for ROI map related APIs
 *
 */
typedef struct aom_roi_map {
  /*! An id between 0 and 7 for each 8x8 region within a frame. */
  unsigned char *roi_map;
  unsigned int rows;              /**< Number of rows. */
  unsigned int cols;              /**< Number of columns. */
  int delta_q[AOM_MAX_SEGMENTS];  /**< Quantizer deltas. */
  int delta_lf[AOM_MAX_SEGMENTS]; /**< Loop filter deltas. */
  /*! Static breakout threshold for each segment. */
  unsigned int static_threshold[AOM_MAX_SEGMENTS];
} aom_roi_map_t;

/*!\brief  aom active region map
 *
 * These defines the data structures for active region map
 *
 */

typedef struct aom_active_map {
  /*!\brief specify an on (1) or off (0) each 16x16 region within a frame */
  unsigned char *active_map;
  unsigned int rows; /**< number of rows */
  unsigned int cols; /**< number of cols */
} aom_active_map_t;

/*!\brief  aom image scaling mode
 *
 * This defines the data structure for image scaling mode
 *
 */
typedef struct aom_scaling_mode {
  AOM_SCALING_MODE h_scaling_mode; /**< horizontal scaling mode */
  AOM_SCALING_MODE v_scaling_mode; /**< vertical scaling mode   */
} aom_scaling_mode_t;

/*!brief AV1 encoder content type */
typedef enum {
  AOM_CONTENT_DEFAULT,
  AOM_CONTENT_SCREEN,
  AOM_CONTENT_FILM,
  AOM_CONTENT_INVALID
} aom_tune_content;

/*!brief AV1 encoder timing info type signaling */
typedef enum {
  AOM_TIMING_UNSPECIFIED,
  AOM_TIMING_EQUAL,
  AOM_TIMING_DEC_MODEL
} aom_timing_info_type_t;

/*!\brief Model tuning parameters
 *
 * Changes the encoder to tune for certain types of input material.
 *
 */
typedef enum {
  AOM_TUNE_PSNR = 0,
  AOM_TUNE_SSIM = 1,
  /* NOTE: enums 2 and 3 unused */
  AOM_TUNE_VMAF_WITH_PREPROCESSING = 4,
  AOM_TUNE_VMAF_WITHOUT_PREPROCESSING = 5,
  AOM_TUNE_VMAF_MAX_GAIN = 6,
  AOM_TUNE_VMAF_NEG_MAX_GAIN = 7,
  AOM_TUNE_BUTTERAUGLI = 8,
} aom_tune_metric;

/*!\brief Distortion metric to use for RD optimization.
 *
 * Changes the encoder to use a different distortion metric for RD search. Note
 * that this value operates on a "lower level" compared to aom_tune_metric - it
 * affects the distortion metric inside a block, while aom_tune_metric only
 * affects RD across blocks.
 *
 */
typedef enum {
  // Use PSNR for in-block rate-distortion optimization.
  AOM_DIST_METRIC_PSNR,
  // Use quantization matrix-weighted PSNR for in-block rate-distortion
  // optimization. If --enable-qm=1 is not specified, this falls back to
  // behaving in the same way as AOM_DIST_METRIC_PSNR.
  AOM_DIST_METRIC_QM_PSNR,
} aom_dist_metric;

#define AOM_MAX_LAYERS 32   /**< Max number of layers */
#define AOM_MAX_SS_LAYERS 4 /**< Max number of spatial layers */
#define AOM_MAX_TS_LAYERS 8 /**< Max number of temporal layers */

/*!brief Struct for spatial and temporal layer ID */
typedef struct aom_svc_layer_id {
  int spatial_layer_id;  /**< Spatial layer ID */
  int temporal_layer_id; /**< Temporal layer ID */
} aom_svc_layer_id_t;

/*!brief Parameter type for SVC */
typedef struct aom_svc_params {
  int number_spatial_layers;                 /**< Number of spatial layers */
  int number_temporal_layers;                /**< Number of temporal layers */
  int max_quantizers[AOM_MAX_LAYERS];        /**< Max Q for each layer */
  int min_quantizers[AOM_MAX_LAYERS];        /**< Min Q for each layer */
  int scaling_factor_num[AOM_MAX_SS_LAYERS]; /**< Scaling factor-numerator */
  int scaling_factor_den[AOM_MAX_SS_LAYERS]; /**< Scaling factor-denominator */
  /*! Target bitrate for each layer */
  int layer_target_bitrate[AOM_MAX_LAYERS];
  /*! Frame rate factor for each temporal layer */
  int framerate_factor[AOM_MAX_TS_LAYERS];
} aom_svc_params_t;

/*!brief Parameters for setting ref frame config */
typedef struct aom_svc_ref_frame_config {
  // 7 references: LAST_FRAME (0), LAST2_FRAME(1), LAST3_FRAME(2),
  // GOLDEN_FRAME(3), BWDREF_FRAME(4), ALTREF2_FRAME(5), ALTREF_FRAME(6).
  int reference[7]; /**< Reference flag for each of the 7 references. */
  /*! Buffer slot index for each of 7 references. */
  int ref_idx[7];
  int refresh[8]; /**< Refresh flag for each of the 8 slots. */
} aom_svc_ref_frame_config_t;

/*!brief Parameters for setting ref frame compound prediction */
typedef struct aom_svc_ref_frame_comp_pred {
  // Use compound prediction for the ref_frame pairs GOLDEN_LAST (0),
  // LAST2_LAST (1), and ALTREF_LAST (2).
  int use_comp_pred[3]; /**<Compound reference flag. */
} aom_svc_ref_frame_comp_pred_t;

/*!\cond */
/*!\brief Encoder control function parameter type
 *
 * Defines the data types that AOME/AV1E control functions take.
 *
 * \note Additional common controls are defined in aom.h.
 *
 * \note For each control ID "X", a macro-define of
 * AOM_CTRL_X is provided. It is used at compile time to determine
 * if the control ID is supported by the libaom library available,
 * when the libaom version cannot be controlled.
 */
AOM_CTRL_USE_TYPE(AOME_USE_REFERENCE, int)
#define AOM_CTRL_AOME_USE_REFERENCE

AOM_CTRL_USE_TYPE(AOME_SET_ROI_MAP, aom_roi_map_t *)
#define AOM_CTRL_AOME_SET_ROI_MAP

AOM_CTRL_USE_TYPE(AOME_SET_ACTIVEMAP, aom_active_map_t *)
#define AOM_CTRL_AOME_SET_ACTIVEMAP

AOM_CTRL_USE_TYPE(AOME_SET_SCALEMODE, aom_scaling_mode_t *)
#define AOM_CTRL_AOME_SET_SCALEMODE

AOM_CTRL_USE_TYPE(AOME_SET_SPATIAL_LAYER_ID, unsigned int)
#define AOM_CTRL_AOME_SET_SPATIAL_LAYER_ID

AOM_CTRL_USE_TYPE(AOME_SET_CPUUSED, int)
#define AOM_CTRL_AOME_SET_CPUUSED

AOM_CTRL_USE_TYPE(AOME_SET_ENABLEAUTOALTREF, unsigned int)
#define AOM_CTRL_AOME_SET_ENABLEAUTOALTREF

AOM_CTRL_USE_TYPE(AOME_SET_ENABLEAUTOBWDREF, unsigned int)
#define AOM_CTRL_AOME_SET_ENABLEAUTOBWDREF

AOM_CTRL_USE_TYPE(AOME_SET_SHARPNESS, unsigned int)
#define AOM_CTRL_AOME_SET_SHARPNESS

AOM_CTRL_USE_TYPE(AOME_SET_STATIC_THRESHOLD, unsigned int)
#define AOM_CTRL_AOME_SET_STATIC_THRESHOLD

AOM_CTRL_USE_TYPE(AOME_SET_ARNR_MAXFRAMES, unsigned int)
#define AOM_CTRL_AOME_SET_ARNR_MAXFRAMES

AOM_CTRL_USE_TYPE(AOME_SET_ARNR_STRENGTH, unsigned int)
#define AOM_CTRL_AOME_SET_ARNR_STRENGTH

AOM_CTRL_USE_TYPE(AOME_SET_TUNING, int) /* aom_tune_metric */
#define AOM_CTRL_AOME_SET_TUNING

AOM_CTRL_USE_TYPE(AOME_SET_CQ_LEVEL, unsigned int)
#define AOM_CTRL_AOME_SET_CQ_LEVEL

AOM_CTRL_USE_TYPE(AV1E_SET_ROW_MT, unsigned int)
#define AOM_CTRL_AV1E_SET_ROW_MT

AOM_CTRL_USE_TYPE(AV1E_SET_TILE_COLUMNS, unsigned int)
#define AOM_CTRL_AV1E_SET_TILE_COLUMNS

AOM_CTRL_USE_TYPE(AV1E_SET_TILE_ROWS, unsigned int)
#define AOM_CTRL_AV1E_SET_TILE_ROWS

AOM_CTRL_USE_TYPE(AV1E_SET_ENABLE_TPL_MODEL, unsigned int)
#define AOM_CTRL_AV1E_SET_ENABLE_TPL_MODEL

AOM_CTRL_USE_TYPE(AV1E_SET_ENABLE_KEYFRAME_FILTERING, unsigned int)
#define AOM_CTRL_AV1E_SET_ENABLE_KEYFRAME_FILTERING

AOM_CTRL_USE_TYPE(AOME_GET_LAST_QUANTIZER, int *)
#define AOM_CTRL_AOME_GET_LAST_QUANTIZER

AOM_CTRL_USE_TYPE(AOME_GET_LAST_QUANTIZER_64, int *)
#define AOM_CTRL_AOME_GET_LAST_QUANTIZER_64

AOM_CTRL_USE_TYPE(AOME_SET_MAX_INTRA_BITRATE_PCT, unsigned int)
#define AOM_CTRL_AOME_SET_MAX_INTRA_BITRATE_PCT

AOM_CTRL_USE_TYPE(AOME_SET_MAX_INTER_BITRATE_PCT, unsigned int)
#define AOM_CTRL_AOME_SET_MAX_INTER_BITRATE_PCT

AOM_CTRL_USE_TYPE(AOME_SET_NUMBER_SPATIAL_LAYERS, int)
#define AOME_CTRL_AOME_SET_NUMBER_SPATIAL_LAYERS

AOM_CTRL_USE_TYPE(AV1E_SET_GF_CBR_BOOST_PCT, unsigned int)
#define AOM_CTRL_AV1E_SET_GF_CBR_BOOST_PCT

AOM_CTRL_USE_TYPE(AV1E_SET_LOSSLESS, unsigned int)
#define AOM_CTRL_AV1E_SET_LOSSLESS

AOM_CTRL_USE_TYPE(AV1E_SET_ENABLE_CDEF, unsigned int)
#define AOM_CTRL_AV1E_SET_ENABLE_CDEF

AOM_CTRL_USE_TYPE(AV1E_SET_ENABLE_RESTORATION, unsigned int)
#define AOM_CTRL_AV1E_SET_ENABLE_RESTORATION

AOM_CTRL_USE_TYPE(AV1E_SET_FORCE_VIDEO_MODE, unsigned int)
#define AOM_CTRL_AV1E_SET_FORCE_VIDEO_MODE

AOM_CTRL_USE_TYPE(AV1E_SET_ENABLE_OBMC, unsigned int)
#define AOM_CTRL_AV1E_SET_ENABLE_OBMC

AOM_CTRL_USE_TYPE(AV1E_SET_DISABLE_TRELLIS_QUANT, unsigned int)
#define AOM_CTRL_AV1E_SET_DISABLE_TRELLIS_QUANT

AOM_CTRL_USE_TYPE(AV1E_SET_ENABLE_QM, unsigned int)
#define AOM_CTRL_AV1E_SET_ENABLE_QM

AOM_CTRL_USE_TYPE(AV1E_SET_ENABLE_DIST_8X8, unsigned int)
#define AOM_CTRL_AV1E_SET_ENABLE_DIST_8X8

AOM_CTRL_USE_TYPE(AV1E_SET_QM_MIN, unsigned int)
#define AOM_CTRL_AV1E_SET_QM_MIN

AOM_CTRL_USE_TYPE(AV1E_SET_QM_MAX, unsigned int)
#define AOM_CTRL_AV1E_SET_QM_MAX

AOM_CTRL_USE_TYPE(AV1E_SET_QM_Y, unsigned int)
#define AOM_CTRL_AV1E_SET_QM_Y

AOM_CTRL_USE_TYPE(AV1E_SET_QM_U, unsigned int)
#define AOM_CTRL_AV1E_SET_QM_U

AOM_CTRL_USE_TYPE(AV1E_SET_QM_V, unsigned int)
#define AOM_CTRL_AV1E_SET_QM_V

AOM_CTRL_USE_TYPE(AV1E_SET_NUM_TG, unsigned int)
#define AOM_CTRL_AV1E_SET_NUM_TG

AOM_CTRL_USE_TYPE(AV1E_SET_MTU, unsigned int)
#define AOM_CTRL_AV1E_SET_MTU

AOM_CTRL_USE_TYPE(AV1E_SET_TIMING_INFO_TYPE, int) /* aom_timing_info_type_t */
#define AOM_CTRL_AV1E_SET_TIMING_INFO_TYPE

AOM_CTRL_USE_TYPE(AV1E_SET_ENABLE_RECT_PARTITIONS, int)
#define AOM_CTRL_AV1E_SET_ENABLE_RECT_PARTITIONS

AOM_CTRL_USE_TYPE(AV1E_SET_ENABLE_AB_PARTITIONS, int)
#define AOM_CTRL_AV1E_SET_ENABLE_AB_PARTITIONS

AOM_CTRL_USE_TYPE(AV1E_SET_ENABLE_1TO4_PARTITIONS, int)
#define AOM_CTRL_AV1E_SET_ENABLE_1TO4_PARTITIONS

AOM_CTRL_USE_TYPE(AV1E_SET_MIN_PARTITION_SIZE, int)
#define AOM_CTRL_AV1E_SET_MIN_PARTITION_SIZE

AOM_CTRL_USE_TYPE(AV1E_SET_MAX_PARTITION_SIZE, int)
#define AOM_CTRL_AV1E_SET_MAX_PARTITION_SIZE

AOM_CTRL_USE_TYPE(AV1E_SET_ENABLE_INTRA_EDGE_FILTER, int)
#define AOM_CTRL_AV1E_SET_ENABLE_INTRA_EDGE_FILTER

AOM_CTRL_USE_TYPE(AV1E_SET_ENABLE_ORDER_HINT, int)
#define AOM_CTRL_AV1E_SET_ENABLE_ORDER_HINT

AOM_CTRL_USE_TYPE(AV1E_SET_ENABLE_TX64, int)
#define AOM_CTRL_AV1E_SET_ENABLE_TX64

AOM_CTRL_USE_TYPE(AV1E_SET_ENABLE_FLIP_IDTX, int)
#define AOM_CTRL_AV1E_SET_ENABLE_FLIP_IDTX

AOM_CTRL_USE_TYPE(AV1E_SET_ENABLE_RECT_TX, int)
#define AOM_CTRL_AV1E_SET_ENABLE_RECT_TX

AOM_CTRL_USE_TYPE(AV1E_SET_ENABLE_DIST_WTD_COMP, int)
#define AOM_CTRL_AV1E_SET_ENABLE_DIST_WTD_COMP

AOM_CTRL_USE_TYPE(AV1E_SET_ENABLE_REF_FRAME_MVS, int)
#define AOM_CTRL_AV1E_SET_ENABLE_REF_FRAME_MVS

AOM_CTRL_USE_TYPE(AV1E_SET_ALLOW_REF_FRAME_MVS, int)
#define AOM_CTRL_AV1E_SET_ALLOW_REF_FRAME_MVS

AOM_CTRL_USE_TYPE(AV1E_SET_ENABLE_DUAL_FILTER, int)
#define AOM_CTRL_AV1E_SET_ENABLE_DUAL_FILTER

AOM_CTRL_USE_TYPE(AV1E_SET_ENABLE_CHROMA_DELTAQ, int)
#define AOM_CTRL_AV1E_SET_ENABLE_CHROMA_DELTAQ

AOM_CTRL_USE_TYPE(AV1E_SET_ENABLE_MASKED_COMP, int)
#define AOM_CTRL_AV1E_SET_ENABLE_MASKED_COMP

AOM_CTRL_USE_TYPE(AV1E_SET_ENABLE_ONESIDED_COMP, int)
#define AOM_CTRL_AV1E_SET_ENABLE_ONESIDED_COMP

AOM_CTRL_USE_TYPE(AV1E_SET_ENABLE_INTERINTRA_COMP, int)
#define AOM_CTRL_AV1E_SET_ENABLE_INTERINTRA_COMP

AOM_CTRL_USE_TYPE(AV1E_SET_ENABLE_SMOOTH_INTERINTRA, int)
#define AOM_CTRL_AV1E_SET_ENABLE_SMOOTH_INTERINTRA

AOM_CTRL_USE_TYPE(AV1E_SET_ENABLE_DIFF_WTD_COMP, int)
#define AOM_CTRL_AV1E_SET_ENABLE_DIFF_WTD_COMP

AOM_CTRL_USE_TYPE(AV1E_SET_ENABLE_INTERINTER_WEDGE, int)
#define AOM_CTRL_AV1E_SET_ENABLE_INTERINTER_WEDGE

AOM_CTRL_USE_TYPE(AV1E_SET_ENABLE_INTERINTRA_WEDGE, int)
#define AOM_CTRL_AV1E_SET_ENABLE_INTERINTRA_WEDGE

AOM_CTRL_USE_TYPE(AV1E_SET_ENABLE_GLOBAL_MOTION, int)
#define AOM_CTRL_AV1E_SET_ENABLE_GLOBAL_MOTION

AOM_CTRL_USE_TYPE(AV1E_SET_ENABLE_WARPED_MOTION, int)
#define AOM_CTRL_AV1E_SET_ENABLE_WARPED_MOTION

AOM_CTRL_USE_TYPE(AV1E_SET_ALLOW_WARPED_MOTION, int)
#define AOM_CTRL_AV1E_SET_ALLOW_WARPED_MOTION

AOM_CTRL_USE_TYPE(AV1E_SET_ENABLE_FILTER_INTRA, int)
#define AOM_CTRL_AV1E_SET_ENABLE_FILTER_INTRA

AOM_CTRL_USE_TYPE(AV1E_SET_ENABLE_SMOOTH_INTRA, int)
#define AOM_CTRL_AV1E_SET_ENABLE_SMOOTH_INTRA

AOM_CTRL_USE_TYPE(AV1E_SET_ENABLE_PAETH_INTRA, int)
#define AOM_CTRL_AV1E_SET_ENABLE_PAETH_INTRA

AOM_CTRL_USE_TYPE(AV1E_SET_ENABLE_CFL_INTRA, int)
#define AOM_CTRL_AV1E_SET_ENABLE_CFL_INTRA

AOM_CTRL_USE_TYPE(AV1E_SET_ENABLE_DIAGONAL_INTRA, int)
#define AOM_CTRL_AV1E_SET_ENABLE_DIAGONAL_INTRA

AOM_CTRL_USE_TYPE(AV1E_SET_ENABLE_SUPERRES, int)
#define AOM_CTRL_AV1E_SET_ENABLE_SUPERRES

AOM_CTRL_USE_TYPE(AV1E_SET_ENABLE_OVERLAY, int)
#define AOM_CTRL_AV1E_SET_ENABLE_OVERLAY

AOM_CTRL_USE_TYPE(AV1E_SET_ENABLE_PALETTE, int)
#define AOM_CTRL_AV1E_SET_ENABLE_PALETTE

AOM_CTRL_USE_TYPE(AV1E_SET_ENABLE_INTRABC, int)
#define AOM_CTRL_AV1E_SET_ENABLE_INTRABC

AOM_CTRL_USE_TYPE(AV1E_SET_ENABLE_ANGLE_DELTA, int)
#define AOM_CTRL_AV1E_SET_ENABLE_ANGLE_DELTA

AOM_CTRL_USE_TYPE(AV1E_SET_FRAME_PARALLEL_DECODING, unsigned int)
#define AOM_CTRL_AV1E_SET_FRAME_PARALLEL_DECODING

AOM_CTRL_USE_TYPE(AV1E_SET_ERROR_RESILIENT_MODE, int)
#define AOM_CTRL_AV1E_SET_ERROR_RESILIENT_MODE

AOM_CTRL_USE_TYPE(AV1E_SET_S_FRAME_MODE, int)
#define AOM_CTRL_AV1E_SET_S_FRAME_MODE

AOM_CTRL_USE_TYPE(AV1E_SET_AQ_MODE, unsigned int)
#define AOM_CTRL_AV1E_SET_AQ_MODE

AOM_CTRL_USE_TYPE(AV1E_SET_DELTAQ_MODE, unsigned int)
#define AOM_CTRL_AV1E_SET_DELTAQ_MODE

AOM_CTRL_USE_TYPE(AV1E_SET_DELTAQ_STRENGTH, unsigned int)
#define AOM_CTRL_AV1E_SET_DELTAQ_STRENGTH

AOM_CTRL_USE_TYPE(AV1E_SET_DELTALF_MODE, unsigned int)
#define AOM_CTRL_AV1E_SET_DELTALF_MODE

AOM_CTRL_USE_TYPE(AV1E_SET_FRAME_PERIODIC_BOOST, unsigned int)
#define AOM_CTRL_AV1E_SET_FRAME_PERIODIC_BOOST

AOM_CTRL_USE_TYPE(AV1E_SET_NOISE_SENSITIVITY, unsigned int)
#define AOM_CTRL_AV1E_SET_NOISE_SENSITIVITY

AOM_CTRL_USE_TYPE(AV1E_SET_TUNE_CONTENT, int) /* aom_tune_content */
#define AOM_CTRL_AV1E_SET_TUNE_CONTENT

AOM_CTRL_USE_TYPE(AV1E_SET_COLOR_PRIMARIES, int)
#define AOM_CTRL_AV1E_SET_COLOR_PRIMARIES

AOM_CTRL_USE_TYPE(AV1E_SET_TRANSFER_CHARACTERISTICS, int)
#define AOM_CTRL_AV1E_SET_TRANSFER_CHARACTERISTICS

AOM_CTRL_USE_TYPE(AV1E_SET_MATRIX_COEFFICIENTS, int)
#define AOM_CTRL_AV1E_SET_MATRIX_COEFFICIENTS

AOM_CTRL_USE_TYPE(AV1E_SET_CHROMA_SAMPLE_POSITION, int)
#define AOM_CTRL_AV1E_SET_CHROMA_SAMPLE_POSITION

AOM_CTRL_USE_TYPE(AV1E_SET_MIN_GF_INTERVAL, unsigned int)
#define AOM_CTRL_AV1E_SET_MIN_GF_INTERVAL

AOM_CTRL_USE_TYPE(AV1E_SET_MAX_GF_INTERVAL, unsigned int)
#define AOM_CTRL_AV1E_SET_MAX_GF_INTERVAL

AOM_CTRL_USE_TYPE(AV1E_GET_ACTIVEMAP, aom_active_map_t *)
#define AOM_CTRL_AV1E_GET_ACTIVEMAP

AOM_CTRL_USE_TYPE(AV1E_SET_COLOR_RANGE, int)
#define AOM_CTRL_AV1E_SET_COLOR_RANGE

#define AOM_CTRL_AV1E_SET_RENDER_SIZE
AOM_CTRL_USE_TYPE(AV1E_SET_RENDER_SIZE, int *)

AOM_CTRL_USE_TYPE(AV1E_SET_SUPERBLOCK_SIZE, unsigned int)
#define AOM_CTRL_AV1E_SET_SUPERBLOCK_SIZE

AOM_CTRL_USE_TYPE(AV1E_GET_SEQ_LEVEL_IDX, int *)
#define AOM_CTRL_AV1E_GET_SEQ_LEVEL_IDX

AOM_CTRL_USE_TYPE(AV1E_GET_TARGET_SEQ_LEVEL_IDX, int *)
#define AOM_CTRL_AV1E_GET_TARGET_SEQ_LEVEL_IDX

AOM_CTRL_USE_TYPE(AV1E_GET_BASELINE_GF_INTERVAL, int *)
#define AOM_CTRL_AV1E_GET_BASELINE_GF_INTERVAL

AOM_CTRL_USE_TYPE(AV1E_SET_SINGLE_TILE_DECODING, unsigned int)
#define AOM_CTRL_AV1E_SET_SINGLE_TILE_DECODING

AOM_CTRL_USE_TYPE(AV1E_ENABLE_MOTION_VECTOR_UNIT_TEST, unsigned int)
#define AOM_CTRL_AV1E_ENABLE_MOTION_VECTOR_UNIT_TEST

AOM_CTRL_USE_TYPE(AV1E_ENABLE_EXT_TILE_DEBUG, unsigned int)
#define AOM_CTRL_AV1E_ENABLE_EXT_TILE_DEBUG

AOM_CTRL_USE_TYPE(AV1E_SET_VMAF_MODEL_PATH, const char *)
#define AOM_CTRL_AV1E_SET_VMAF_MODEL_PATH

AOM_CTRL_USE_TYPE(AV1E_SET_FILM_GRAIN_TEST_VECTOR, int)
#define AOM_CTRL_AV1E_SET_FILM_GRAIN_TEST_VECTOR

AOM_CTRL_USE_TYPE(AV1E_SET_FILM_GRAIN_TABLE, const char *)
#define AOM_CTRL_AV1E_SET_FILM_GRAIN_TABLE

AOM_CTRL_USE_TYPE(AV1E_SET_CDF_UPDATE_MODE, unsigned int)
#define AOM_CTRL_AV1E_SET_CDF_UPDATE_MODE

AOM_CTRL_USE_TYPE(AV1E_SET_DENOISE_NOISE_LEVEL, int)
#define AOM_CTRL_AV1E_SET_DENOISE_NOISE_LEVEL

AOM_CTRL_USE_TYPE(AV1E_SET_DENOISE_BLOCK_SIZE, unsigned int)
#define AOM_CTRL_AV1E_SET_DENOISE_BLOCK_SIZE

AOM_CTRL_USE_TYPE(AV1E_SET_CHROMA_SUBSAMPLING_X, unsigned int)
#define AOM_CTRL_AV1E_SET_CHROMA_SUBSAMPLING_X

AOM_CTRL_USE_TYPE(AV1E_SET_CHROMA_SUBSAMPLING_Y, unsigned int)
#define AOM_CTRL_AV1E_SET_CHROMA_SUBSAMPLING_Y

AOM_CTRL_USE_TYPE(AV1E_SET_REDUCED_TX_TYPE_SET, int)
#define AOM_CTRL_AV1E_SET_REDUCED_TX_TYPE_SET

AOM_CTRL_USE_TYPE(AV1E_SET_INTRA_DCT_ONLY, int)
#define AOM_CTRL_AV1E_SET_INTRA_DCT_ONLY

AOM_CTRL_USE_TYPE(AV1E_SET_INTER_DCT_ONLY, int)
#define AOM_CTRL_AV1E_SET_INTER_DCT_ONLY

AOM_CTRL_USE_TYPE(AV1E_SET_INTRA_DEFAULT_TX_ONLY, int)
#define AOM_CTRL_AV1E_SET_INTRA_DEFAULT_TX_ONLY

AOM_CTRL_USE_TYPE(AV1E_SET_QUANT_B_ADAPT, int)
#define AOM_CTRL_AV1E_SET_QUANT_B_ADAPT

AOM_CTRL_USE_TYPE(AV1E_SET_GF_MIN_PYRAMID_HEIGHT, unsigned int)
#define AOM_CTRL_AV1E_SET_GF_MIN_PYRAMID_HEIGHT

AOM_CTRL_USE_TYPE(AV1E_SET_GF_MAX_PYRAMID_HEIGHT, unsigned int)
#define AOM_CTRL_AV1E_SET_GF_MAX_PYRAMID_HEIGHT

AOM_CTRL_USE_TYPE(AV1E_SET_MAX_REFERENCE_FRAMES, int)
#define AOM_CTRL_AV1E_SET_MAX_REFERENCE_FRAMES

AOM_CTRL_USE_TYPE(AV1E_SET_REDUCED_REFERENCE_SET, int)
#define AOM_CTRL_AV1E_SET_REDUCED_REFERENCE_SET

AOM_CTRL_USE_TYPE(AV1E_SET_COEFF_COST_UPD_FREQ, unsigned int)
#define AOM_CTRL_AV1E_SET_COEFF_COST_UPD_FREQ

AOM_CTRL_USE_TYPE(AV1E_SET_MODE_COST_UPD_FREQ, unsigned int)
#define AOM_CTRL_AV1E_SET_MODE_COST_UPD_FREQ

AOM_CTRL_USE_TYPE(AV1E_SET_MV_COST_UPD_FREQ, unsigned int)
#define AOM_CTRL_AV1E_SET_MV_COST_UPD_FREQ

AOM_CTRL_USE_TYPE(AV1E_SET_TARGET_SEQ_LEVEL_IDX, int)
#define AOM_CTRL_AV1E_SET_TARGET_SEQ_LEVEL_IDX

AOM_CTRL_USE_TYPE(AV1E_SET_TIER_MASK, unsigned int)
#define AOM_CTRL_AV1E_SET_TIER_MASK

AOM_CTRL_USE_TYPE(AV1E_SET_MIN_CR, unsigned int)
#define AOM_CTRL_AV1E_SET_MIN_CR

AOM_CTRL_USE_TYPE(AV1E_SET_SVC_LAYER_ID, aom_svc_layer_id_t *)
#define AOME_CTRL_AV1E_SET_SVC_LAYER_ID

AOM_CTRL_USE_TYPE(AV1E_SET_SVC_PARAMS, aom_svc_params_t *)
#define AOME_CTRL_AV1E_SET_SVC_PARAMS

AOM_CTRL_USE_TYPE(AV1E_SET_SVC_REF_FRAME_CONFIG, aom_svc_ref_frame_config_t *)
#define AOME_CTRL_AV1E_SET_SVC_REF_FRAME_CONFIG

AOM_CTRL_USE_TYPE(AV1E_ENABLE_SB_MULTIPASS_UNIT_TEST, unsigned int)
#define AOM_CTRL_AV1E_ENABLE_SB_MULTIPASS_UNIT_TEST

AOM_CTRL_USE_TYPE(AV1E_SET_VBR_CORPUS_COMPLEXITY_LAP, unsigned int)
#define AOM_CTRL_AV1E_SET_VBR_CORPUS_COMPLEXITY_LAP

AOM_CTRL_USE_TYPE(AV1E_SET_ENABLE_DNL_DENOISING, int)
#define AOM_CTRL_AV1E_SET_ENABLE_DNL_DENOISING

AOM_CTRL_USE_TYPE(AV1E_SET_DV_COST_UPD_FREQ, unsigned int)
#define AOM_CTRL_AV1E_SET_DV_COST_UPD_FREQ

AOM_CTRL_USE_TYPE(AV1E_SET_PARTITION_INFO_PATH, const char *)
#define AOM_CTRL_AV1E_SET_PARTITION_INFO_PATH

AOM_CTRL_USE_TYPE(AV1E_SET_EXTERNAL_PARTITION, aom_ext_part_funcs_t *)
#define AOM_CTRL_AV1E_SET_EXTERNAL_PARTITION

AOM_CTRL_USE_TYPE(AV1E_SET_ENABLE_DIRECTIONAL_INTRA, int)
#define AOM_CTRL_AV1E_SET_ENABLE_DIRECTIONAL_INTRA

AOM_CTRL_USE_TYPE(AV1E_SET_ENABLE_TX_SIZE_SEARCH, int)
#define AOM_CTRL_AV1E_SET_ENABLE_TX_SIZE_SEARCH

AOM_CTRL_USE_TYPE(AV1E_SET_SVC_REF_FRAME_COMP_PRED,
                  aom_svc_ref_frame_comp_pred_t *)
#define AOME_CTRL_AV1E_SET_SVC_REF_FRAME_COMP_PRED

AOM_CTRL_USE_TYPE(AV1E_SET_LOOPFILTER_CONTROL, int)
#define AOM_CTRL_AV1E_SET_LOOPFILTER_CONTROL

AOM_CTRL_USE_TYPE(AOME_GET_LOOPFILTER_LEVEL, int *)
#define AOM_CTRL_AOME_GET_LOOPFILTER_LEVEL

AOM_CTRL_USE_TYPE(AV1E_SET_AUTO_INTRA_TOOLS_OFF, unsigned int)
#define AOM_CTRL_AV1E_SET_AUTO_INTRA_TOOLS_OFF

AOM_CTRL_USE_TYPE(AV1E_SET_RTC_EXTERNAL_RC, int)
#define AOM_CTRL_AV1E_SET_RTC_EXTERNAL_RC

AOM_CTRL_USE_TYPE(AV1E_SET_FP_MT, unsigned int)
#define AOM_CTRL_AV1E_SET_FP_MT

AOM_CTRL_USE_TYPE(AV1E_SET_FP_MT_UNIT_TEST, unsigned int)
#define AOM_CTRL_AV1E_SET_FP_MT_UNIT_TEST

/*!\endcond */
/*! @} - end defgroup aom_encoder */
#ifdef __cplusplus
}  // extern "C"
#endif

#endif  // AOM_AOM_AOMCX_H_<|MERGE_RESOLUTION|>--- conflicted
+++ resolved
@@ -213,12 +213,7 @@
    *
    * NOTE: 10 is only allowed in AOM_USAGE_REALTIME. In AOM_USAGE_GOOD_QUALITY
    * and AOM_USAGE_ALL_INTRA, 9 is the highest allowed value. However,
-<<<<<<< HEAD
-   * AOM_USAGE_GOOD_QUALITY treats 7..9 the same as 6. Also, AOM_USAGE_REALTIME
-   * treats 0..4 the same as 5.
-=======
    * AOM_USAGE_GOOD_QUALITY treats 7..9 the same as 6.
->>>>>>> 87460cef
    */
   AOME_SET_CPUUSED = 13,
 
