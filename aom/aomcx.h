--- conflicted
+++ resolved
@@ -1308,19 +1308,14 @@
 
   /*!\brief Control to get baseline gf interval
    */
-<<<<<<< HEAD
-  AV1E_GET_BASELINE_GF_INTERVAL = 158,
-=======
   AV1E_GET_BASELINE_GF_INTERVAL = 139,
->>>>>>> d853caa2
 
   /*\brief Control to set encoding the denoised frame from denoise-noise-level
    *
    * - 0 = disabled/encode the original frame
    * - 1 = enabled/encode the denoised frame (default)
    */
-<<<<<<< HEAD
-  AV1E_SET_ENABLE_DNL_DENOISING = 159,
+  AV1E_SET_ENABLE_DNL_DENOISING = 140,
 
   /*!\brief Codec control function to turn on / off D45 to D203 intra mode
    * usage, int parameter
@@ -1330,14 +1325,11 @@
    * - 0 = disable
    * - 1 = enable (default)
    */
-  AV1E_SET_ENABLE_DIAGONAL_INTRA = 160,
-=======
-  AV1E_SET_ENABLE_DNL_DENOISING = 140,
+  AV1E_SET_ENABLE_DIAGONAL_INTRA = 141,
 
   // Any new encoder control IDs should be added above.
   // Maximum allowed encoder control ID is 229.
   // No encoder control ID should be added below.
->>>>>>> d853caa2
 };
 
 /*!\brief aom 1-D scaling mode
