--- conflicted
+++ resolved
@@ -125,19 +125,6 @@
   }
 }
 
-<<<<<<< HEAD
-#if CONFIG_SINGLEPASS
-AV1_INSTANTIATE_TEST_CASE(MonochromeTest,
-                          ::testing::Values(::libaom_test::kOnePassGood));
-#else
-AV1_INSTANTIATE_TEST_CASE(MonochromeTest,
-                          ::testing::Values(::libaom_test::kOnePassGood,
-                                            ::libaom_test::kTwoPassGood));
-#endif  // CONFIG_SINGLEPASS
-=======
-AV1_INSTANTIATE_TEST_SUITE(MonochromeTest,
-                           ::testing::Values(::libaom_test::kOnePassGood,
-                                             ::libaom_test::kTwoPassGood));
->>>>>>> 196995d8
+AV1_INSTANTIATE_TEST_SUITE(MonochromeTest, NONREALTIME_TEST_MODES);
 
 }  // namespace