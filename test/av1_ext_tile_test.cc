--- conflicted
+++ resolved
@@ -199,19 +199,14 @@
 
 TEST_P(AV1ExtTileTest, DecoderResultTest) { TestRoundTrip(); }
 
-<<<<<<< HEAD
 #if CONFIG_SINGLEPASS
-AV1_INSTANTIATE_TEST_CASE(
+AV1_INSTANTIATE_TEST_SUITE(
     // Only test 1-pass mode.
     AV1ExtTileTest, ::testing::Values(::libaom_test::kOnePassGood),
     ::testing::Range(1, 4));
 #else
-AV1_INSTANTIATE_TEST_CASE(
+AV1_INSTANTIATE_TEST_SUITE(
     // Only test 2-pass mode.
-=======
-AV1_INSTANTIATE_TEST_SUITE(
-    // Now only test 2-pass mode.
->>>>>>> 196995d8
     AV1ExtTileTest, ::testing::Values(::libaom_test::kTwoPassGood),
     ::testing::Range(1, 4));
 #endif  // CONFIG_SINGLEPASS
@@ -220,19 +215,14 @@
 
 TEST_P(AV1ExtTileTestLarge, DecoderResultTest) { TestRoundTrip(); }
 
-<<<<<<< HEAD
 #if CONFIG_SINGLEPASS
-AV1_INSTANTIATE_TEST_CASE(
+AV1_INSTANTIATE_TEST_SUITE(
     // Only test 1-pass mode.
     AV1ExtTileTestLarge, ::testing::Values(::libaom_test::kOnePassGood),
     ::testing::Range(0, 1));
 #else
-AV1_INSTANTIATE_TEST_CASE(
+AV1_INSTANTIATE_TEST_SUITE(
     // Only test 2-pass mode.
-=======
-AV1_INSTANTIATE_TEST_SUITE(
-    // Now only test 2-pass mode.
->>>>>>> 196995d8
     AV1ExtTileTestLarge, ::testing::Values(::libaom_test::kTwoPassGood),
     ::testing::Range(0, 1));
 #endif  // CONFIG_SINGLEPASS
