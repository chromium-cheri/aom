--- conflicted
+++ resolved
@@ -120,18 +120,5 @@
   EXPECT_GE(psnr_lossless, kMaxPsnr);
 }
 
-<<<<<<< HEAD
-#if CONFIG_SINGLEPASS
-AV1_INSTANTIATE_TEST_CASE(LosslessTestLarge,
-                          ::testing::Values(::libaom_test::kOnePassGood));
-#else
-AV1_INSTANTIATE_TEST_CASE(LosslessTestLarge,
-                          ::testing::Values(::libaom_test::kOnePassGood,
-                                            ::libaom_test::kTwoPassGood));
-#endif  // CONFIG_SINGLEPASS
-=======
-AV1_INSTANTIATE_TEST_SUITE(LosslessTestLarge,
-                           ::testing::Values(::libaom_test::kOnePassGood,
-                                             ::libaom_test::kTwoPassGood));
->>>>>>> 196995d8
+AV1_INSTANTIATE_TEST_SUITE(LosslessTestLarge, NONREALTIME_TEST_MODES);
 }  // namespace