/*
 * Copyright (c) 2019, Alliance for Open Media. All rights reserved
 *
 * This source code is subject to the terms of the BSD 2 Clause License and
 * the Alliance for Open Media Patent License 1.0. If the BSD 2 Clause License
 * was not distributed with this source code in the LICENSE file, you can
 * obtain it at www.aomedia.org/license/software. If the Alliance for Open
 * Media Patent License 1.0 was not distributed with this source code in the
 * PATENTS file, you can obtain it at www.aomedia.org/license/patent.
 */

//  Test AOM timestamp handling

#include "test/codec_factory.h"
#include "test/encode_test_driver.h"
#include "test/util.h"
#include "test/video_source.h"
#include "third_party/googletest/src/googletest/include/gtest/gtest.h"

namespace {

const int kVideoSourceWidth = 320;
const int kVideoSourceHeight = 240;
const int kFramesToEncode = 3;

// A video source that exposes functions to set the timebase, framerate and
// starting pts.
class DummyTimebaseVideoSource : public ::libaom_test::DummyVideoSource {
 public:
  // Parameters num and den set the timebase for the video source.
  DummyTimebaseVideoSource(int num, int den)
      : framerate_numerator_(30), framerate_denominator_(1), starting_pts_(0) {
    SetSize(kVideoSourceWidth, kVideoSourceHeight);
    set_limit(kFramesToEncode);
    timebase_.num = num;
    timebase_.den = den;
  }

  void SetFramerate(int numerator, int denominator) {
    framerate_numerator_ = numerator;
    framerate_denominator_ = denominator;
  }

  // Returns one frames duration in timebase units as a double.
  double FrameDuration() const {
    return (static_cast<double>(timebase_.den) / timebase_.num) /
           (static_cast<double>(framerate_numerator_) / framerate_denominator_);
  }

  virtual aom_codec_pts_t pts() const {
    return static_cast<aom_codec_pts_t>(frame_ * FrameDuration() +
                                        starting_pts_ + 0.5);
  }

  virtual unsigned long duration() const {
    return static_cast<unsigned long>(FrameDuration() + 0.5);
  }

  virtual aom_rational_t timebase() const { return timebase_; }

  void set_starting_pts(int64_t starting_pts) { starting_pts_ = starting_pts; }

 private:
  aom_rational_t timebase_;
  int framerate_numerator_;
  int framerate_denominator_;
  int64_t starting_pts_;
};

class TimestampTest
    : public ::libaom_test::EncoderTest,
      public ::libaom_test::CodecTestWithParam<libaom_test::TestMode> {
 protected:
  TimestampTest() : EncoderTest(GET_PARAM(0)) {}
  virtual ~TimestampTest() {}

  virtual void SetUp() {
    InitializeConfig();
    SetMode(GET_PARAM(1));
  }
};

// Tests encoding in millisecond timebase.
TEST_P(TimestampTest, EncodeFrames) {
  DummyTimebaseVideoSource video(1, 1000);
  ASSERT_NO_FATAL_FAILURE(RunLoop(&video));
}

TEST_P(TimestampTest, TestMicrosecondTimebase) {
  // Set the timebase to microseconds.
  DummyTimebaseVideoSource video(1, 1000000);
  video.set_limit(1);
  ASSERT_NO_FATAL_FAILURE(RunLoop(&video));
}

TEST_P(TimestampTest, TestAv1Rollover) {
  DummyTimebaseVideoSource video(1, 1000);
  video.set_starting_pts(922337170351ll);
  ASSERT_NO_FATAL_FAILURE(RunLoop(&video));
}

<<<<<<< HEAD
#if CONFIG_SINGLEPASS
AV1_INSTANTIATE_TEST_CASE(TimestampTest,
                          ::testing::Values(::libaom_test::kOnePassGood));
#else
AV1_INSTANTIATE_TEST_CASE(TimestampTest,
                          ::testing::Values(::libaom_test::kTwoPassGood));
#endif  // CONFIG_SINGLEPASS
=======
AV1_INSTANTIATE_TEST_SUITE(TimestampTest,
                           ::testing::Values(::libaom_test::kTwoPassGood));
>>>>>>> 196995d8

}  // namespace<|MERGE_RESOLUTION|>--- conflicted
+++ resolved
@@ -99,17 +99,12 @@
   ASSERT_NO_FATAL_FAILURE(RunLoop(&video));
 }
 
-<<<<<<< HEAD
 #if CONFIG_SINGLEPASS
-AV1_INSTANTIATE_TEST_CASE(TimestampTest,
-                          ::testing::Values(::libaom_test::kOnePassGood));
+AV1_INSTANTIATE_TEST_SUITE(TimestampTest,
+                           ::testing::Values(::libaom_test::kOnePassGood));
 #else
-AV1_INSTANTIATE_TEST_CASE(TimestampTest,
-                          ::testing::Values(::libaom_test::kTwoPassGood));
-#endif  // CONFIG_SINGLEPASS
-=======
 AV1_INSTANTIATE_TEST_SUITE(TimestampTest,
                            ::testing::Values(::libaom_test::kTwoPassGood));
->>>>>>> 196995d8
+#endif  // CONFIG_SINGLEPASS
 
 }  // namespace