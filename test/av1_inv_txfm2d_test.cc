--- conflicted
+++ resolved
@@ -436,36 +436,24 @@
                         ::testing::Values(av1_lowbd_inv_txfm2d_add_avx2));
 #endif  // HAVE_AVX2
 
-<<<<<<< HEAD
-#if HAVE_NEON
-
-#if CONFIG_DATA_DRIVEN_TX
-extern "C" void av1_lowbd_inv_txfm2d_add_neon(const int32_t *input,
-                                              uint8_t *output, int stride,
-                                              TX_TYPE tx_type, TX_SIZE tx_size,
-                                              int is_inter, int eob);
-#else
-extern "C" void av1_lowbd_inv_txfm2d_add_neon(const int32_t *input,
-                                              uint8_t *output, int stride,
-                                              TX_TYPE tx_type, TX_SIZE tx_size,
-                                              int eob);
-#endif
-INSTANTIATE_TEST_CASE_P(NEON, AV1LbdInvTxfm2d,
-                        ::testing::Values(av1_lowbd_inv_txfm2d_add_neon));
-#endif  // HAVE_NEON
-=======
 // TODO(yunqing): Re-enable this unit test for NEON version after the functions
 // are fixed.
 // #if HAVE_NEON
+//
+// #if CONFIG_DATA_DRIVEN_TX
 // extern "C" void av1_lowbd_inv_txfm2d_add_neon(const int32_t *input,
 //                                               uint8_t *output, int stride,
 //                                               TX_TYPE tx_type,
-//                                               TX_SIZE tx_size,
+//                                               TX_SIZE tx_size, int is_inter,
 //                                               int eob);
-//
+// #else
+// extern "C" void av1_lowbd_inv_txfm2d_add_neon(const int32_t *input,
+//                                               uint8_t *output, int stride,
+//                                               TX_TYPE tx_type,
+//                                               TX_SIZE tx_size, int eob);
+// #endif
 // INSTANTIATE_TEST_CASE_P(NEON, AV1LbdInvTxfm2d,
 //                         ::testing::Values(av1_lowbd_inv_txfm2d_add_neon));
 // #endif  // HAVE_NEON
->>>>>>> 08ee14a0
 
 }  // namespace