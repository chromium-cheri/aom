--- conflicted
+++ resolved
@@ -89,19 +89,12 @@
     // 64x64 transform assumes last 32 values are zero.
     memset(input + 32, 0, 32 * sizeof(input[0]));
 
-<<<<<<< HEAD
-    int32_t ref_output[64] = { 0 };
-    reference_idct_1d_int(input, ref_output, tx_size_pix);
-
-    int32_t output[64] = { 0 };
-=======
     int32_t ref_output[64];
     memset(ref_output, 0, sizeof(ref_output));
     reference_idct_1d_int(input, ref_output, tx_size_pix);
 
     int32_t output[64];
     memset(output, 0, sizeof(output));
->>>>>>> 08ee14a0
     inv_txfm_func(input, output, cos_bit, range_bit);
 
     for (int i = 0; i < tx_size_pix; ++i) {
