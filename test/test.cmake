--- conflicted
+++ resolved
@@ -126,16 +126,12 @@
                 "${AOM_ROOT}/test/film_grain_table_test.cc"
                 "${AOM_ROOT}/test/segment_binarization_sync.cc"
                 "${AOM_ROOT}/test/superframe_test.cc"
-<<<<<<< HEAD
-                "${AOM_ROOT}/test/tile_independence_test.cc")
+                "${AOM_ROOT}/test/tile_independence_test.cc"
+                "${AOM_ROOT}/test/yuv_temporal_filter_test.cc")
     if(CONFIG_TENSORFLOW)
       list(APPEND AOM_UNIT_TEST_COMMON_SOURCES
                   "${AOM_ROOT}/test/tensorflow_link_test.cc")
     endif()
-=======
-                "${AOM_ROOT}/test/tile_independence_test.cc"
-                "${AOM_ROOT}/test/yuv_temporal_filter_test.cc")
->>>>>>> 08ee14a0
   endif()
 
   list(APPEND AOM_UNIT_TEST_COMMON_INTRIN_NEON
