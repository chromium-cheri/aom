--- conflicted
+++ resolved
@@ -126,10 +126,7 @@
                 "${AOM_ROOT}/test/film_grain_table_test.cc"
                 "${AOM_ROOT}/test/fwd_kf_test.cc"
                 "${AOM_ROOT}/test/kf_test.cc"
-<<<<<<< HEAD
-=======
                 "${AOM_ROOT}/test/lossless_test.cc"
->>>>>>> 37af76d7
                 "${AOM_ROOT}/test/quant_test.cc"
                 "${AOM_ROOT}/test/sb_multipass_test.cc"
                 "${AOM_ROOT}/test/screen_content_test.cc"
