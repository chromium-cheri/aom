--- conflicted
+++ resolved
@@ -1,5 +1,3 @@
-<<<<<<< HEAD
-=======
 2021-10-13 v3.2.0
   This release includes compression efficiency and perceptual quality
   improvements, speedup and memory optimizations, as well as some new
@@ -46,7 +44,6 @@
     * Issue 3069: Fix one-pass mode keyframe placement off-by-one error.
     * Issue 3156: Fix a bug in av1_quantize_lp AVX2 optimization.
 
->>>>>>> 287164de
 2021-09-29 v3.1.3
   This release includes several bug fixes.
 
