--- conflicted
+++ resolved
@@ -1,25 +1,13 @@
-<<<<<<< HEAD
-2024-01-18 v3.7.2
-  This release includes three bug fixes. This release is ABI compatible
-  with the last release. See
-  https://aomedia.googlesource.com/aom/+log/v3.7.1..v3.7.2 for all the
-=======
 2024-01-17 v3.8.1
   This release includes several bug fixes. This release is ABI
   compatible with the last release. See
   https://aomedia.googlesource.com/aom/+log/v3.8.0..v3.8.1 for all the
->>>>>>> bb643048
   commits in this release.
 
   - Bug Fixes
     * aomedia:3520: get_cubic_kernel_dbl: Assertion `0 <= x && x < 1'
       failed.
     * aomedia:3526: alloc_compressor_data() is called during every
-<<<<<<< HEAD
-      aom_codec_control() call on the encoder. Note that this partially
-      reverts the fix for bug aomedia:3349.
-    * b/310457427 and b/310766628: Only use rec_sse in CBR mode.
-=======
       aom_codec_control() call on the encoder.
     * aomedia:3527: aom/av1/encoder/mcomp.c:1810: av1_full_pixel_search:
       Assertion `ms_params->ms_buffers.ref->width ==
@@ -29,7 +17,21 @@
     * b/310455204: Recreate workers if necessary.
     * b/310548198: Update frame size in actual encoding.
     * b/314858909: Do not use adaptive error estimate.
->>>>>>> bb643048
+    * Fix a hang of cmake on arm64 macOS with cmake 3.27.0 or later.
+
+2024-01-18 v3.7.2
+  This release includes three bug fixes. This release is ABI compatible
+  with the last release. See
+  https://aomedia.googlesource.com/aom/+log/v3.7.1..v3.7.2 for all the
+  commits in this release.
+
+  - Bug Fixes
+    * aomedia:3520: get_cubic_kernel_dbl: Assertion `0 <= x && x < 1'
+      failed.
+    * aomedia:3526: alloc_compressor_data() is called during every
+      aom_codec_control() call on the encoder. Note that this partially
+      reverts the fix for bug aomedia:3349.
+    * b/310457427 and b/310766628: Only use rec_sse in CBR mode.
     * Fix a hang of cmake on arm64 macOS with cmake 3.27.0 or later.
 
 2023-11-30 v3.8.0
