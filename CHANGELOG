--- conflicted
+++ resolved
@@ -1,5 +1,3 @@
-<<<<<<< HEAD
-=======
 2023-11-30 v3.8.0
   This release includes new codec interfaces, compression efficiency and
   perceptual improvements, speedup and memory optimizations and many bug
@@ -61,7 +59,6 @@
     * b/310457427, b/310766628: Bug fixes to only use rec_sse in CBR
       mode.
 
->>>>>>> b681eac8
 2023-11-17 v3.7.1
   This release includes several bug fixes. This release is ABI
   compatible with the last release. See
