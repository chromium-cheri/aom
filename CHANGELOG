<<<<<<< HEAD
=======
2021-02-24 v3.0.0
  This release includes compression efficiency improvement, speed improvement
  for realtime mode, as well as some new APIs.

  - Upgrading:
    Support for PSNR calculation based on stream bit-depth.

    New encoder control IDs added:
      - AV1E_SET_ENABLE_RECT_TX
      - AV1E_SET_VBR_CORPUS_COMPLEXITY_LAP
      - AV1E_GET_BASELINE_GF_INTERVAL
      - AV1E_SET_ENABLE_DNL_DENOISING

    New decoder control IDs added:
      - AOMD_GET_FWD_KF_PRESENT
      - AOMD_GET_FRAME_FLAGS
      - AOMD_GET_ALTREF_PRESENT
      - AOMD_GET_TILE_INFO
      - AOMD_GET_SCREEN_CONTENT_TOOLS_INFO
      - AOMD_GET_STILL_PICTURE
      - AOMD_GET_SB_SIZE
      - AOMD_GET_SHOW_EXISTING_FRAME_FLAG
      - AOMD_GET_S_FRAME_INFO

    New aom_tune_content enum value: AOM_CONTENT_FILM

    New aom_tune_metric enum value: AOM_TUNE_VMAF_NEG_MAX_GAIN

    Coefficient and mode update can be turned off via
    AV1E_SET_{COEFF/MODE}_COST_UPD_FREQ.

    New key & value API added, available with aom_codec_set_option() function.

    Scaling API expanded to include 1/4, 3/4 and 1/8.

  - Enhancements:
    Better multithreading performance with realtime mode.

    New speed 9 setting for faster realtime encoding.

    Smaller binary size with low bitdepth and realtime only build.

    Temporal denoiser and its optimizations on x86 and Neon.

    Optimizations for scaling.

    Faster encoding with speed settings 2 to 6 for good encoding mode.

    Improved documentation throughout the library, with function level
    documentation, tree view and support for the dot tool.

  - Bug fixes:
    Aside from those mentioned in v2.0.1 and v2.0.2, this release includes the
    following bug fixes:

    Issue 2940: Segfault when encoding with --use-16bit-internal and --limit > 1

    Issue 2941: Decoder mismatch with --rt --bit-depth=10 and --cpu-used=8

    Issue 2895: mingw-w64 i686 gcc fails to build

    Issue 2874: Separate ssse3 functions from sse2 file.

>>>>>>> d853caa2
2021-02-09 v2.0.2
  This release includes several bug fixes.

  - Bug fixes:
    Issue 2643: Modify the assertion in temporal filter intrinsics.

    Issue 2648: Fix unit test ThreadTestLarge.EncoderResultTest/49
    assertion failure.

    Issue 2869: Add -Wimplicit-function-declaration as C flag only.

    Issue 2878: Avoid memset in the av1_filter_intra_predictor module
    functions.

    Issue 2903: Fix a typo bug in apply_temporal_filter_planewise.

    Call av1_setup_frame_size() when dropping a frame in the
    encode_frame_to_data_rate() function in av1/encoder/encoder.c.

2020-11-25 v2.0.1
  This release includes two bug fixes.

  - Bug fixes:
    Issue 2723: Fix crash in chroma_check() when generating a monochrome
    encoded stream in real-time mode.

    Issue 2833: Fix crash on some input when reduced still picture header is
    used in real-time mode and speed >=7.

2020-05-07 v2.0.0 "Applejack"
  First official release of libaom.
  This release includes new real-time mode and SVC support.

  - Upgrading:
    AOM_SET_POSTPROC, AOM_CODEC_CAP_POSTPROC and AOM_CODEC_USE_POSTPROC are
    removed.

    AOM_SET_DBG_* is removed.

    Multi-resolution encoding is removed.

    put_frame and put_slice callbacks are removed.

  - Enhancements:
    Full-sweep document update for codec controls.

2018-06-28 v1.0.0
  AOMedia Codec Workgroup Approved version 1.0

2016-04-07 v0.1.0 "AOMedia Codec 1"
  This release is the first Alliance for Open Media codec.<|MERGE_RESOLUTION|>--- conflicted
+++ resolved
@@ -1,5 +1,3 @@
-<<<<<<< HEAD
-=======
 2021-02-24 v3.0.0
   This release includes compression efficiency improvement, speed improvement
   for realtime mode, as well as some new APIs.
@@ -63,7 +61,6 @@
 
     Issue 2874: Separate ssse3 functions from sse2 file.
 
->>>>>>> d853caa2
 2021-02-09 v2.0.2
   This release includes several bug fixes.
 
