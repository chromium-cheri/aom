--- conflicted
+++ resolved
@@ -701,8 +701,8 @@
   out[2] = _mm_unpacklo_epi64(v[1], v[3]);
   out[3] = _mm_unpackhi_epi64(v[1], v[3]);
 }
-<<<<<<< HEAD
-void av1_inv_txfm2d_add_4x4_sse4_1(const int32_t *coeff, uint16_t *output,
+
+void av1_inv_txfm2d_add_4x4_sse4_1(const int32_t *input, uint16_t *output,
                                    int stride, TX_TYPE tx_type,
 #if CONFIG_MODE_DEP_TX
                                    PREDICTION_MODE mode,
@@ -711,10 +711,7 @@
 #if CONFIG_MODE_DEP_TX
   (void)mode;
 #endif
-=======
-void av1_inv_txfm2d_add_4x4_sse4_1(const int32_t *input, uint16_t *output,
-                                   int stride, TX_TYPE tx_type, int bd) {
->>>>>>> cd1af9d0
+
   __m128i in[4];
   const int8_t *shift = av1_inv_txfm_shift_ls[TX_4X4];
   const int txw_idx = get_txw_idx(TX_4X4);
@@ -1427,8 +1424,7 @@
   _mm_store_si128((__m128i *)(output + 7 * stride), u7);
 }
 
-<<<<<<< HEAD
-void av1_inv_txfm2d_add_8x8_sse4_1(const int32_t *coeff, uint16_t *output,
+void av1_inv_txfm2d_add_8x8_sse4_1(const int32_t *input, uint16_t *output,
                                    int stride, TX_TYPE tx_type,
 #if CONFIG_MODE_DEP_TX
                                    PREDICTION_MODE mode,
@@ -1437,10 +1433,7 @@
 #if CONFIG_MODE_DEP_TX
   (void)mode;
 #endif
-=======
-void av1_inv_txfm2d_add_8x8_sse4_1(const int32_t *input, uint16_t *output,
-                                   int stride, TX_TYPE tx_type, int bd) {
->>>>>>> cd1af9d0
+
   __m128i in[16], out[16];
   const int8_t *shift = av1_inv_txfm_shift_ls[TX_8X8];
   const int txw_idx = get_txw_idx(TX_8X8);
