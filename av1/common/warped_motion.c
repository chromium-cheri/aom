/*
 * Copyright (c) 2016, Alliance for Open Media. All rights reserved
 *
 * This source code is subject to the terms of the BSD 2 Clause License and
 * the Alliance for Open Media Patent License 1.0. If the BSD 2 Clause License
 * was not distributed with this source code in the LICENSE file, you can
 * obtain it at www.aomedia.org/license/software. If the Alliance for Open
 * Media Patent License 1.0 was not distributed with this source code in the
 * PATENTS file, you can obtain it at www.aomedia.org/license/patent.
 */

#include <stdio.h>
#include <stdlib.h>
#include <memory.h>
#include <math.h>
#include <assert.h>

#include "config/av1_rtcd.h"

#include "av1/common/warped_motion.h"
#include "av1/common/scale.h"

// For warping, we really use a 6-tap filter, but we do blocks of 8 pixels
// at a time. The zoom/rotation/shear in the model are applied to the
// "fractional" position of each pixel, which therefore varies within
// [-1, 2) * WARPEDPIXEL_PREC_SHIFTS.
// We need an extra 2 taps to fit this in, for a total of 8 taps.
/* clang-format off */
const int16_t av1_warped_filter[WARPEDPIXEL_PREC_SHIFTS * 3 + 1][8] = {
#if WARPEDPIXEL_PREC_BITS == 6
  // [-1, 0)
  { 0,   0, 127,   1,   0, 0, 0, 0 }, { 0, - 1, 127,   2,   0, 0, 0, 0 },
  { 1, - 3, 127,   4, - 1, 0, 0, 0 }, { 1, - 4, 126,   6, - 2, 1, 0, 0 },
  { 1, - 5, 126,   8, - 3, 1, 0, 0 }, { 1, - 6, 125,  11, - 4, 1, 0, 0 },
  { 1, - 7, 124,  13, - 4, 1, 0, 0 }, { 2, - 8, 123,  15, - 5, 1, 0, 0 },
  { 2, - 9, 122,  18, - 6, 1, 0, 0 }, { 2, -10, 121,  20, - 6, 1, 0, 0 },
  { 2, -11, 120,  22, - 7, 2, 0, 0 }, { 2, -12, 119,  25, - 8, 2, 0, 0 },
  { 3, -13, 117,  27, - 8, 2, 0, 0 }, { 3, -13, 116,  29, - 9, 2, 0, 0 },
  { 3, -14, 114,  32, -10, 3, 0, 0 }, { 3, -15, 113,  35, -10, 2, 0, 0 },
  { 3, -15, 111,  37, -11, 3, 0, 0 }, { 3, -16, 109,  40, -11, 3, 0, 0 },
  { 3, -16, 108,  42, -12, 3, 0, 0 }, { 4, -17, 106,  45, -13, 3, 0, 0 },
  { 4, -17, 104,  47, -13, 3, 0, 0 }, { 4, -17, 102,  50, -14, 3, 0, 0 },
  { 4, -17, 100,  52, -14, 3, 0, 0 }, { 4, -18,  98,  55, -15, 4, 0, 0 },
  { 4, -18,  96,  58, -15, 3, 0, 0 }, { 4, -18,  94,  60, -16, 4, 0, 0 },
  { 4, -18,  91,  63, -16, 4, 0, 0 }, { 4, -18,  89,  65, -16, 4, 0, 0 },
  { 4, -18,  87,  68, -17, 4, 0, 0 }, { 4, -18,  85,  70, -17, 4, 0, 0 },
  { 4, -18,  82,  73, -17, 4, 0, 0 }, { 4, -18,  80,  75, -17, 4, 0, 0 },
  { 4, -18,  78,  78, -18, 4, 0, 0 }, { 4, -17,  75,  80, -18, 4, 0, 0 },
  { 4, -17,  73,  82, -18, 4, 0, 0 }, { 4, -17,  70,  85, -18, 4, 0, 0 },
  { 4, -17,  68,  87, -18, 4, 0, 0 }, { 4, -16,  65,  89, -18, 4, 0, 0 },
  { 4, -16,  63,  91, -18, 4, 0, 0 }, { 4, -16,  60,  94, -18, 4, 0, 0 },
  { 3, -15,  58,  96, -18, 4, 0, 0 }, { 4, -15,  55,  98, -18, 4, 0, 0 },
  { 3, -14,  52, 100, -17, 4, 0, 0 }, { 3, -14,  50, 102, -17, 4, 0, 0 },
  { 3, -13,  47, 104, -17, 4, 0, 0 }, { 3, -13,  45, 106, -17, 4, 0, 0 },
  { 3, -12,  42, 108, -16, 3, 0, 0 }, { 3, -11,  40, 109, -16, 3, 0, 0 },
  { 3, -11,  37, 111, -15, 3, 0, 0 }, { 2, -10,  35, 113, -15, 3, 0, 0 },
  { 3, -10,  32, 114, -14, 3, 0, 0 }, { 2, - 9,  29, 116, -13, 3, 0, 0 },
  { 2, - 8,  27, 117, -13, 3, 0, 0 }, { 2, - 8,  25, 119, -12, 2, 0, 0 },
  { 2, - 7,  22, 120, -11, 2, 0, 0 }, { 1, - 6,  20, 121, -10, 2, 0, 0 },
  { 1, - 6,  18, 122, - 9, 2, 0, 0 }, { 1, - 5,  15, 123, - 8, 2, 0, 0 },
  { 1, - 4,  13, 124, - 7, 1, 0, 0 }, { 1, - 4,  11, 125, - 6, 1, 0, 0 },
  { 1, - 3,   8, 126, - 5, 1, 0, 0 }, { 1, - 2,   6, 126, - 4, 1, 0, 0 },
  { 0, - 1,   4, 127, - 3, 1, 0, 0 }, { 0,   0,   2, 127, - 1, 0, 0, 0 },

  // [0, 1)
  { 0,  0,   0, 127,   1,   0,  0,  0}, { 0,  0,  -1, 127,   2,   0,  0,  0},
  { 0,  1,  -3, 127,   4,  -2,  1,  0}, { 0,  1,  -5, 127,   6,  -2,  1,  0},
  { 0,  2,  -6, 126,   8,  -3,  1,  0}, {-1,  2,  -7, 126,  11,  -4,  2, -1},
  {-1,  3,  -8, 125,  13,  -5,  2, -1}, {-1,  3, -10, 124,  16,  -6,  3, -1},
  {-1,  4, -11, 123,  18,  -7,  3, -1}, {-1,  4, -12, 122,  20,  -7,  3, -1},
  {-1,  4, -13, 121,  23,  -8,  3, -1}, {-2,  5, -14, 120,  25,  -9,  4, -1},
  {-1,  5, -15, 119,  27, -10,  4, -1}, {-1,  5, -16, 118,  30, -11,  4, -1},
  {-2,  6, -17, 116,  33, -12,  5, -1}, {-2,  6, -17, 114,  35, -12,  5, -1},
  {-2,  6, -18, 113,  38, -13,  5, -1}, {-2,  7, -19, 111,  41, -14,  6, -2},
  {-2,  7, -19, 110,  43, -15,  6, -2}, {-2,  7, -20, 108,  46, -15,  6, -2},
  {-2,  7, -20, 106,  49, -16,  6, -2}, {-2,  7, -21, 104,  51, -16,  7, -2},
  {-2,  7, -21, 102,  54, -17,  7, -2}, {-2,  8, -21, 100,  56, -18,  7, -2},
  {-2,  8, -22,  98,  59, -18,  7, -2}, {-2,  8, -22,  96,  62, -19,  7, -2},
  {-2,  8, -22,  94,  64, -19,  7, -2}, {-2,  8, -22,  91,  67, -20,  8, -2},
  {-2,  8, -22,  89,  69, -20,  8, -2}, {-2,  8, -22,  87,  72, -21,  8, -2},
  {-2,  8, -21,  84,  74, -21,  8, -2}, {-2,  8, -22,  82,  77, -21,  8, -2},
  {-2,  8, -21,  79,  79, -21,  8, -2}, {-2,  8, -21,  77,  82, -22,  8, -2},
  {-2,  8, -21,  74,  84, -21,  8, -2}, {-2,  8, -21,  72,  87, -22,  8, -2},
  {-2,  8, -20,  69,  89, -22,  8, -2}, {-2,  8, -20,  67,  91, -22,  8, -2},
  {-2,  7, -19,  64,  94, -22,  8, -2}, {-2,  7, -19,  62,  96, -22,  8, -2},
  {-2,  7, -18,  59,  98, -22,  8, -2}, {-2,  7, -18,  56, 100, -21,  8, -2},
  {-2,  7, -17,  54, 102, -21,  7, -2}, {-2,  7, -16,  51, 104, -21,  7, -2},
  {-2,  6, -16,  49, 106, -20,  7, -2}, {-2,  6, -15,  46, 108, -20,  7, -2},
  {-2,  6, -15,  43, 110, -19,  7, -2}, {-2,  6, -14,  41, 111, -19,  7, -2},
  {-1,  5, -13,  38, 113, -18,  6, -2}, {-1,  5, -12,  35, 114, -17,  6, -2},
  {-1,  5, -12,  33, 116, -17,  6, -2}, {-1,  4, -11,  30, 118, -16,  5, -1},
  {-1,  4, -10,  27, 119, -15,  5, -1}, {-1,  4,  -9,  25, 120, -14,  5, -2},
  {-1,  3,  -8,  23, 121, -13,  4, -1}, {-1,  3,  -7,  20, 122, -12,  4, -1},
  {-1,  3,  -7,  18, 123, -11,  4, -1}, {-1,  3,  -6,  16, 124, -10,  3, -1},
  {-1,  2,  -5,  13, 125,  -8,  3, -1}, {-1,  2,  -4,  11, 126,  -7,  2, -1},
  { 0,  1,  -3,   8, 126,  -6,  2,  0}, { 0,  1,  -2,   6, 127,  -5,  1,  0},
  { 0,  1,  -2,   4, 127,  -3,  1,  0}, { 0,  0,   0,   2, 127,  -1,  0,  0},

  // [1, 2)
  { 0, 0, 0,   1, 127,   0,   0, 0 }, { 0, 0, 0, - 1, 127,   2,   0, 0 },
  { 0, 0, 1, - 3, 127,   4, - 1, 0 }, { 0, 0, 1, - 4, 126,   6, - 2, 1 },
  { 0, 0, 1, - 5, 126,   8, - 3, 1 }, { 0, 0, 1, - 6, 125,  11, - 4, 1 },
  { 0, 0, 1, - 7, 124,  13, - 4, 1 }, { 0, 0, 2, - 8, 123,  15, - 5, 1 },
  { 0, 0, 2, - 9, 122,  18, - 6, 1 }, { 0, 0, 2, -10, 121,  20, - 6, 1 },
  { 0, 0, 2, -11, 120,  22, - 7, 2 }, { 0, 0, 2, -12, 119,  25, - 8, 2 },
  { 0, 0, 3, -13, 117,  27, - 8, 2 }, { 0, 0, 3, -13, 116,  29, - 9, 2 },
  { 0, 0, 3, -14, 114,  32, -10, 3 }, { 0, 0, 3, -15, 113,  35, -10, 2 },
  { 0, 0, 3, -15, 111,  37, -11, 3 }, { 0, 0, 3, -16, 109,  40, -11, 3 },
  { 0, 0, 3, -16, 108,  42, -12, 3 }, { 0, 0, 4, -17, 106,  45, -13, 3 },
  { 0, 0, 4, -17, 104,  47, -13, 3 }, { 0, 0, 4, -17, 102,  50, -14, 3 },
  { 0, 0, 4, -17, 100,  52, -14, 3 }, { 0, 0, 4, -18,  98,  55, -15, 4 },
  { 0, 0, 4, -18,  96,  58, -15, 3 }, { 0, 0, 4, -18,  94,  60, -16, 4 },
  { 0, 0, 4, -18,  91,  63, -16, 4 }, { 0, 0, 4, -18,  89,  65, -16, 4 },
  { 0, 0, 4, -18,  87,  68, -17, 4 }, { 0, 0, 4, -18,  85,  70, -17, 4 },
  { 0, 0, 4, -18,  82,  73, -17, 4 }, { 0, 0, 4, -18,  80,  75, -17, 4 },
  { 0, 0, 4, -18,  78,  78, -18, 4 }, { 0, 0, 4, -17,  75,  80, -18, 4 },
  { 0, 0, 4, -17,  73,  82, -18, 4 }, { 0, 0, 4, -17,  70,  85, -18, 4 },
  { 0, 0, 4, -17,  68,  87, -18, 4 }, { 0, 0, 4, -16,  65,  89, -18, 4 },
  { 0, 0, 4, -16,  63,  91, -18, 4 }, { 0, 0, 4, -16,  60,  94, -18, 4 },
  { 0, 0, 3, -15,  58,  96, -18, 4 }, { 0, 0, 4, -15,  55,  98, -18, 4 },
  { 0, 0, 3, -14,  52, 100, -17, 4 }, { 0, 0, 3, -14,  50, 102, -17, 4 },
  { 0, 0, 3, -13,  47, 104, -17, 4 }, { 0, 0, 3, -13,  45, 106, -17, 4 },
  { 0, 0, 3, -12,  42, 108, -16, 3 }, { 0, 0, 3, -11,  40, 109, -16, 3 },
  { 0, 0, 3, -11,  37, 111, -15, 3 }, { 0, 0, 2, -10,  35, 113, -15, 3 },
  { 0, 0, 3, -10,  32, 114, -14, 3 }, { 0, 0, 2, - 9,  29, 116, -13, 3 },
  { 0, 0, 2, - 8,  27, 117, -13, 3 }, { 0, 0, 2, - 8,  25, 119, -12, 2 },
  { 0, 0, 2, - 7,  22, 120, -11, 2 }, { 0, 0, 1, - 6,  20, 121, -10, 2 },
  { 0, 0, 1, - 6,  18, 122, - 9, 2 }, { 0, 0, 1, - 5,  15, 123, - 8, 2 },
  { 0, 0, 1, - 4,  13, 124, - 7, 1 }, { 0, 0, 1, - 4,  11, 125, - 6, 1 },
  { 0, 0, 1, - 3,   8, 126, - 5, 1 }, { 0, 0, 1, - 2,   6, 126, - 4, 1 },
  { 0, 0, 0, - 1,   4, 127, - 3, 1 }, { 0, 0, 0,   0,   2, 127, - 1, 0 },
  // dummy (replicate row index 191)
  { 0, 0, 0,   0,   2, 127, - 1, 0 },

#elif WARPEDPIXEL_PREC_BITS == 5
  // [-1, 0)
  {0,   0, 127,   1,   0, 0, 0, 0}, {1,  -3, 127,   4,  -1, 0, 0, 0},
  {1,  -5, 126,   8,  -3, 1, 0, 0}, {1,  -7, 124,  13,  -4, 1, 0, 0},
  {2,  -9, 122,  18,  -6, 1, 0, 0}, {2, -11, 120,  22,  -7, 2, 0, 0},
  {3, -13, 117,  27,  -8, 2, 0, 0}, {3, -14, 114,  32, -10, 3, 0, 0},
  {3, -15, 111,  37, -11, 3, 0, 0}, {3, -16, 108,  42, -12, 3, 0, 0},
  {4, -17, 104,  47, -13, 3, 0, 0}, {4, -17, 100,  52, -14, 3, 0, 0},
  {4, -18,  96,  58, -15, 3, 0, 0}, {4, -18,  91,  63, -16, 4, 0, 0},
  {4, -18,  87,  68, -17, 4, 0, 0}, {4, -18,  82,  73, -17, 4, 0, 0},
  {4, -18,  78,  78, -18, 4, 0, 0}, {4, -17,  73,  82, -18, 4, 0, 0},
  {4, -17,  68,  87, -18, 4, 0, 0}, {4, -16,  63,  91, -18, 4, 0, 0},
  {3, -15,  58,  96, -18, 4, 0, 0}, {3, -14,  52, 100, -17, 4, 0, 0},
  {3, -13,  47, 104, -17, 4, 0, 0}, {3, -12,  42, 108, -16, 3, 0, 0},
  {3, -11,  37, 111, -15, 3, 0, 0}, {3, -10,  32, 114, -14, 3, 0, 0},
  {2,  -8,  27, 117, -13, 3, 0, 0}, {2,  -7,  22, 120, -11, 2, 0, 0},
  {1,  -6,  18, 122,  -9, 2, 0, 0}, {1,  -4,  13, 124,  -7, 1, 0, 0},
  {1,  -3,   8, 126,  -5, 1, 0, 0}, {0,  -1,   4, 127,  -3, 1, 0, 0},
  // [0, 1)
  { 0,  0,   0, 127,   1,   0,   0,  0}, { 0,  1,  -3, 127,   4,  -2,   1,  0},
  { 0,  2,  -6, 126,   8,  -3,   1,  0}, {-1,  3,  -8, 125,  13,  -5,   2, -1},
  {-1,  4, -11, 123,  18,  -7,   3, -1}, {-1,  4, -13, 121,  23,  -8,   3, -1},
  {-1,  5, -15, 119,  27, -10,   4, -1}, {-2,  6, -17, 116,  33, -12,   5, -1},
  {-2,  6, -18, 113,  38, -13,   5, -1}, {-2,  7, -19, 110,  43, -15,   6, -2},
  {-2,  7, -20, 106,  49, -16,   6, -2}, {-2,  7, -21, 102,  54, -17,   7, -2},
  {-2,  8, -22,  98,  59, -18,   7, -2}, {-2,  8, -22,  94,  64, -19,   7, -2},
  {-2,  8, -22,  89,  69, -20,   8, -2}, {-2,  8, -21,  84,  74, -21,   8, -2},
  {-2,  8, -21,  79,  79, -21,   8, -2}, {-2,  8, -21,  74,  84, -21,   8, -2},
  {-2,  8, -20,  69,  89, -22,   8, -2}, {-2,  7, -19,  64,  94, -22,   8, -2},
  {-2,  7, -18,  59,  98, -22,   8, -2}, {-2,  7, -17,  54, 102, -21,   7, -2},
  {-2,  6, -16,  49, 106, -20,   7, -2}, {-2,  6, -15,  43, 110, -19,   7, -2},
  {-1,  5, -13,  38, 113, -18,   6, -2}, {-1,  5, -12,  33, 116, -17,   6, -2},
  {-1,  4, -10,  27, 119, -15,   5, -1}, {-1,  3,  -8,  23, 121, -13,   4, -1},
  {-1,  3,  -7,  18, 123, -11,   4, -1}, {-1,  2,  -5,  13, 125,  -8,   3, -1},
  { 0,  1,  -3,   8, 126,  -6,   2,  0}, { 0,  1,  -2,   4, 127,  -3,   1,  0},
  // [1, 2)
  {0, 0, 0,   1, 127,   0,   0, 0}, {0, 0, 1,  -3, 127,   4,  -1, 0},
  {0, 0, 1,  -5, 126,   8,  -3, 1}, {0, 0, 1,  -7, 124,  13,  -4, 1},
  {0, 0, 2,  -9, 122,  18,  -6, 1}, {0, 0, 2, -11, 120,  22,  -7, 2},
  {0, 0, 3, -13, 117,  27,  -8, 2}, {0, 0, 3, -14, 114,  32, -10, 3},
  {0, 0, 3, -15, 111,  37, -11, 3}, {0, 0, 3, -16, 108,  42, -12, 3},
  {0, 0, 4, -17, 104,  47, -13, 3}, {0, 0, 4, -17, 100,  52, -14, 3},
  {0, 0, 4, -18,  96,  58, -15, 3}, {0, 0, 4, -18,  91,  63, -16, 4},
  {0, 0, 4, -18,  87,  68, -17, 4}, {0, 0, 4, -18,  82,  73, -17, 4},
  {0, 0, 4, -18,  78,  78, -18, 4}, {0, 0, 4, -17,  73,  82, -18, 4},
  {0, 0, 4, -17,  68,  87, -18, 4}, {0, 0, 4, -16,  63,  91, -18, 4},
  {0, 0, 3, -15,  58,  96, -18, 4}, {0, 0, 3, -14,  52, 100, -17, 4},
  {0, 0, 3, -13,  47, 104, -17, 4}, {0, 0, 3, -12,  42, 108, -16, 3},
  {0, 0, 3, -11,  37, 111, -15, 3}, {0, 0, 3, -10,  32, 114, -14, 3},
  {0, 0, 2,  -8,  27, 117, -13, 3}, {0, 0, 2,  -7,  22, 120, -11, 2},
  {0, 0, 1,  -6,  18, 122,  -9, 2}, {0, 0, 1,  -4,  13, 124,  -7, 1},
  {0, 0, 1,  -3,   8, 126,  -5, 1}, {0, 0, 0,  -1,   4, 127,  -3, 1},
  // dummy (replicate row index 95)
  {0, 0, 0,  -1,   4, 127,  -3, 1},

#endif  // WARPEDPIXEL_PREC_BITS == 6
};

/* clang-format on */

#define DIV_LUT_PREC_BITS 14
#define DIV_LUT_BITS 8
#define DIV_LUT_NUM (1 << DIV_LUT_BITS)

static const uint16_t div_lut[DIV_LUT_NUM + 1] = {
  16384, 16320, 16257, 16194, 16132, 16070, 16009, 15948, 15888, 15828, 15768,
  15709, 15650, 15592, 15534, 15477, 15420, 15364, 15308, 15252, 15197, 15142,
  15087, 15033, 14980, 14926, 14873, 14821, 14769, 14717, 14665, 14614, 14564,
  14513, 14463, 14413, 14364, 14315, 14266, 14218, 14170, 14122, 14075, 14028,
  13981, 13935, 13888, 13843, 13797, 13752, 13707, 13662, 13618, 13574, 13530,
  13487, 13443, 13400, 13358, 13315, 13273, 13231, 13190, 13148, 13107, 13066,
  13026, 12985, 12945, 12906, 12866, 12827, 12788, 12749, 12710, 12672, 12633,
  12596, 12558, 12520, 12483, 12446, 12409, 12373, 12336, 12300, 12264, 12228,
  12193, 12157, 12122, 12087, 12053, 12018, 11984, 11950, 11916, 11882, 11848,
  11815, 11782, 11749, 11716, 11683, 11651, 11619, 11586, 11555, 11523, 11491,
  11460, 11429, 11398, 11367, 11336, 11305, 11275, 11245, 11215, 11185, 11155,
  11125, 11096, 11067, 11038, 11009, 10980, 10951, 10923, 10894, 10866, 10838,
  10810, 10782, 10755, 10727, 10700, 10673, 10645, 10618, 10592, 10565, 10538,
  10512, 10486, 10460, 10434, 10408, 10382, 10356, 10331, 10305, 10280, 10255,
  10230, 10205, 10180, 10156, 10131, 10107, 10082, 10058, 10034, 10010, 9986,
  9963,  9939,  9916,  9892,  9869,  9846,  9823,  9800,  9777,  9754,  9732,
  9709,  9687,  9664,  9642,  9620,  9598,  9576,  9554,  9533,  9511,  9489,
  9468,  9447,  9425,  9404,  9383,  9362,  9341,  9321,  9300,  9279,  9259,
  9239,  9218,  9198,  9178,  9158,  9138,  9118,  9098,  9079,  9059,  9039,
  9020,  9001,  8981,  8962,  8943,  8924,  8905,  8886,  8867,  8849,  8830,
  8812,  8793,  8775,  8756,  8738,  8720,  8702,  8684,  8666,  8648,  8630,
  8613,  8595,  8577,  8560,  8542,  8525,  8508,  8490,  8473,  8456,  8439,
  8422,  8405,  8389,  8372,  8355,  8339,  8322,  8306,  8289,  8273,  8257,
  8240,  8224,  8208,  8192,
};

// Decomposes a divisor D such that 1/D = y/2^shift, where y is returned
// at precision of DIV_LUT_PREC_BITS along with the shift.
static int16_t resolve_divisor_64(uint64_t D, int16_t *shift) {
  int64_t f;
  *shift = (int16_t)((D >> 32) ? get_msb((unsigned int)(D >> 32)) + 32
                               : get_msb((unsigned int)D));
  // e is obtained from D after resetting the most significant 1 bit.
  const int64_t e = D - ((uint64_t)1 << *shift);
  // Get the most significant DIV_LUT_BITS (8) bits of e into f
  if (*shift > DIV_LUT_BITS)
    f = ROUND_POWER_OF_TWO_64(e, *shift - DIV_LUT_BITS);
  else
    f = e << (DIV_LUT_BITS - *shift);
  assert(f <= DIV_LUT_NUM);
  *shift += DIV_LUT_PREC_BITS;
  // Use f as lookup into the precomputed table of multipliers
  return div_lut[f];
}

static int16_t resolve_divisor_32(uint32_t D, int16_t *shift) {
  int32_t f;
  *shift = get_msb(D);
  // e is obtained from D after resetting the most significant 1 bit.
  const int32_t e = D - ((uint32_t)1 << *shift);
  // Get the most significant DIV_LUT_BITS (8) bits of e into f
  if (*shift > DIV_LUT_BITS)
    f = ROUND_POWER_OF_TWO(e, *shift - DIV_LUT_BITS);
  else
    f = e << (DIV_LUT_BITS - *shift);
  assert(f <= DIV_LUT_NUM);
  *shift += DIV_LUT_PREC_BITS;
  // Use f as lookup into the precomputed table of multipliers
  return div_lut[f];
}

static int is_affine_valid(const WarpedMotionParams *const wm) {
  const int32_t *mat = wm->wmmat;
  return (mat[2] > 0);
}

static int is_affine_shear_allowed(int16_t alpha, int16_t beta, int16_t gamma,
                                   int16_t delta) {
  if ((4 * abs(alpha) + 7 * abs(beta) >= (1 << WARPEDMODEL_PREC_BITS)) ||
      (4 * abs(gamma) + 4 * abs(delta) >= (1 << WARPEDMODEL_PREC_BITS)))
    return 0;
  else
    return 1;
}

// Returns 1 on success or 0 on an invalid affine set
int av1_get_shear_params(WarpedMotionParams *wm) {
  const int32_t *mat = wm->wmmat;
  if (!is_affine_valid(wm)) return 0;
  wm->alpha =
      clamp(mat[2] - (1 << WARPEDMODEL_PREC_BITS), INT16_MIN, INT16_MAX);
  wm->beta = clamp(mat[3], INT16_MIN, INT16_MAX);
  int16_t shift;
  int16_t y = resolve_divisor_32(abs(mat[2]), &shift) * (mat[2] < 0 ? -1 : 1);
  int64_t v = ((int64_t)mat[4] * (1 << WARPEDMODEL_PREC_BITS)) * y;
  wm->gamma =
      clamp((int)ROUND_POWER_OF_TWO_SIGNED_64(v, shift), INT16_MIN, INT16_MAX);
  v = ((int64_t)mat[3] * mat[4]) * y;
  wm->delta = clamp(mat[5] - (int)ROUND_POWER_OF_TWO_SIGNED_64(v, shift) -
                        (1 << WARPEDMODEL_PREC_BITS),
                    INT16_MIN, INT16_MAX);

  wm->alpha = ROUND_POWER_OF_TWO_SIGNED(wm->alpha, WARP_PARAM_REDUCE_BITS) *
              (1 << WARP_PARAM_REDUCE_BITS);
  wm->beta = ROUND_POWER_OF_TWO_SIGNED(wm->beta, WARP_PARAM_REDUCE_BITS) *
             (1 << WARP_PARAM_REDUCE_BITS);
  wm->gamma = ROUND_POWER_OF_TWO_SIGNED(wm->gamma, WARP_PARAM_REDUCE_BITS) *
              (1 << WARP_PARAM_REDUCE_BITS);
  wm->delta = ROUND_POWER_OF_TWO_SIGNED(wm->delta, WARP_PARAM_REDUCE_BITS) *
              (1 << WARP_PARAM_REDUCE_BITS);

  if (!is_affine_shear_allowed(wm->alpha, wm->beta, wm->gamma, wm->delta))
    return 0;

  return 1;
}

static INLINE int highbd_error_measure(int err, int bd) {
  const int b = bd - 8;
  const int bmask = (1 << b) - 1;
  const int v = (1 << b);
  err = abs(err);
  const int e1 = err >> b;
  const int e2 = err & bmask;
  return error_measure_lut[255 + e1] * (v - e2) +
         error_measure_lut[256 + e1] * e2;
}

/* Note: For an explanation of the warp algorithm, and some notes on bit widths
    for hardware implementations, see the comments above av1_warp_affine_c
*/
void av1_highbd_warp_affine_c(const int32_t *mat, const uint16_t *ref,
                              int width, int height, int stride, uint16_t *pred,
                              int p_col, int p_row, int p_width, int p_height,
                              int p_stride, int subsampling_x,
                              int subsampling_y, int bd,
                              ConvolveParams *conv_params, int16_t alpha,
                              int16_t beta, int16_t gamma, int16_t delta) {
  int32_t tmp[15 * 8];
  const int reduce_bits_horiz =
      conv_params->round_0 +
      AOMMAX(bd + FILTER_BITS - conv_params->round_0 - 14, 0);
  const int reduce_bits_vert = conv_params->is_compound
                                   ? conv_params->round_1
                                   : 2 * FILTER_BITS - reduce_bits_horiz;
  const int max_bits_horiz = bd + FILTER_BITS + 1 - reduce_bits_horiz;
  const int offset_bits_horiz = bd + FILTER_BITS - 1;
  const int offset_bits_vert = bd + 2 * FILTER_BITS - reduce_bits_horiz;
  const int round_bits =
      2 * FILTER_BITS - conv_params->round_0 - conv_params->round_1;
  const int offset_bits = bd + 2 * FILTER_BITS - conv_params->round_0;
  (void)max_bits_horiz;
  assert(IMPLIES(conv_params->is_compound, conv_params->dst != NULL));

  for (int i = p_row; i < p_row + p_height; i += 8) {
    for (int j = p_col; j < p_col + p_width; j += 8) {
      // Calculate the center of this 8x8 block,
      // project to luma coordinates (if in a subsampled chroma plane),
      // apply the affine transformation,
      // then convert back to the original coordinates (if necessary)
      const int32_t src_x = (j + 4) << subsampling_x;
      const int32_t src_y = (i + 4) << subsampling_y;
      const int32_t dst_x = mat[2] * src_x + mat[3] * src_y + mat[0];
      const int32_t dst_y = mat[4] * src_x + mat[5] * src_y + mat[1];
      const int32_t x4 = dst_x >> subsampling_x;
      const int32_t y4 = dst_y >> subsampling_y;

      const int32_t ix4 = x4 >> WARPEDMODEL_PREC_BITS;
      int32_t sx4 = x4 & ((1 << WARPEDMODEL_PREC_BITS) - 1);
      const int32_t iy4 = y4 >> WARPEDMODEL_PREC_BITS;
      int32_t sy4 = y4 & ((1 << WARPEDMODEL_PREC_BITS) - 1);

      sx4 += alpha * (-4) + beta * (-4);
      sy4 += gamma * (-4) + delta * (-4);

      sx4 &= ~((1 << WARP_PARAM_REDUCE_BITS) - 1);
      sy4 &= ~((1 << WARP_PARAM_REDUCE_BITS) - 1);

      // Horizontal filter
      for (int k = -7; k < 8; ++k) {
        const int iy = clamp(iy4 + k, 0, height - 1);

        int sx = sx4 + beta * (k + 4);
        for (int l = -4; l < 4; ++l) {
          int ix = ix4 + l - 3;
          const int offs = ROUND_POWER_OF_TWO(sx, WARPEDDIFF_PREC_BITS) +
                           WARPEDPIXEL_PREC_SHIFTS;
          assert(offs >= 0 && offs <= WARPEDPIXEL_PREC_SHIFTS * 3);
          const int16_t *coeffs = av1_warped_filter[offs];

          int32_t sum = 1 << offset_bits_horiz;
          for (int m = 0; m < 8; ++m) {
            const int sample_x = clamp(ix + m, 0, width - 1);
            sum += ref[iy * stride + sample_x] * coeffs[m];
          }
          sum = ROUND_POWER_OF_TWO(sum, reduce_bits_horiz);
          assert(0 <= sum && sum < (1 << max_bits_horiz));
          tmp[(k + 7) * 8 + (l + 4)] = sum;
          sx += alpha;
        }
      }

      // Vertical filter
      for (int k = -4; k < AOMMIN(4, p_row + p_height - i - 4); ++k) {
        int sy = sy4 + delta * (k + 4);
        for (int l = -4; l < AOMMIN(4, p_col + p_width - j - 4); ++l) {
          const int offs = ROUND_POWER_OF_TWO(sy, WARPEDDIFF_PREC_BITS) +
                           WARPEDPIXEL_PREC_SHIFTS;
          assert(offs >= 0 && offs <= WARPEDPIXEL_PREC_SHIFTS * 3);
          const int16_t *coeffs = av1_warped_filter[offs];

          int32_t sum = 1 << offset_bits_vert;
          for (int m = 0; m < 8; ++m) {
            sum += tmp[(k + m + 4) * 8 + (l + 4)] * coeffs[m];
          }

          if (conv_params->is_compound) {
            CONV_BUF_TYPE *p =
                &conv_params
                     ->dst[(i - p_row + k + 4) * conv_params->dst_stride +
                           (j - p_col + l + 4)];
            sum = ROUND_POWER_OF_TWO(sum, reduce_bits_vert);
            if (conv_params->do_average) {
              uint16_t *dst16 =
                  &pred[(i - p_row + k + 4) * p_stride + (j - p_col + l + 4)];
              int32_t tmp32 = *p;
              if (conv_params->use_dist_wtd_comp_avg) {
                tmp32 = tmp32 * conv_params->fwd_offset +
                        sum * conv_params->bck_offset;
                tmp32 = tmp32 >> DIST_PRECISION_BITS;
              } else {
                tmp32 += sum;
                tmp32 = tmp32 >> 1;
              }
              tmp32 = tmp32 - (1 << (offset_bits - conv_params->round_1)) -
                      (1 << (offset_bits - conv_params->round_1 - 1));
              *dst16 =
                  clip_pixel_highbd(ROUND_POWER_OF_TWO(tmp32, round_bits), bd);
            } else {
              *p = sum;
            }
          } else {
            uint16_t *p =
                &pred[(i - p_row + k + 4) * p_stride + (j - p_col + l + 4)];
            sum = ROUND_POWER_OF_TWO(sum, reduce_bits_vert);
            assert(0 <= sum && sum < (1 << (bd + 2)));
            *p = clip_pixel_highbd(sum - (1 << (bd - 1)) - (1 << bd), bd);
          }
          sy += gamma;
        }
      }
    }
  }
}

static void highbd_warp_plane(WarpedMotionParams *wm, const uint16_t *const ref,
                              int width, int height, int stride,
                              uint16_t *const pred, int p_col, int p_row,
                              int p_width, int p_height, int p_stride,
                              int subsampling_x, int subsampling_y, int bd,
                              ConvolveParams *conv_params) {
  assert(wm->wmtype <= AFFINE);
  if (wm->wmtype == ROTZOOM) {
    wm->wmmat[5] = wm->wmmat[2];
    wm->wmmat[4] = -wm->wmmat[3];
  }
  const int32_t *const mat = wm->wmmat;
  const int16_t alpha = wm->alpha;
  const int16_t beta = wm->beta;
  const int16_t gamma = wm->gamma;
  const int16_t delta = wm->delta;

  av1_highbd_warp_affine(mat, ref, width, height, stride, pred, p_col, p_row,
                         p_width, p_height, p_stride, subsampling_x,
                         subsampling_y, bd, conv_params, alpha, beta, gamma,
                         delta);
}

static int64_t av1_calc_highbd_frame_error(const uint16_t *const ref,
                                           int stride,
                                           const uint16_t *const dst,
                                           int p_width, int p_height,
                                           int p_stride, int bd) {
  int64_t sum_error = 0;
  for (int i = 0; i < p_height; ++i) {
    for (int j = 0; j < p_width; ++j) {
      sum_error +=
          highbd_error_measure(dst[j + i * p_stride] - ref[j + i * stride], bd);
    }
  }
  return sum_error;
}

static int64_t highbd_segmented_frame_error(
    const uint16_t *const ref, int stride, const uint16_t *const dst,
    int p_width, int p_height, int p_stride, int bd, uint8_t *segment_map,
    int segment_map_stride) {
  int patch_w, patch_h;
  const int error_bsize_w = AOMMIN(p_width, WARP_ERROR_BLOCK);
  const int error_bsize_h = AOMMIN(p_height, WARP_ERROR_BLOCK);
  int64_t sum_error = 0;
  for (int i = 0; i < p_height; i += WARP_ERROR_BLOCK) {
    for (int j = 0; j < p_width; j += WARP_ERROR_BLOCK) {
      int seg_x = j >> WARP_ERROR_BLOCK_LOG;
      int seg_y = i >> WARP_ERROR_BLOCK_LOG;
      // Only compute the error if this block contains inliers from the motion
      // model
      if (!segment_map[seg_y * segment_map_stride + seg_x]) continue;

      // avoid computing error into the frame padding
      patch_w = AOMMIN(error_bsize_w, p_width - j);
      patch_h = AOMMIN(error_bsize_h, p_height - i);
      sum_error += av1_calc_highbd_frame_error(ref + j + i * stride, stride,
                                               dst + j + i * p_stride, patch_w,
                                               patch_h, p_stride, bd);
    }
  }
  return sum_error;
}

static int64_t highbd_warp_error(
    WarpedMotionParams *wm, const uint16_t *const ref, int width, int height,
    int stride, const uint16_t *const dst, int p_col, int p_row, int p_width,
    int p_height, int p_stride, int subsampling_x, int subsampling_y, int bd,
    int64_t best_error, uint8_t *segment_map, int segment_map_stride) {
  int64_t gm_sumerr = 0;
  const int error_bsize_w = AOMMIN(p_width, WARP_ERROR_BLOCK);
  const int error_bsize_h = AOMMIN(p_height, WARP_ERROR_BLOCK);
  uint16_t tmp[WARP_ERROR_BLOCK * WARP_ERROR_BLOCK];

  ConvolveParams conv_params = get_conv_params(0, 0, bd);
  conv_params.use_dist_wtd_comp_avg = 0;
  for (int i = p_row; i < p_row + p_height; i += WARP_ERROR_BLOCK) {
    for (int j = p_col; j < p_col + p_width; j += WARP_ERROR_BLOCK) {
      int seg_x = j >> WARP_ERROR_BLOCK_LOG;
      int seg_y = i >> WARP_ERROR_BLOCK_LOG;
      // Only compute the error if this block contains inliers from the motion
      // model
      if (!segment_map[seg_y * segment_map_stride + seg_x]) continue;
      // avoid warping extra 8x8 blocks in the padded region of the frame
      // when p_width and p_height are not multiples of WARP_ERROR_BLOCK
      const int warp_w = AOMMIN(error_bsize_w, p_col + p_width - j);
      const int warp_h = AOMMIN(error_bsize_h, p_row + p_height - i);
      highbd_warp_plane(wm, ref, width, height, stride, tmp, j, i, warp_w,
                        warp_h, WARP_ERROR_BLOCK, subsampling_x, subsampling_y,
                        bd, &conv_params);
<<<<<<< HEAD
      gm_sumerr +=
          highbd_frame_error(tmp, WARP_ERROR_BLOCK, dst + j + i * p_stride,
                             warp_w, warp_h, p_stride, bd);
=======
      gm_sumerr += av1_calc_highbd_frame_error(tmp, WARP_ERROR_BLOCK,
                                               dst + j + i * p_stride, warp_w,
                                               warp_h, p_stride, bd);
>>>>>>> cd1af9d0
      if (gm_sumerr > best_error) return gm_sumerr;
    }
  }
  return gm_sumerr;
}

/* The warp filter for ROTZOOM and AFFINE models works as follows:
   * Split the input into 8x8 blocks
   * For each block, project the point (4, 4) within the block, to get the
     overall block position. Split into integer and fractional coordinates,
     maintaining full WARPEDMODEL precision
   * Filter horizontally: Generate 15 rows of 8 pixels each. Each pixel gets a
     variable horizontal offset. This means that, while the rows of the
     intermediate buffer align with the rows of the *reference* image, the
     columns align with the columns of the *destination* image.
   * Filter vertically: Generate the output block (up to 8x8 pixels, but if the
     destination is too small we crop the output at this stage). Each pixel has
     a variable vertical offset, so that the resulting rows are aligned with
     the rows of the destination image.

   To accomplish these alignments, we factor the warp matrix as a
   product of two shear / asymmetric zoom matrices:
   / a b \  = /   1       0    \ * / 1+alpha  beta \
   \ c d /    \ gamma  1+delta /   \    0      1   /
   where a, b, c, d are wmmat[2], wmmat[3], wmmat[4], wmmat[5] respectively.
   The horizontal shear (with alpha and beta) is applied first,
   then the vertical shear (with gamma and delta) is applied second.

   The only limitation is that, to fit this in a fixed 8-tap filter size,
   the fractional pixel offsets must be at most +-1. Since the horizontal filter
   generates 15 rows of 8 columns, and the initial point we project is at (4, 4)
   within the block, the parameters must satisfy
   4 * |alpha| + 7 * |beta| <= 1   and   4 * |gamma| + 4 * |delta| <= 1
   for this filter to be applicable.

   Note: This function assumes that the caller has done all of the relevant
   checks, ie. that we have a ROTZOOM or AFFINE model, that wm[4] and wm[5]
   are set appropriately (if using a ROTZOOM model), and that alpha, beta,
   gamma, delta are all in range.

   TODO(david.barker): Maybe support scaled references?
*/
/* A note on hardware implementation:
    The warp filter is intended to be implementable using the same hardware as
    the high-precision convolve filters from the loop-restoration and
    convolve-round experiments.

    For a single filter stage, considering all of the coefficient sets for the
    warp filter and the regular convolution filter, an input in the range
    [0, 2^k - 1] is mapped into the range [-56 * (2^k - 1), 184 * (2^k - 1)]
    before rounding.

    Allowing for some changes to the filter coefficient sets, call the range
    [-64 * 2^k, 192 * 2^k]. Then, if we initialize the accumulator to 64 * 2^k,
    we can replace this by the range [0, 256 * 2^k], which can be stored in an
    unsigned value with 8 + k bits.

    This allows the derivation of the appropriate bit widths and offsets for
    the various intermediate values: If

    F := FILTER_BITS = 7 (or else the above ranges need adjusting)
         So a *single* filter stage maps a k-bit input to a (k + F + 1)-bit
         intermediate value.
    H := ROUND0_BITS
    V := VERSHEAR_REDUCE_PREC_BITS
    (and note that we must have H + V = 2*F for the output to have the same
     scale as the input)

    then we end up with the following offsets and ranges:
    Horizontal filter: Apply an offset of 1 << (bd + F - 1), sum fits into a
                       uint{bd + F + 1}
    After rounding: The values stored in 'tmp' fit into a uint{bd + F + 1 - H}.
    Vertical filter: Apply an offset of 1 << (bd + 2*F - H), sum fits into a
                     uint{bd + 2*F + 2 - H}
    After rounding: The final value, before undoing the offset, fits into a
                    uint{bd + 2}.

    Then we need to undo the offsets before clamping to a pixel. Note that,
    if we do this at the end, the amount to subtract is actually independent
    of H and V:

    offset to subtract = (1 << ((bd + F - 1) - H + F - V)) +
                         (1 << ((bd + 2*F - H) - V))
                      == (1 << (bd - 1)) + (1 << bd)

    This allows us to entirely avoid clamping in both the warp filter and
    the convolve-round experiment. As of the time of writing, the Wiener filter
    from loop-restoration can encode a central coefficient up to 216, which
    leads to a maximum value of about 282 * 2^k after applying the offset.
    So in that case we still need to clamp.
*/
void av1_warp_affine_c(const int32_t *mat, const uint8_t *ref, int width,
                       int height, int stride, uint8_t *pred, int p_col,
                       int p_row, int p_width, int p_height, int p_stride,
                       int subsampling_x, int subsampling_y,
                       ConvolveParams *conv_params, int16_t alpha, int16_t beta,
                       int16_t gamma, int16_t delta) {
  int32_t tmp[15 * 8];
  const int bd = 8;
  const int reduce_bits_horiz = conv_params->round_0;
  const int reduce_bits_vert = conv_params->is_compound
                                   ? conv_params->round_1
                                   : 2 * FILTER_BITS - reduce_bits_horiz;
  const int max_bits_horiz = bd + FILTER_BITS + 1 - reduce_bits_horiz;
  const int offset_bits_horiz = bd + FILTER_BITS - 1;
  const int offset_bits_vert = bd + 2 * FILTER_BITS - reduce_bits_horiz;
  const int round_bits =
      2 * FILTER_BITS - conv_params->round_0 - conv_params->round_1;
  const int offset_bits = bd + 2 * FILTER_BITS - conv_params->round_0;
  (void)max_bits_horiz;
  assert(IMPLIES(conv_params->is_compound, conv_params->dst != NULL));
  assert(IMPLIES(conv_params->do_average, conv_params->is_compound));

  for (int i = p_row; i < p_row + p_height; i += 8) {
    for (int j = p_col; j < p_col + p_width; j += 8) {
      // Calculate the center of this 8x8 block,
      // project to luma coordinates (if in a subsampled chroma plane),
      // apply the affine transformation,
      // then convert back to the original coordinates (if necessary)
      const int32_t src_x = (j + 4) << subsampling_x;
      const int32_t src_y = (i + 4) << subsampling_y;
      const int32_t dst_x = mat[2] * src_x + mat[3] * src_y + mat[0];
      const int32_t dst_y = mat[4] * src_x + mat[5] * src_y + mat[1];
      const int32_t x4 = dst_x >> subsampling_x;
      const int32_t y4 = dst_y >> subsampling_y;

      int32_t ix4 = x4 >> WARPEDMODEL_PREC_BITS;
      int32_t sx4 = x4 & ((1 << WARPEDMODEL_PREC_BITS) - 1);
      int32_t iy4 = y4 >> WARPEDMODEL_PREC_BITS;
      int32_t sy4 = y4 & ((1 << WARPEDMODEL_PREC_BITS) - 1);

      sx4 += alpha * (-4) + beta * (-4);
      sy4 += gamma * (-4) + delta * (-4);

      sx4 &= ~((1 << WARP_PARAM_REDUCE_BITS) - 1);
      sy4 &= ~((1 << WARP_PARAM_REDUCE_BITS) - 1);

      // Horizontal filter
      for (int k = -7; k < 8; ++k) {
        // Clamp to top/bottom edge of the frame
        const int iy = clamp(iy4 + k, 0, height - 1);

        int sx = sx4 + beta * (k + 4);

        for (int l = -4; l < 4; ++l) {
          int ix = ix4 + l - 3;
          // At this point, sx = sx4 + alpha * l + beta * k
          const int offs = ROUND_POWER_OF_TWO(sx, WARPEDDIFF_PREC_BITS) +
                           WARPEDPIXEL_PREC_SHIFTS;
          assert(offs >= 0 && offs <= WARPEDPIXEL_PREC_SHIFTS * 3);
          const int16_t *coeffs = av1_warped_filter[offs];

          int32_t sum = 1 << offset_bits_horiz;
          for (int m = 0; m < 8; ++m) {
            // Clamp to left/right edge of the frame
            const int sample_x = clamp(ix + m, 0, width - 1);

            sum += ref[iy * stride + sample_x] * coeffs[m];
          }
          sum = ROUND_POWER_OF_TWO(sum, reduce_bits_horiz);
          assert(0 <= sum && sum < (1 << max_bits_horiz));
          tmp[(k + 7) * 8 + (l + 4)] = sum;
          sx += alpha;
        }
      }

      // Vertical filter
      for (int k = -4; k < AOMMIN(4, p_row + p_height - i - 4); ++k) {
        int sy = sy4 + delta * (k + 4);
        for (int l = -4; l < AOMMIN(4, p_col + p_width - j - 4); ++l) {
          // At this point, sy = sy4 + gamma * l + delta * k
          const int offs = ROUND_POWER_OF_TWO(sy, WARPEDDIFF_PREC_BITS) +
                           WARPEDPIXEL_PREC_SHIFTS;
          assert(offs >= 0 && offs <= WARPEDPIXEL_PREC_SHIFTS * 3);
          const int16_t *coeffs = av1_warped_filter[offs];

          int32_t sum = 1 << offset_bits_vert;
          for (int m = 0; m < 8; ++m) {
            sum += tmp[(k + m + 4) * 8 + (l + 4)] * coeffs[m];
          }

          if (conv_params->is_compound) {
            CONV_BUF_TYPE *p =
                &conv_params
                     ->dst[(i - p_row + k + 4) * conv_params->dst_stride +
                           (j - p_col + l + 4)];
            sum = ROUND_POWER_OF_TWO(sum, reduce_bits_vert);
            if (conv_params->do_average) {
              uint8_t *dst8 =
                  &pred[(i - p_row + k + 4) * p_stride + (j - p_col + l + 4)];
              int32_t tmp32 = *p;
              if (conv_params->use_dist_wtd_comp_avg) {
                tmp32 = tmp32 * conv_params->fwd_offset +
                        sum * conv_params->bck_offset;
                tmp32 = tmp32 >> DIST_PRECISION_BITS;
              } else {
                tmp32 += sum;
                tmp32 = tmp32 >> 1;
              }
              tmp32 = tmp32 - (1 << (offset_bits - conv_params->round_1)) -
                      (1 << (offset_bits - conv_params->round_1 - 1));
              *dst8 = clip_pixel(ROUND_POWER_OF_TWO(tmp32, round_bits));
            } else {
              *p = sum;
            }
          } else {
            uint8_t *p =
                &pred[(i - p_row + k + 4) * p_stride + (j - p_col + l + 4)];
            sum = ROUND_POWER_OF_TWO(sum, reduce_bits_vert);
            assert(0 <= sum && sum < (1 << (bd + 2)));
            *p = clip_pixel(sum - (1 << (bd - 1)) - (1 << bd));
          }
          sy += gamma;
        }
      }
    }
  }
}

static void warp_plane(WarpedMotionParams *wm, const uint8_t *const ref,
                       int width, int height, int stride, uint8_t *pred,
                       int p_col, int p_row, int p_width, int p_height,
                       int p_stride, int subsampling_x, int subsampling_y,
                       ConvolveParams *conv_params) {
  assert(wm->wmtype <= AFFINE);
  if (wm->wmtype == ROTZOOM) {
    wm->wmmat[5] = wm->wmmat[2];
    wm->wmmat[4] = -wm->wmmat[3];
  }
  const int32_t *const mat = wm->wmmat;
  const int16_t alpha = wm->alpha;
  const int16_t beta = wm->beta;
  const int16_t gamma = wm->gamma;
  const int16_t delta = wm->delta;
  av1_warp_affine(mat, ref, width, height, stride, pred, p_col, p_row, p_width,
                  p_height, p_stride, subsampling_x, subsampling_y, conv_params,
                  alpha, beta, gamma, delta);
}

int64_t av1_calc_frame_error_c(const uint8_t *const ref, int stride,
                               const uint8_t *const dst, int p_width,
                               int p_height, int p_stride) {
  int64_t sum_error = 0;
  for (int i = 0; i < p_height; ++i) {
    for (int j = 0; j < p_width; ++j) {
      sum_error +=
          (int64_t)error_measure(dst[j + i * p_stride] - ref[j + i * stride]);
    }
  }
  return sum_error;
}

static int64_t segmented_frame_error(const uint8_t *const ref, int stride,
                                     const uint8_t *const dst, int p_width,
                                     int p_height, int p_stride,
                                     uint8_t *segment_map,
                                     int segment_map_stride) {
  int patch_w, patch_h;
  const int error_bsize_w = AOMMIN(p_width, WARP_ERROR_BLOCK);
  const int error_bsize_h = AOMMIN(p_height, WARP_ERROR_BLOCK);
  int64_t sum_error = 0;
  for (int i = 0; i < p_height; i += WARP_ERROR_BLOCK) {
    for (int j = 0; j < p_width; j += WARP_ERROR_BLOCK) {
      int seg_x = j >> WARP_ERROR_BLOCK_LOG;
      int seg_y = i >> WARP_ERROR_BLOCK_LOG;
      // Only compute the error if this block contains inliers from the motion
      // model
      if (!segment_map[seg_y * segment_map_stride + seg_x]) continue;

      // avoid computing error into the frame padding
      patch_w = AOMMIN(error_bsize_w, p_width - j);
      patch_h = AOMMIN(error_bsize_h, p_height - i);
      sum_error += av1_calc_frame_error(ref + j + i * stride, stride,
                                        dst + j + i * p_stride, patch_w,
                                        patch_h, p_stride);
    }
  }
  return sum_error;
}

static int64_t warp_error(WarpedMotionParams *wm, const uint8_t *const ref,
                          int width, int height, int stride,
                          const uint8_t *const dst, int p_col, int p_row,
                          int p_width, int p_height, int p_stride,
                          int subsampling_x, int subsampling_y,
                          int64_t best_error, uint8_t *segment_map,
                          int segment_map_stride) {
  int64_t gm_sumerr = 0;
  int warp_w, warp_h;
  const int error_bsize_w = AOMMIN(p_width, WARP_ERROR_BLOCK);
  const int error_bsize_h = AOMMIN(p_height, WARP_ERROR_BLOCK);
  DECLARE_ALIGNED(16, uint8_t, tmp[WARP_ERROR_BLOCK * WARP_ERROR_BLOCK]);
  ConvolveParams conv_params = get_conv_params(0, 0, 8);
  conv_params.use_dist_wtd_comp_avg = 0;

  for (int i = p_row; i < p_row + p_height; i += WARP_ERROR_BLOCK) {
    for (int j = p_col; j < p_col + p_width; j += WARP_ERROR_BLOCK) {
      int seg_x = j >> WARP_ERROR_BLOCK_LOG;
      int seg_y = i >> WARP_ERROR_BLOCK_LOG;
      // Only compute the error if this block contains inliers from the motion
      // model
      if (!segment_map[seg_y * segment_map_stride + seg_x]) continue;
      // avoid warping extra 8x8 blocks in the padded region of the frame
      // when p_width and p_height are not multiples of WARP_ERROR_BLOCK
      warp_w = AOMMIN(error_bsize_w, p_col + p_width - j);
      warp_h = AOMMIN(error_bsize_h, p_row + p_height - i);
      warp_plane(wm, ref, width, height, stride, tmp, j, i, warp_w, warp_h,
                 WARP_ERROR_BLOCK, subsampling_x, subsampling_y, &conv_params);

      gm_sumerr +=
          av1_calc_frame_error(tmp, WARP_ERROR_BLOCK, dst + j + i * p_stride,
                               warp_w, warp_h, p_stride);
      if (gm_sumerr > best_error) return gm_sumerr;
    }
  }
  return gm_sumerr;
}

int64_t av1_frame_error(int use_hbd, int bd, const uint8_t *ref, int stride,
                        uint8_t *dst, int p_width, int p_height, int p_stride) {
  if (use_hbd) {
    return av1_calc_highbd_frame_error(CONVERT_TO_SHORTPTR(ref), stride,
                                       CONVERT_TO_SHORTPTR(dst), p_width,
                                       p_height, p_stride, bd);
  }
  return av1_calc_frame_error(ref, stride, dst, p_width, p_height, p_stride);
}

int64_t av1_segmented_frame_error(int use_hbd, int bd, const uint8_t *ref,
                                  int stride, uint8_t *dst, int p_width,
                                  int p_height, int p_stride,
                                  uint8_t *segment_map,
                                  int segment_map_stride) {
  if (use_hbd) {
    return highbd_segmented_frame_error(
        CONVERT_TO_SHORTPTR(ref), stride, CONVERT_TO_SHORTPTR(dst), p_width,
        p_height, p_stride, bd, segment_map, segment_map_stride);
  }
  return segmented_frame_error(ref, stride, dst, p_width, p_height, p_stride,
                               segment_map, segment_map_stride);
}

int64_t av1_warp_error(WarpedMotionParams *wm, int use_hbd, int bd,
                       const uint8_t *ref, int width, int height, int stride,
                       uint8_t *dst, int p_col, int p_row, int p_width,
                       int p_height, int p_stride, int subsampling_x,
                       int subsampling_y, int64_t best_error,
                       uint8_t *segment_map, int segment_map_stride) {
  if (wm->wmtype <= AFFINE)
    if (!av1_get_shear_params(wm)) return 1;
  if (use_hbd)
    return highbd_warp_error(wm, CONVERT_TO_SHORTPTR(ref), width, height,
                             stride, CONVERT_TO_SHORTPTR(dst), p_col, p_row,
                             p_width, p_height, p_stride, subsampling_x,
                             subsampling_y, bd, best_error, segment_map,
                             segment_map_stride);
  return warp_error(wm, ref, width, height, stride, dst, p_col, p_row, p_width,
                    p_height, p_stride, subsampling_x, subsampling_y,
                    best_error, segment_map, segment_map_stride);
}

void av1_warp_plane(WarpedMotionParams *wm, int use_hbd, int bd,
                    const uint8_t *ref, int width, int height, int stride,
                    uint8_t *pred, int p_col, int p_row, int p_width,
                    int p_height, int p_stride, int subsampling_x,
                    int subsampling_y, ConvolveParams *conv_params) {
  if (use_hbd)
    highbd_warp_plane(wm, CONVERT_TO_SHORTPTR(ref), width, height, stride,
                      CONVERT_TO_SHORTPTR(pred), p_col, p_row, p_width,
                      p_height, p_stride, subsampling_x, subsampling_y, bd,
                      conv_params);
  else
    warp_plane(wm, ref, width, height, stride, pred, p_col, p_row, p_width,
               p_height, p_stride, subsampling_x, subsampling_y, conv_params);
}

#define LS_MV_MAX 256  // max mv in 1/8-pel
// Use LS_STEP = 8 so that 2 less bits needed for A, Bx, By.
#define LS_STEP 8

// Assuming LS_MV_MAX is < MAX_SB_SIZE * 8,
// the precision needed is:
//   (MAX_SB_SIZE_LOG2 + 3) [for sx * sx magnitude] +
//   (MAX_SB_SIZE_LOG2 + 4) [for sx * dx magnitude] +
//   1 [for sign] +
//   LEAST_SQUARES_SAMPLES_MAX_BITS
//        [for adding up to LEAST_SQUARES_SAMPLES_MAX samples]
// The value is 23
#define LS_MAT_RANGE_BITS \
  ((MAX_SB_SIZE_LOG2 + 4) * 2 + LEAST_SQUARES_SAMPLES_MAX_BITS)

// Bit-depth reduction from the full-range
#define LS_MAT_DOWN_BITS 2

// bits range of A, Bx and By after downshifting
#define LS_MAT_BITS (LS_MAT_RANGE_BITS - LS_MAT_DOWN_BITS)
#define LS_MAT_MIN (-(1 << (LS_MAT_BITS - 1)))
#define LS_MAT_MAX ((1 << (LS_MAT_BITS - 1)) - 1)

// By setting LS_STEP = 8, the least 2 bits of every elements in A, Bx, By are
// 0. So, we can reduce LS_MAT_RANGE_BITS(2) bits here.
#define LS_SQUARE(a)                                          \
  (((a) * (a)*4 + (a)*4 * LS_STEP + LS_STEP * LS_STEP * 2) >> \
   (2 + LS_MAT_DOWN_BITS))
#define LS_PRODUCT1(a, b)                                           \
  (((a) * (b)*4 + ((a) + (b)) * 2 * LS_STEP + LS_STEP * LS_STEP) >> \
   (2 + LS_MAT_DOWN_BITS))
#define LS_PRODUCT2(a, b)                                               \
  (((a) * (b)*4 + ((a) + (b)) * 2 * LS_STEP + LS_STEP * LS_STEP * 2) >> \
   (2 + LS_MAT_DOWN_BITS))

#define USE_LIMITED_PREC_MULT 0

#if USE_LIMITED_PREC_MULT

#define MUL_PREC_BITS 16
static uint16_t resolve_multiplier_64(uint64_t D, int16_t *shift) {
  int msb = 0;
  uint16_t mult = 0;
  *shift = 0;
  if (D != 0) {
    msb = (int16_t)((D >> 32) ? get_msb((unsigned int)(D >> 32)) + 32
                              : get_msb((unsigned int)D));
    if (msb >= MUL_PREC_BITS) {
      mult = (uint16_t)ROUND_POWER_OF_TWO_64(D, msb + 1 - MUL_PREC_BITS);
      *shift = msb + 1 - MUL_PREC_BITS;
    } else {
      mult = (uint16_t)D;
      *shift = 0;
    }
  }
  return mult;
}

static int32_t get_mult_shift_ndiag(int64_t Px, int16_t iDet, int shift) {
  int32_t ret;
  int16_t mshift;
  uint16_t Mul = resolve_multiplier_64(llabs(Px), &mshift);
  int32_t v = (int32_t)Mul * (int32_t)iDet * (Px < 0 ? -1 : 1);
  shift -= mshift;
  if (shift > 0) {
    return (int32_t)clamp(ROUND_POWER_OF_TWO_SIGNED(v, shift),
                          -WARPEDMODEL_NONDIAGAFFINE_CLAMP + 1,
                          WARPEDMODEL_NONDIAGAFFINE_CLAMP - 1);
  } else {
    return (int32_t)clamp(v * (1 << (-shift)),
                          -WARPEDMODEL_NONDIAGAFFINE_CLAMP + 1,
                          WARPEDMODEL_NONDIAGAFFINE_CLAMP - 1);
  }
  return ret;
}

static int32_t get_mult_shift_diag(int64_t Px, int16_t iDet, int shift) {
  int16_t mshift;
  uint16_t Mul = resolve_multiplier_64(llabs(Px), &mshift);
  int32_t v = (int32_t)Mul * (int32_t)iDet * (Px < 0 ? -1 : 1);
  shift -= mshift;
  if (shift > 0) {
    return (int32_t)clamp(
        ROUND_POWER_OF_TWO_SIGNED(v, shift),
        (1 << WARPEDMODEL_PREC_BITS) - WARPEDMODEL_NONDIAGAFFINE_CLAMP + 1,
        (1 << WARPEDMODEL_PREC_BITS) + WARPEDMODEL_NONDIAGAFFINE_CLAMP - 1);
  } else {
    return (int32_t)clamp(
        v * (1 << (-shift)),
        (1 << WARPEDMODEL_PREC_BITS) - WARPEDMODEL_NONDIAGAFFINE_CLAMP + 1,
        (1 << WARPEDMODEL_PREC_BITS) + WARPEDMODEL_NONDIAGAFFINE_CLAMP - 1);
  }
}

#else

static int32_t get_mult_shift_ndiag(int64_t Px, int16_t iDet, int shift) {
  int64_t v = Px * (int64_t)iDet;
  return (int32_t)clamp64(ROUND_POWER_OF_TWO_SIGNED_64(v, shift),
                          -WARPEDMODEL_NONDIAGAFFINE_CLAMP + 1,
                          WARPEDMODEL_NONDIAGAFFINE_CLAMP - 1);
}

static int32_t get_mult_shift_diag(int64_t Px, int16_t iDet, int shift) {
  int64_t v = Px * (int64_t)iDet;
  return (int32_t)clamp64(
      ROUND_POWER_OF_TWO_SIGNED_64(v, shift),
      (1 << WARPEDMODEL_PREC_BITS) - WARPEDMODEL_NONDIAGAFFINE_CLAMP + 1,
      (1 << WARPEDMODEL_PREC_BITS) + WARPEDMODEL_NONDIAGAFFINE_CLAMP - 1);
}
#endif  // USE_LIMITED_PREC_MULT

static int find_affine_int(int np, const int *pts1, const int *pts2,
                           BLOCK_SIZE bsize, int mvy, int mvx,
                           WarpedMotionParams *wm, int mi_row, int mi_col) {
  int32_t A[2][2] = { { 0, 0 }, { 0, 0 } };
  int32_t Bx[2] = { 0, 0 };
  int32_t By[2] = { 0, 0 };

  const int bw = block_size_wide[bsize];
  const int bh = block_size_high[bsize];
  const int rsuy = bh / 2 - 1;
  const int rsux = bw / 2 - 1;
  const int suy = rsuy * 8;
  const int sux = rsux * 8;
  const int duy = suy + mvy;
  const int dux = sux + mvx;

  // Assume the center pixel of the block has exactly the same motion vector
  // as transmitted for the block. First shift the origin of the source
  // points to the block center, and the origin of the destination points to
  // the block center added to the motion vector transmitted.
  // Let (xi, yi) denote the source points and (xi', yi') denote destination
  // points after origin shfifting, for i = 0, 1, 2, .... n-1.
  // Then if  P = [x0, y0,
  //               x1, y1
  //               x2, y1,
  //                ....
  //              ]
  //          q = [x0', x1', x2', ... ]'
  //          r = [y0', y1', y2', ... ]'
  // the least squares problems that need to be solved are:
  //          [h1, h2]' = inv(P'P)P'q and
  //          [h3, h4]' = inv(P'P)P'r
  // where the affine transformation is given by:
  //          x' = h1.x + h2.y
  //          y' = h3.x + h4.y
  //
  // The loop below computes: A = P'P, Bx = P'q, By = P'r
  // We need to just compute inv(A).Bx and inv(A).By for the solutions.
  // Contribution from neighbor block
  for (int i = 0; i < np; i++) {
    const int dx = pts2[i * 2] - dux;
    const int dy = pts2[i * 2 + 1] - duy;
    const int sx = pts1[i * 2] - sux;
    const int sy = pts1[i * 2 + 1] - suy;
    // (TODO)yunqing: This comparison wouldn't be necessary if the sample
    // selection is done in find_samples(). Also, global offset can be removed
    // while collecting samples.
    if (abs(sx - dx) < LS_MV_MAX && abs(sy - dy) < LS_MV_MAX) {
      A[0][0] += LS_SQUARE(sx);
      A[0][1] += LS_PRODUCT1(sx, sy);
      A[1][1] += LS_SQUARE(sy);
      Bx[0] += LS_PRODUCT2(sx, dx);
      Bx[1] += LS_PRODUCT1(sy, dx);
      By[0] += LS_PRODUCT1(sx, dy);
      By[1] += LS_PRODUCT2(sy, dy);
    }
  }

  // Just for debugging, and can be removed later.
  assert(A[0][0] >= LS_MAT_MIN && A[0][0] <= LS_MAT_MAX);
  assert(A[0][1] >= LS_MAT_MIN && A[0][1] <= LS_MAT_MAX);
  assert(A[1][1] >= LS_MAT_MIN && A[1][1] <= LS_MAT_MAX);
  assert(Bx[0] >= LS_MAT_MIN && Bx[0] <= LS_MAT_MAX);
  assert(Bx[1] >= LS_MAT_MIN && Bx[1] <= LS_MAT_MAX);
  assert(By[0] >= LS_MAT_MIN && By[0] <= LS_MAT_MAX);
  assert(By[1] >= LS_MAT_MIN && By[1] <= LS_MAT_MAX);

  // Compute Determinant of A
  const int64_t Det = (int64_t)A[0][0] * A[1][1] - (int64_t)A[0][1] * A[0][1];
  if (Det == 0) return 1;

  int16_t shift;
  int16_t iDet = resolve_divisor_64(llabs(Det), &shift) * (Det < 0 ? -1 : 1);
  shift -= WARPEDMODEL_PREC_BITS;
  if (shift < 0) {
    iDet <<= (-shift);
    shift = 0;
  }

  int64_t Px[2], Py[2];
  // These divided by the Det, are the least squares solutions
  Px[0] = (int64_t)A[1][1] * Bx[0] - (int64_t)A[0][1] * Bx[1];
  Px[1] = -(int64_t)A[0][1] * Bx[0] + (int64_t)A[0][0] * Bx[1];
  Py[0] = (int64_t)A[1][1] * By[0] - (int64_t)A[0][1] * By[1];
  Py[1] = -(int64_t)A[0][1] * By[0] + (int64_t)A[0][0] * By[1];

  wm->wmmat[2] = get_mult_shift_diag(Px[0], iDet, shift);
  wm->wmmat[3] = get_mult_shift_ndiag(Px[1], iDet, shift);
  wm->wmmat[4] = get_mult_shift_ndiag(Py[0], iDet, shift);
  wm->wmmat[5] = get_mult_shift_diag(Py[1], iDet, shift);

  const int isuy = (mi_row * MI_SIZE + rsuy);
  const int isux = (mi_col * MI_SIZE + rsux);
  // Note: In the vx, vy expressions below, the max value of each of the
  // 2nd and 3rd terms are (2^16 - 1) * (2^13 - 1). That leaves enough room
  // for the first term so that the overall sum in the worst case fits
  // within 32 bits overall.
  const int32_t vx = mvx * (1 << (WARPEDMODEL_PREC_BITS - 3)) -
                     (isux * (wm->wmmat[2] - (1 << WARPEDMODEL_PREC_BITS)) +
                      isuy * wm->wmmat[3]);
  const int32_t vy = mvy * (1 << (WARPEDMODEL_PREC_BITS - 3)) -
                     (isux * wm->wmmat[4] +
                      isuy * (wm->wmmat[5] - (1 << WARPEDMODEL_PREC_BITS)));
  wm->wmmat[0] =
      clamp(vx, -WARPEDMODEL_TRANS_CLAMP, WARPEDMODEL_TRANS_CLAMP - 1);
  wm->wmmat[1] =
      clamp(vy, -WARPEDMODEL_TRANS_CLAMP, WARPEDMODEL_TRANS_CLAMP - 1);

  wm->wmmat[6] = wm->wmmat[7] = 0;
  return 0;
}

int av1_find_projection(int np, int *pts1, int *pts2, BLOCK_SIZE bsize, int mvy,
                        int mvx, WarpedMotionParams *wm_params, int mi_row,
                        int mi_col) {
  assert(wm_params->wmtype == AFFINE);

  if (find_affine_int(np, pts1, pts2, bsize, mvy, mvx, wm_params, mi_row,
                      mi_col))
    return 1;

  // check compatibility with the fast warp filter
  if (!av1_get_shear_params(wm_params)) return 1;

  return 0;
}<|MERGE_RESOLUTION|>--- conflicted
+++ resolved
@@ -533,15 +533,9 @@
       highbd_warp_plane(wm, ref, width, height, stride, tmp, j, i, warp_w,
                         warp_h, WARP_ERROR_BLOCK, subsampling_x, subsampling_y,
                         bd, &conv_params);
-<<<<<<< HEAD
-      gm_sumerr +=
-          highbd_frame_error(tmp, WARP_ERROR_BLOCK, dst + j + i * p_stride,
-                             warp_w, warp_h, p_stride, bd);
-=======
       gm_sumerr += av1_calc_highbd_frame_error(tmp, WARP_ERROR_BLOCK,
                                                dst + j + i * p_stride, warp_w,
                                                warp_h, p_stride, bd);
->>>>>>> cd1af9d0
       if (gm_sumerr > best_error) return gm_sumerr;
     }
   }
