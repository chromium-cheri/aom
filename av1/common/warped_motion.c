--- conflicted
+++ resolved
@@ -574,12 +574,6 @@
                         CONVERT_TO_BYTEPTR(tmp), j, i, warp_w, warp_h,
                         WARP_ERROR_BLOCK, subsampling_x, subsampling_y, bd,
                         &conv_params);
-<<<<<<< HEAD
-
-      assert(warp_w - 1 + (warp_h - 1) * stride <
-             WARP_ERROR_BLOCK * WARP_ERROR_BLOCK);
-=======
->>>>>>> 08ee14a0
       gm_sumerr += highbd_frame_error(
           tmp, WARP_ERROR_BLOCK, CONVERT_TO_SHORTPTR(dst8) + j + i * p_stride,
           warp_w, warp_h, p_stride, bd);
