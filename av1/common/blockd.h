--- conflicted
+++ resolved
@@ -224,14 +224,7 @@
 typedef struct MB_MODE_INFO {
   // interinter members
   INTERINTER_COMPOUND_DATA interinter_comp;
-<<<<<<< HEAD
-  FILTER_INTRA_MODE_INFO filter_intra_mode_info;
-#if CONFIG_ADAPT_FILTER_INTRA
-  ADAPT_FILTER_INTRA_MODE_INFO adapt_filter_intra_mode_info;
-#endif
-=======
   WarpedMotionParams wm_params;
->>>>>>> cd1af9d0
   int_mv mv[2];
   int current_qindex;
   // Only for INTER blocks
@@ -258,6 +251,9 @@
   TX_TYPE txk_type[TXK_TYPE_BUF_LEN];
   MV_REFERENCE_FRAME ref_frame[2];
   FILTER_INTRA_MODE_INFO filter_intra_mode_info;
+#if CONFIG_ADAPT_FILTER_INTRA
+  ADAPT_FILTER_INTRA_MODE_INFO adapt_filter_intra_mode_info;
+#endif
   int8_t skip;
   uint8_t inter_tx_size[INTER_TX_SIZE_BUF_LEN];
   TX_SIZE tx_size;
