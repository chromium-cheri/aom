/*
 * Copyright (c) 2016, Alliance for Open Media. All rights reserved
 *
 * This source code is subject to the terms of the BSD 2 Clause License and
 * the Alliance for Open Media Patent License 1.0. If the BSD 2 Clause License
 * was not distributed with this source code in the LICENSE file, you can
 * obtain it at www.aomedia.org/license/software. If the Alliance for Open
 * Media Patent License 1.0 was not distributed with this source code in the
 * PATENTS file, you can obtain it at www.aomedia.org/license/patent.
 */

#ifndef AOM_AV1_COMMON_ENUMS_H_
#define AOM_AV1_COMMON_ENUMS_H_

#include "config/aom_config.h"

#include "aom/aom_codec.h"
#include "aom/aom_integer.h"
#include "aom_ports/mem.h"

#ifdef __cplusplus
extern "C" {
#endif

#undef MAX_SB_SIZE

// Max superblock size
#define MAX_SB_SIZE_LOG2 7
#define MAX_SB_SIZE (1 << MAX_SB_SIZE_LOG2)
#define MAX_SB_SQUARE (MAX_SB_SIZE * MAX_SB_SIZE)

// Min superblock size
#define MIN_SB_SIZE_LOG2 6

// Pixels per Mode Info (MI) unit
#define MI_SIZE_LOG2 2
#define MI_SIZE (1 << MI_SIZE_LOG2)

// MI-units per max superblock (MI Block - MIB)
#define MAX_MIB_SIZE_LOG2 (MAX_SB_SIZE_LOG2 - MI_SIZE_LOG2)
#define MAX_MIB_SIZE (1 << MAX_MIB_SIZE_LOG2)

// MI-units per min superblock
#define MIN_MIB_SIZE_LOG2 (MIN_SB_SIZE_LOG2 - MI_SIZE_LOG2)

// Mask to extract MI offset within max MIB
#define MAX_MIB_MASK (MAX_MIB_SIZE - 1)

// Maximum number of tile rows and tile columns
#define MAX_TILE_ROWS 64
#define MAX_TILE_COLS 64

#define MAX_VARTX_DEPTH 2

#define MI_SIZE_64X64 (64 >> MI_SIZE_LOG2)
#define MI_SIZE_128X128 (128 >> MI_SIZE_LOG2)

#define MAX_PALETTE_SQUARE (64 * 64)
// Maximum number of colors in a palette.
#define PALETTE_MAX_SIZE 8
// Minimum number of colors in a palette.
#define PALETTE_MIN_SIZE 2

#define FRAME_OFFSET_BITS 5
#define MAX_FRAME_DISTANCE ((1 << FRAME_OFFSET_BITS) - 1)

// 4 frame filter levels: y plane vertical, y plane horizontal,
// u plane, and v plane
#define FRAME_LF_COUNT 4
#define DEFAULT_DELTA_LF_MULTI 0
#define MAX_MODE_LF_DELTAS 2

#define DIST_PRECISION_BITS 4
#define DIST_PRECISION (1 << DIST_PRECISION_BITS)  // 16

// TODO(chengchen): Temporal flag serve as experimental flag for WIP
// bitmask construction.
// Shall be removed when bitmask code is completely checkedin
#define LOOP_FILTER_BITMASK 0

#define PROFILE_BITS 3
// The following three profiles are currently defined.
// Profile 0.  8-bit and 10-bit 4:2:0 and 4:0:0 only.
// Profile 1.  8-bit and 10-bit 4:4:4
// Profile 2.  8-bit and 10-bit 4:2:2
//            12-bit  4:0:0, 4:2:2 and 4:4:4
// Since we have three bits for the profiles, it can be extended later.
enum {
  PROFILE_0,
  PROFILE_1,
  PROFILE_2,
  MAX_PROFILES,
} SENUM1BYTE(BITSTREAM_PROFILE);

#define OP_POINTS_CNT_MINUS_1_BITS 5
#define OP_POINTS_IDC_BITS 12

// Note: Some enums use the attribute 'packed' to use smallest possible integer
// type, so that we can save memory when they are used in structs/arrays.

typedef enum ATTRIBUTE_PACKED {
  BLOCK_4X4,
  BLOCK_4X8,
  BLOCK_8X4,
  BLOCK_8X8,
  BLOCK_8X16,
  BLOCK_16X8,
  BLOCK_16X16,
  BLOCK_16X32,
  BLOCK_32X16,
  BLOCK_32X32,
  BLOCK_32X64,
  BLOCK_64X32,
  BLOCK_64X64,
  BLOCK_64X128,
  BLOCK_128X64,
  BLOCK_128X128,
  BLOCK_4X16,
  BLOCK_16X4,
  BLOCK_8X32,
  BLOCK_32X8,
  BLOCK_16X64,
  BLOCK_64X16,
  BLOCK_SIZES_ALL,
  BLOCK_SIZES = BLOCK_4X16,
  BLOCK_INVALID = 255,
  BLOCK_LARGEST = (BLOCK_SIZES - 1)
} BLOCK_SIZE;

// 4X4, 8X8, 16X16, 32X32, 64X64, 128X128
#define SQR_BLOCK_SIZES 6

enum {
  PARTITION_NONE,
  PARTITION_HORZ,
  PARTITION_VERT,
  PARTITION_SPLIT,
  PARTITION_HORZ_A,  // HORZ split and the top partition is split again
  PARTITION_HORZ_B,  // HORZ split and the bottom partition is split again
  PARTITION_VERT_A,  // VERT split and the left partition is split again
  PARTITION_VERT_B,  // VERT split and the right partition is split again
  PARTITION_HORZ_4,  // 4:1 horizontal partition
  PARTITION_VERT_4,  // 4:1 vertical partition
  EXT_PARTITION_TYPES,
  PARTITION_TYPES = PARTITION_SPLIT + 1,
  PARTITION_INVALID = 255
} UENUM1BYTE(PARTITION_TYPE);

typedef char PARTITION_CONTEXT;
#define PARTITION_PLOFFSET 4  // number of probability models per block size
#define PARTITION_BLOCK_SIZES 5
#define PARTITION_CONTEXTS (PARTITION_BLOCK_SIZES * PARTITION_PLOFFSET)

// block transform size
enum {
  TX_4X4,             // 4x4 transform
  TX_8X8,             // 8x8 transform
  TX_16X16,           // 16x16 transform
  TX_32X32,           // 32x32 transform
  TX_64X64,           // 64x64 transform
  TX_4X8,             // 4x8 transform
  TX_8X4,             // 8x4 transform
  TX_8X16,            // 8x16 transform
  TX_16X8,            // 16x8 transform
  TX_16X32,           // 16x32 transform
  TX_32X16,           // 32x16 transform
  TX_32X64,           // 32x64 transform
  TX_64X32,           // 64x32 transform
  TX_4X16,            // 4x16 transform
  TX_16X4,            // 16x4 transform
  TX_8X32,            // 8x32 transform
  TX_32X8,            // 32x8 transform
  TX_16X64,           // 16x64 transform
  TX_64X16,           // 64x16 transform
  TX_SIZES_ALL,       // Includes rectangular transforms
  TX_SIZES = TX_4X8,  // Does NOT include rectangular transforms
  TX_SIZES_LARGEST = TX_64X64,
  TX_INVALID = 255  // Invalid transform size
} UENUM1BYTE(TX_SIZE);

#define TX_SIZE_LUMA_MIN (TX_4X4)
/* We don't need to code a transform size unless the allowed size is at least
   one more than the minimum. */
#define TX_SIZE_CTX_MIN (TX_SIZE_LUMA_MIN + 1)

// Maximum tx_size categories
#define MAX_TX_CATS (TX_SIZES - TX_SIZE_CTX_MIN)
#define MAX_TX_DEPTH 2

#define MAX_TX_SIZE_LOG2 (6)
#define MAX_TX_SIZE (1 << MAX_TX_SIZE_LOG2)
#define MIN_TX_SIZE_LOG2 2
#define MIN_TX_SIZE (1 << MIN_TX_SIZE_LOG2)
#define MAX_TX_SQUARE (MAX_TX_SIZE * MAX_TX_SIZE)

// Pad 4 extra columns to remove horizontal availability check.
#define TX_PAD_HOR_LOG2 2
#define TX_PAD_HOR 4
// Pad 6 extra rows (2 on top and 4 on bottom) to remove vertical availability
// check.
#define TX_PAD_TOP 0
#define TX_PAD_BOTTOM 4
#define TX_PAD_VER (TX_PAD_TOP + TX_PAD_BOTTOM)
// Pad 16 extra bytes to avoid reading overflow in SIMD optimization.
#define TX_PAD_END 16
#define TX_PAD_2D ((32 + TX_PAD_HOR) * (32 + TX_PAD_VER) + TX_PAD_END)

// Number of maxium size transform blocks in the maximum size superblock
#define MAX_TX_BLOCKS_IN_MAX_SB_LOG2 ((MAX_SB_SIZE_LOG2 - MAX_TX_SIZE_LOG2) * 2)
#define MAX_TX_BLOCKS_IN_MAX_SB (1 << MAX_TX_BLOCKS_IN_MAX_SB_LOG2)

// frame transform mode
enum {
  ONLY_4X4,         // use only 4x4 transform
  TX_MODE_LARGEST,  // transform size is the largest possible for pu size
  TX_MODE_SELECT,   // transform specified for each block
  TX_MODES,
} UENUM1BYTE(TX_MODE);

// 1D tx types
enum {
  DCT_1D,
  ADST_1D,
  FLIPADST_1D,
  IDTX_1D,
#if CONFIG_DATA_DRIVEN_TX
  DDTX1_1D,
  DDTX2_1D,
#endif
  TX_TYPES_1D,
} UENUM1BYTE(TX_TYPE_1D);

enum {
  DCT_DCT,            // DCT in both horizontal and vertical
  ADST_DCT,           // ADST in vertical, DCT in horizontal
  DCT_ADST,           // DCT in vertical, ADST in horizontal
  ADST_ADST,          // ADST in both directions
  FLIPADST_DCT,       // FLIPADST in vertical, DCT in horizontal
  DCT_FLIPADST,       // DCT in vertical, FLIPADST in horizontal
  FLIPADST_FLIPADST,  // FLIPADST in both directions
  ADST_FLIPADST,      // ADST in vertical, FLIPADST in horizontal
  FLIPADST_ADST,      // FLIPADST in vertical, ADST in horizontal
  IDTX,               // Identity in both directions
  V_DCT,              // DCT in vertical, identity in horizontal
  H_DCT,              // Identity in vertical, DCT in horizontal
  V_ADST,             // ADST in vertical, identity in horizontal
  H_ADST,             // Identity in vertical, ADST in horizontal
  V_FLIPADST,         // FLIPADST in vertical, identity in horizontal
  H_FLIPADST,         // Identity in vertical, FLIPADST in horizontal
#if CONFIG_DATA_DRIVEN_TX
  DDTX1_DDTX1,
  DDTX1_DCT,
  DCT_DDTX1,
  DDTX2_DDTX2,
  DDTX2_DCT,
  DCT_DDTX2,
  DDTX2_DDTX1,
  DDTX1_DDTX2,
#endif
  TX_TYPES,
} UENUM1BYTE(TX_TYPE);

#if CONFIG_DATA_DRIVEN_TX
#define USE_DDTX_INTER 1
#define USE_DDTX_INTRA 1
#endif

enum {
  REG_REG,
  REG_SMOOTH,
  REG_SHARP,
  SMOOTH_REG,
  SMOOTH_SMOOTH,
  SMOOTH_SHARP,
  SHARP_REG,
  SHARP_SMOOTH,
  SHARP_SHARP,
} UENUM1BYTE(DUAL_FILTER_TYPE);

enum {
  // DCT only
  EXT_TX_SET_DCTONLY,
  // DCT + Identity only
  EXT_TX_SET_DCT_IDTX,
  // Discrete Trig transforms w/o flip (4) + Identity (1)
  EXT_TX_SET_DTT4_IDTX,
#if CONFIG_DATA_DRIVEN_TX && USE_DDTX_INTRA
  // Discrete Trig transforms w/o flip (4) + Identity (1) + 1D Hor/vert DCT (2)
  //  + DCT w/ 1 DDTX (2) + DDTX1_DDTX1 (1)
  EXT_TX_SET_DTT4_IDTX_1DDCT_DDTX,
#else
  // Discrete Trig transforms w/o flip (4) + Identity (1) + 1D Hor/vert DCT (2)
  EXT_TX_SET_DTT4_IDTX_1DDCT,
#endif
  // Discrete Trig transforms w/ flip (9) + Identity (1) + 1D Hor/Ver DCT (2)
  EXT_TX_SET_DTT9_IDTX_1DDCT,
#if CONFIG_DATA_DRIVEN_TX && USE_DDTX_INTER
  // Discrete Trig transforms w/ flip (9) + Identity (1) + 1D Hor/Ver (6)
  //  + DCT w/ 2 DDTXs (4) + 2 DDTXs (4)
  EXT_TX_SET_ALL16_DDTX,
#else
  // Discrete Trig transforms w/ flip (9) + Identity (1) + 1D Hor/Ver (6)
  EXT_TX_SET_ALL16,
#endif
  EXT_TX_SET_TYPES
} UENUM1BYTE(TxSetType);

#if CONFIG_DATA_DRIVEN_TX
#define TX_TYPES_NODDTX 16
#define DDTX_TYPES_INTER 8
#define DDTX_TYPES_INTRA 3
#define IS_2D_TRANSFORM(tx_type) (tx_type < IDTX || tx_type > H_FLIPADST)
#else
#define IS_2D_TRANSFORM(tx_type) (tx_type < IDTX)
#endif

#define EXT_TX_SIZES 4       // number of sizes that use extended transforms
#define EXT_TX_SETS_INTER 4  // Sets of transform selections for INTER
#define EXT_TX_SETS_INTRA 3  // Sets of transform selections for INTRA

enum {
  AOM_LAST_FLAG = 1 << 0,
  AOM_LAST2_FLAG = 1 << 1,
  AOM_LAST3_FLAG = 1 << 2,
  AOM_GOLD_FLAG = 1 << 3,
  AOM_BWD_FLAG = 1 << 4,
  AOM_ALT2_FLAG = 1 << 5,
  AOM_ALT_FLAG = 1 << 6,
  AOM_REFFRAME_ALL = (1 << 7) - 1
} UENUM1BYTE(AOM_REFFRAME);

enum {
  UNIDIR_COMP_REFERENCE,
  BIDIR_COMP_REFERENCE,
  COMP_REFERENCE_TYPES,
} UENUM1BYTE(COMP_REFERENCE_TYPE);

enum { PLANE_TYPE_Y, PLANE_TYPE_UV, PLANE_TYPES } UENUM1BYTE(PLANE_TYPE);

#define CFL_ALPHABET_SIZE_LOG2 4
#define CFL_ALPHABET_SIZE (1 << CFL_ALPHABET_SIZE_LOG2)
#define CFL_MAGS_SIZE ((2 << CFL_ALPHABET_SIZE_LOG2) + 1)
#define CFL_IDX_U(idx) (idx >> CFL_ALPHABET_SIZE_LOG2)
#define CFL_IDX_V(idx) (idx & (CFL_ALPHABET_SIZE - 1))

enum { CFL_PRED_U, CFL_PRED_V, CFL_PRED_PLANES } UENUM1BYTE(CFL_PRED_TYPE);

enum {
  CFL_SIGN_ZERO,
  CFL_SIGN_NEG,
  CFL_SIGN_POS,
  CFL_SIGNS
} UENUM1BYTE(CFL_SIGN_TYPE);

enum {
  CFL_DISALLOWED,
  CFL_ALLOWED,
  CFL_ALLOWED_TYPES
} UENUM1BYTE(CFL_ALLOWED_TYPE);

// CFL_SIGN_ZERO,CFL_SIGN_ZERO is invalid
#define CFL_JOINT_SIGNS (CFL_SIGNS * CFL_SIGNS - 1)
// CFL_SIGN_U is equivalent to (js + 1) / 3 for js in 0 to 8
#define CFL_SIGN_U(js) (((js + 1) * 11) >> 5)
// CFL_SIGN_V is equivalent to (js + 1) % 3 for js in 0 to 8
#define CFL_SIGN_V(js) ((js + 1) - CFL_SIGNS * CFL_SIGN_U(js))

// There is no context when the alpha for a given plane is zero.
// So there are 2 fewer contexts than joint signs.
#define CFL_ALPHA_CONTEXTS (CFL_JOINT_SIGNS + 1 - CFL_SIGNS)
#define CFL_CONTEXT_U(js) (js + 1 - CFL_SIGNS)
// Also, the contexts are symmetric under swapping the planes.
#define CFL_CONTEXT_V(js) \
  (CFL_SIGN_V(js) * CFL_SIGNS + CFL_SIGN_U(js) - CFL_SIGNS)

enum {
  PALETTE_MAP,
  COLOR_MAP_TYPES,
} UENUM1BYTE(COLOR_MAP_TYPE);

enum {
  TWO_COLORS,
  THREE_COLORS,
  FOUR_COLORS,
  FIVE_COLORS,
  SIX_COLORS,
  SEVEN_COLORS,
  EIGHT_COLORS,
  PALETTE_SIZES
} UENUM1BYTE(PALETTE_SIZE);

enum {
  PALETTE_COLOR_ONE,
  PALETTE_COLOR_TWO,
  PALETTE_COLOR_THREE,
  PALETTE_COLOR_FOUR,
  PALETTE_COLOR_FIVE,
  PALETTE_COLOR_SIX,
  PALETTE_COLOR_SEVEN,
  PALETTE_COLOR_EIGHT,
  PALETTE_COLORS
} UENUM1BYTE(PALETTE_COLOR);

// Note: All directional predictors must be between V_PRED and D67_PRED (both
// inclusive).
enum {
  DC_PRED,        // Average of above and left pixels
  V_PRED,         // Vertical
  H_PRED,         // Horizontal
  D45_PRED,       // Directional 45  degree
  D135_PRED,      // Directional 135 degree
  D113_PRED,      // Directional 113 degree
  D157_PRED,      // Directional 157 degree
  D203_PRED,      // Directional 203 degree
  D67_PRED,       // Directional 67  degree
  SMOOTH_PRED,    // Combination of horizontal and vertical interpolation
  SMOOTH_V_PRED,  // Vertical interpolation
  SMOOTH_H_PRED,  // Horizontal interpolation
  PAETH_PRED,     // Predict from the direction of smallest gradient
  NEARESTMV,
  NEARMV,
  GLOBALMV,
  NEWMV,
  // Compound ref compound modes
  NEAREST_NEARESTMV,
  NEAR_NEARMV,
  NEAREST_NEWMV,
  NEW_NEARESTMV,
  NEAR_NEWMV,
  NEW_NEARMV,
  GLOBAL_GLOBALMV,
  NEW_NEWMV,
  MB_MODE_COUNT,
  INTRA_MODE_START = DC_PRED,
  INTRA_MODE_END = NEARESTMV,
  INTRA_MODE_NUM = INTRA_MODE_END - INTRA_MODE_START,
  SINGLE_INTER_MODE_START = NEARESTMV,
  SINGLE_INTER_MODE_END = NEAREST_NEARESTMV,
  SINGLE_INTER_MODE_NUM = SINGLE_INTER_MODE_END - SINGLE_INTER_MODE_START,
  COMP_INTER_MODE_START = NEAREST_NEARESTMV,
  COMP_INTER_MODE_END = MB_MODE_COUNT,
  COMP_INTER_MODE_NUM = COMP_INTER_MODE_END - COMP_INTER_MODE_START,
  INTER_MODE_START = NEARESTMV,
  INTER_MODE_END = MB_MODE_COUNT,
  INTRA_MODES = PAETH_PRED + 1,  // PAETH_PRED has to be the last intra mode.
  INTRA_INVALID = MB_MODE_COUNT  // For uv_mode in inter blocks
} UENUM1BYTE(PREDICTION_MODE);

// TODO(ltrudeau) Do we really want to pack this?
// TODO(ltrudeau) Do we match with PREDICTION_MODE?
enum {
  UV_DC_PRED,        // Average of above and left pixels
  UV_V_PRED,         // Vertical
  UV_H_PRED,         // Horizontal
  UV_D45_PRED,       // Directional 45  degree
  UV_D135_PRED,      // Directional 135 degree
  UV_D113_PRED,      // Directional 113 degree
  UV_D157_PRED,      // Directional 157 degree
  UV_D203_PRED,      // Directional 203 degree
  UV_D67_PRED,       // Directional 67  degree
  UV_SMOOTH_PRED,    // Combination of horizontal and vertical interpolation
  UV_SMOOTH_V_PRED,  // Vertical interpolation
  UV_SMOOTH_H_PRED,  // Horizontal interpolation
  UV_PAETH_PRED,     // Predict from the direction of smallest gradient
  UV_CFL_PRED,       // Chroma-from-Luma
  UV_INTRA_MODES,
  UV_MODE_INVALID,  // For uv_mode in inter blocks
} UENUM1BYTE(UV_PREDICTION_MODE);

enum {
  SIMPLE_TRANSLATION,
  OBMC_CAUSAL,    // 2-sided OBMC
  WARPED_CAUSAL,  // 2-sided WARPED
  MOTION_MODES
} UENUM1BYTE(MOTION_MODE);

enum {
  II_DC_PRED,
  II_V_PRED,
  II_H_PRED,
  II_SMOOTH_PRED,
  INTERINTRA_MODES
} UENUM1BYTE(INTERINTRA_MODE);

enum {
  COMPOUND_AVERAGE,
  COMPOUND_DISTWTD,
  COMPOUND_WEDGE,
  COMPOUND_DIFFWTD,
  COMPOUND_TYPES,
  MASKED_COMPOUND_TYPES = 2,
} UENUM1BYTE(COMPOUND_TYPE);

enum {
  FILTER_DC_PRED,
  FILTER_V_PRED,
  FILTER_H_PRED,
  FILTER_D157_PRED,
  FILTER_PAETH_PRED,
  FILTER_INTRA_MODES,
} UENUM1BYTE(FILTER_INTRA_MODE);

<<<<<<< HEAD
// ADAPT_FILTER_INTRA experiment introduces a new group of intra
// prediction modes similar to FILTER_INTRA. Key difference
// is that the new modes adaptively fit the filter weights for
// each transform unit instead of using predefined filter weights
// obtained by offline training. A training region is selected
// within the set of already reconstructed pixels and a least-squares
// problem is solved to obtain the adaptive filter weights both in
// the encoder and decoder.
//
// Provides roughly 1.1% gain on top of FILTER_INTRA. When
// ADAPT_FILTER_INTRA is turned on, the gain from FILTER_INTRA
// drops to below 0.2%.
#if CONFIG_ADAPT_FILTER_INTRA
// Different ADAPT_FILTER_INTRA modes fit different filters
// (either 3 tap or 4 tap). All of them use some subset of
// the 5 neighbor pixels of the one currently being predicted.
// We enumerate neighbor pixels in the clockwise order:
// -------------
// | 2 | 3 | 4 |
// -------------
// | 1 |cur|   |
// -------------
// | 0 |   |   |
// -------------
// For example, ADAPT_FILTER_1_2_3 fits a 3 tap filter that
// uses neighbor pixels with numbers 1,2,3 for prediction.
// ADAPT_FILTER_0_1_2_3_4_LEFT fits a corresponding 4 tap
// filter, but uses only left context of the block for
// training, according to the postfix "_LEFT".
typedef enum {
  ADAPT_FILTER_1_2_3,
  ADAPT_FILTER_0_1_3,
  ADAPT_FILTER_1_3_4,
  ADAPT_FILTER_0_1_2_3_4_LEFT,
  ADAPT_FILTER_1_2_3_4_TOP,
  ADAPT_FILTER_0_2_3,
  ADAPT_FILTER_1_2_4,
  ADAPT_FILTER_INTRA_MODES,
} ADAPT_FILTER_INTRA_MODE;
#define USED_ADAPT_FILTER_INTRA_MODES 7
#endif  // CONFIG_ADAPT_FILTER_INTRA
=======
enum {
  SEQ_LEVEL_2_0,
  SEQ_LEVEL_2_1,
  SEQ_LEVEL_2_2,
  SEQ_LEVEL_2_3,
  SEQ_LEVEL_3_0,
  SEQ_LEVEL_3_1,
  SEQ_LEVEL_3_2,
  SEQ_LEVEL_3_3,
  SEQ_LEVEL_4_0,
  SEQ_LEVEL_4_1,
  SEQ_LEVEL_4_2,
  SEQ_LEVEL_4_3,
  SEQ_LEVEL_5_0,
  SEQ_LEVEL_5_1,
  SEQ_LEVEL_5_2,
  SEQ_LEVEL_5_3,
  SEQ_LEVEL_6_0,
  SEQ_LEVEL_6_1,
  SEQ_LEVEL_6_2,
  SEQ_LEVEL_6_3,
  SEQ_LEVEL_7_0,
  SEQ_LEVEL_7_1,
  SEQ_LEVEL_7_2,
  SEQ_LEVEL_7_3,
  SEQ_LEVELS,
  SEQ_LEVEL_MAX = 31
} UENUM1BYTE(AV1_LEVEL);

#define LEVEL_BITS 5
>>>>>>> 08ee14a0

#define DIRECTIONAL_MODES 8
#define MAX_ANGLE_DELTA 3
#define ANGLE_STEP 3

#define INTER_MODES (1 + NEWMV - NEARESTMV)

#define INTER_COMPOUND_MODES (1 + NEW_NEWMV - NEAREST_NEARESTMV)

#define SKIP_CONTEXTS 3
#define SKIP_MODE_CONTEXTS 3

#define COMP_INDEX_CONTEXTS 6
#define COMP_GROUP_IDX_CONTEXTS 6

#define NMV_CONTEXTS 3

#define NEWMV_MODE_CONTEXTS 6
#define GLOBALMV_MODE_CONTEXTS 2
#define REFMV_MODE_CONTEXTS 6
#define DRL_MODE_CONTEXTS 3

#define GLOBALMV_OFFSET 3
#define REFMV_OFFSET 4

#define NEWMV_CTX_MASK ((1 << GLOBALMV_OFFSET) - 1)
#define GLOBALMV_CTX_MASK ((1 << (REFMV_OFFSET - GLOBALMV_OFFSET)) - 1)
#define REFMV_CTX_MASK ((1 << (8 - REFMV_OFFSET)) - 1)

#define COMP_NEWMV_CTXS 5
#define INTER_MODE_CONTEXTS 8

#define DELTA_Q_SMALL 3
#define DELTA_Q_PROBS (DELTA_Q_SMALL)
#define DEFAULT_DELTA_Q_RES_PERCEPTUAL 4
#define DEFAULT_DELTA_Q_RES_OBJECTIVE 8

#define DELTA_LF_SMALL 3
#define DELTA_LF_PROBS (DELTA_LF_SMALL)
#define DEFAULT_DELTA_LF_RES 2

/* Segment Feature Masks */
#define MAX_MV_REF_CANDIDATES 2

#define MAX_REF_MV_STACK_SIZE 8
#define REF_CAT_LEVEL 640

#define INTRA_INTER_CONTEXTS 4
#define COMP_INTER_CONTEXTS 5
#define REF_CONTEXTS 3

#define COMP_REF_TYPE_CONTEXTS 5
#define UNI_COMP_REF_CONTEXTS 3

#define TXFM_PARTITION_CONTEXTS ((TX_SIZES - TX_8X8) * 6 - 3)
typedef uint8_t TXFM_CONTEXT;

// An enum for single reference types (and some derived values).
enum {
  NONE_FRAME = -1,
  INTRA_FRAME,
  LAST_FRAME,
  LAST2_FRAME,
  LAST3_FRAME,
  GOLDEN_FRAME,
  BWDREF_FRAME,
  ALTREF2_FRAME,
  ALTREF_FRAME,
  REF_FRAMES,

  // Extra/scratch reference frame. It may be:
  // - used to update the ALTREF2_FRAME ref (see lshift_bwd_ref_frames()), or
  // - updated from ALTREF2_FRAME ref (see rshift_bwd_ref_frames()).
  EXTREF_FRAME = REF_FRAMES,

  // Number of inter (non-intra) reference types.
  INTER_REFS_PER_FRAME = ALTREF_FRAME - LAST_FRAME + 1,

  // Number of forward (aka past) reference types.
  FWD_REFS = GOLDEN_FRAME - LAST_FRAME + 1,

  // Number of backward (aka future) reference types.
  BWD_REFS = ALTREF_FRAME - BWDREF_FRAME + 1,

  SINGLE_REFS = FWD_REFS + BWD_REFS,
};

#define REF_FRAMES_LOG2 3

// REF_FRAMES for the cm->ref_frame_map array, 1 scratch frame for the new
// frame in cm->cur_frame, INTER_REFS_PER_FRAME for scaled references on the
// encoder in the cpi->scaled_ref_buf array.
#define FRAME_BUFFERS (REF_FRAMES + 1 + INTER_REFS_PER_FRAME)

#define FWD_RF_OFFSET(ref) (ref - LAST_FRAME)
#define BWD_RF_OFFSET(ref) (ref - BWDREF_FRAME)

enum {
  LAST_LAST2_FRAMES,      // { LAST_FRAME, LAST2_FRAME }
  LAST_LAST3_FRAMES,      // { LAST_FRAME, LAST3_FRAME }
  LAST_GOLDEN_FRAMES,     // { LAST_FRAME, GOLDEN_FRAME }
  BWDREF_ALTREF_FRAMES,   // { BWDREF_FRAME, ALTREF_FRAME }
  LAST2_LAST3_FRAMES,     // { LAST2_FRAME, LAST3_FRAME }
  LAST2_GOLDEN_FRAMES,    // { LAST2_FRAME, GOLDEN_FRAME }
  LAST3_GOLDEN_FRAMES,    // { LAST3_FRAME, GOLDEN_FRAME }
  BWDREF_ALTREF2_FRAMES,  // { BWDREF_FRAME, ALTREF2_FRAME }
  ALTREF2_ALTREF_FRAMES,  // { ALTREF2_FRAME, ALTREF_FRAME }
  TOTAL_UNIDIR_COMP_REFS,
  // NOTE: UNIDIR_COMP_REFS is the number of uni-directional reference pairs
  //       that are explicitly signaled.
  UNIDIR_COMP_REFS = BWDREF_ALTREF_FRAMES + 1,
} UENUM1BYTE(UNIDIR_COMP_REF);

#define TOTAL_COMP_REFS (FWD_REFS * BWD_REFS + TOTAL_UNIDIR_COMP_REFS)

#define COMP_REFS (FWD_REFS * BWD_REFS + UNIDIR_COMP_REFS)

// NOTE: A limited number of unidirectional reference pairs can be signalled for
//       compound prediction. The use of skip mode, on the other hand, makes it
//       possible to have a reference pair not listed for explicit signaling.
#define MODE_CTX_REF_FRAMES (REF_FRAMES + TOTAL_COMP_REFS)

// Note: It includes single and compound references. So, it can take values from
// NONE_FRAME to (MODE_CTX_REF_FRAMES - 1). Hence, it is not defined as an enum.
typedef int8_t MV_REFERENCE_FRAME;

enum {
  RESTORE_NONE,
  RESTORE_WIENER,
  RESTORE_SGRPROJ,
  RESTORE_SWITCHABLE,
  RESTORE_SWITCHABLE_TYPES = RESTORE_SWITCHABLE,
  RESTORE_TYPES = 4,
} UENUM1BYTE(RestorationType);

// Picture prediction structures (0-12 are predefined) in scalability metadata.
enum {
  SCALABILITY_L1T2 = 0,
  SCALABILITY_L1T3 = 1,
  SCALABILITY_L2T1 = 2,
  SCALABILITY_L2T2 = 3,
  SCALABILITY_L2T3 = 4,
  SCALABILITY_S2T1 = 5,
  SCALABILITY_S2T2 = 6,
  SCALABILITY_S2T3 = 7,
  SCALABILITY_L2T1h = 8,
  SCALABILITY_L2T2h = 9,
  SCALABILITY_L2T3h = 10,
  SCALABILITY_S2T1h = 11,
  SCALABILITY_S2T2h = 12,
  SCALABILITY_S2T3h = 13,
  SCALABILITY_SS = 14
} UENUM1BYTE(SCALABILITY_STRUCTURES);

#define SUPERRES_SCALE_BITS 3
#define SUPERRES_SCALE_DENOMINATOR_MIN (SCALE_NUMERATOR + 1)

// In large_scale_tile coding, external references are used.
#define MAX_EXTERNAL_REFERENCES 128
#define MAX_TILES 512

#ifdef __cplusplus
}  // extern "C"
#endif

#endif  // AOM_AV1_COMMON_ENUMS_H_<|MERGE_RESOLUTION|>--- conflicted
+++ resolved
@@ -500,7 +500,6 @@
   FILTER_INTRA_MODES,
 } UENUM1BYTE(FILTER_INTRA_MODE);
 
-<<<<<<< HEAD
 // ADAPT_FILTER_INTRA experiment introduces a new group of intra
 // prediction modes similar to FILTER_INTRA. Key difference
 // is that the new modes adaptively fit the filter weights for
@@ -542,7 +541,7 @@
 } ADAPT_FILTER_INTRA_MODE;
 #define USED_ADAPT_FILTER_INTRA_MODES 7
 #endif  // CONFIG_ADAPT_FILTER_INTRA
-=======
+
 enum {
   SEQ_LEVEL_2_0,
   SEQ_LEVEL_2_1,
@@ -573,7 +572,6 @@
 } UENUM1BYTE(AV1_LEVEL);
 
 #define LEVEL_BITS 5
->>>>>>> 08ee14a0
 
 #define DIRECTIONAL_MODES 8
 #define MAX_ANGLE_DELTA 3
