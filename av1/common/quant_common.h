/*
 * Copyright (c) 2016, Alliance for Open Media. All rights reserved
 *
 * This source code is subject to the terms of the BSD 2 Clause License and
 * the Alliance for Open Media Patent License 1.0. If the BSD 2 Clause License
 * was not distributed with this source code in the LICENSE file, you can
 * obtain it at www.aomedia.org/license/software. If the Alliance for Open
 * Media Patent License 1.0 was not distributed with this source code in the
 * PATENTS file, you can obtain it at www.aomedia.org/license/patent.
 */

#ifndef AOM_AV1_COMMON_QUANT_COMMON_H_
#define AOM_AV1_COMMON_QUANT_COMMON_H_

#include "aom/aom_codec.h"
#include "av1/common/seg_common.h"
#include "av1/common/enums.h"
#include "av1/common/entropy.h"

#ifdef __cplusplus
extern "C" {
#endif

#define MINQ 0
#define MAXQ 255
#define QINDEX_BITS 8
#define QINDEX_RANGE (MAXQ - MINQ + 1)
// Total number of QM sets stored
#define QM_LEVEL_BITS 4
#define NUM_QM_LEVELS (1 << QM_LEVEL_BITS)
/* Range of QMS is between first and last value, with offset applied to inter
 * blocks*/
#define DEFAULT_QM_Y 10
#define DEFAULT_QM_U 11
#define DEFAULT_QM_V 12
#define DEFAULT_QM_FIRST 5
#define DEFAULT_QM_LAST 9

struct AV1Common;

<<<<<<< HEAD
#if CONFIG_EXTQUANT
int32_t av1_dc_quant_QTX(int qindex, int delta, aom_bit_depth_t bit_depth);
=======
#if CONFIG_EXTQUANT_72 || CONFIG_EXTQUANT_64
int32_t av1_dc_quant_QTX(int qindex, int delta,
#if CONFIG_DELTA_DCQUANT
                         int base_dc_delta_q,
#endif  // CONFIG_DELTA_DCQUANT
                         aom_bit_depth_t bit_depth);
>>>>>>> 4d50fefa
int32_t av1_ac_quant_QTX(int qindex, int delta, aom_bit_depth_t bit_depth);
#else
int16_t av1_dc_quant_QTX(int qindex, int delta,
#if CONFIG_DELTA_DCQUANT
                         int base_dc_delta_q,
#endif  // CONFIG_DELTA_DCQUANT
                         aom_bit_depth_t bit_depth);
int16_t av1_ac_quant_QTX(int qindex, int delta, aom_bit_depth_t bit_depth);
#endif

int av1_get_qindex(const struct segmentation *seg, int segment_id,
                   int base_qindex);
// Reduce the large number of quantizers to a smaller number of levels for which
// different matrices may be defined
static INLINE int aom_get_qmlevel(int qindex, int first, int last) {
  return first + (qindex * (last + 1 - first)) / QINDEX_RANGE;
}
void av1_qm_init(struct AV1Common *cm);
const qm_val_t *av1_iqmatrix(struct AV1Common *cm, int qmlevel, int plane,
                             TX_SIZE tx_size);
const qm_val_t *av1_qmatrix(struct AV1Common *cm, int qmlevel, int plane,
                            TX_SIZE tx_size);

#ifdef __cplusplus
}  // extern "C"
#endif

#endif  // AOM_AV1_COMMON_QUANT_COMMON_H_<|MERGE_RESOLUTION|>--- conflicted
+++ resolved
@@ -1,79 +1,65 @@
-/*
- * Copyright (c) 2016, Alliance for Open Media. All rights reserved
- *
- * This source code is subject to the terms of the BSD 2 Clause License and
- * the Alliance for Open Media Patent License 1.0. If the BSD 2 Clause License
- * was not distributed with this source code in the LICENSE file, you can
- * obtain it at www.aomedia.org/license/software. If the Alliance for Open
- * Media Patent License 1.0 was not distributed with this source code in the
- * PATENTS file, you can obtain it at www.aomedia.org/license/patent.
- */
-
-#ifndef AOM_AV1_COMMON_QUANT_COMMON_H_
-#define AOM_AV1_COMMON_QUANT_COMMON_H_
-
-#include "aom/aom_codec.h"
-#include "av1/common/seg_common.h"
-#include "av1/common/enums.h"
-#include "av1/common/entropy.h"
-
-#ifdef __cplusplus
-extern "C" {
-#endif
-
-#define MINQ 0
-#define MAXQ 255
-#define QINDEX_BITS 8
-#define QINDEX_RANGE (MAXQ - MINQ + 1)
-// Total number of QM sets stored
-#define QM_LEVEL_BITS 4
-#define NUM_QM_LEVELS (1 << QM_LEVEL_BITS)
-/* Range of QMS is between first and last value, with offset applied to inter
- * blocks*/
-#define DEFAULT_QM_Y 10
-#define DEFAULT_QM_U 11
-#define DEFAULT_QM_V 12
-#define DEFAULT_QM_FIRST 5
-#define DEFAULT_QM_LAST 9
-
-struct AV1Common;
-
-<<<<<<< HEAD
-#if CONFIG_EXTQUANT
-int32_t av1_dc_quant_QTX(int qindex, int delta, aom_bit_depth_t bit_depth);
-=======
-#if CONFIG_EXTQUANT_72 || CONFIG_EXTQUANT_64
-int32_t av1_dc_quant_QTX(int qindex, int delta,
-#if CONFIG_DELTA_DCQUANT
-                         int base_dc_delta_q,
-#endif  // CONFIG_DELTA_DCQUANT
-                         aom_bit_depth_t bit_depth);
->>>>>>> 4d50fefa
-int32_t av1_ac_quant_QTX(int qindex, int delta, aom_bit_depth_t bit_depth);
-#else
-int16_t av1_dc_quant_QTX(int qindex, int delta,
-#if CONFIG_DELTA_DCQUANT
-                         int base_dc_delta_q,
-#endif  // CONFIG_DELTA_DCQUANT
-                         aom_bit_depth_t bit_depth);
-int16_t av1_ac_quant_QTX(int qindex, int delta, aom_bit_depth_t bit_depth);
-#endif
-
-int av1_get_qindex(const struct segmentation *seg, int segment_id,
-                   int base_qindex);
-// Reduce the large number of quantizers to a smaller number of levels for which
-// different matrices may be defined
-static INLINE int aom_get_qmlevel(int qindex, int first, int last) {
-  return first + (qindex * (last + 1 - first)) / QINDEX_RANGE;
-}
-void av1_qm_init(struct AV1Common *cm);
-const qm_val_t *av1_iqmatrix(struct AV1Common *cm, int qmlevel, int plane,
-                             TX_SIZE tx_size);
-const qm_val_t *av1_qmatrix(struct AV1Common *cm, int qmlevel, int plane,
-                            TX_SIZE tx_size);
-
-#ifdef __cplusplus
-}  // extern "C"
-#endif
-
+/*
+ * Copyright (c) 2016, Alliance for Open Media. All rights reserved
+ *
+ * This source code is subject to the terms of the BSD 2 Clause License and
+ * the Alliance for Open Media Patent License 1.0. If the BSD 2 Clause License
+ * was not distributed with this source code in the LICENSE file, you can
+ * obtain it at www.aomedia.org/license/software. If the Alliance for Open
+ * Media Patent License 1.0 was not distributed with this source code in the
+ * PATENTS file, you can obtain it at www.aomedia.org/license/patent.
+ */
+#ifndef AOM_AV1_COMMON_QUANT_COMMON_H_
+#define AOM_AV1_COMMON_QUANT_COMMON_H_
+#include "aom/aom_codec.h"
+#include "av1/common/seg_common.h"
+#include "av1/common/enums.h"
+#include "av1/common/entropy.h"
+#ifdef __cplusplus
+extern "C" {
+#endif
+#define MINQ 0
+#define MAXQ 255
+#define QINDEX_BITS 8
+#define QINDEX_RANGE (MAXQ - MINQ + 1)
+  // Total number of QM sets stored
+#define QM_LEVEL_BITS 4
+#define NUM_QM_LEVELS (1 << QM_LEVEL_BITS)
+/* Range of QMS is between first and last value, with offset applied to inter
+ * blocks*/
+#define DEFAULT_QM_Y 10
+#define DEFAULT_QM_U 11
+#define DEFAULT_QM_V 12
+#define DEFAULT_QM_FIRST 5
+#define DEFAULT_QM_LAST 9
+  struct AV1Common;
+#if CONFIG_EXTQUANT
+  int32_t av1_dc_quant_QTX(int qindex, int delta,
+#if CONFIG_DELTA_DCQUANT
+    int base_dc_delta_q,
+#endif  // CONFIG_DELTA_DCQUANT
+    aom_bit_depth_t bit_depth);
+  int32_t av1_ac_quant_QTX(int qindex, int delta, aom_bit_depth_t bit_depth);
+#else
+  int16_t av1_dc_quant_QTX(int qindex, int delta,
+#if CONFIG_DELTA_DCQUANT
+    int base_dc_delta_q,
+#endif  // CONFIG_DELTA_DCQUANT
+    aom_bit_depth_t bit_depth);
+  int16_t av1_ac_quant_QTX(int qindex, int delta, aom_bit_depth_t bit_depth);
+#endif
+  int av1_get_qindex(const struct segmentation *seg, int segment_id,
+    int base_qindex);
+  // Reduce the large number of quantizers to a smaller number of levels for which
+  // different matrices may be defined
+  static INLINE int aom_get_qmlevel(int qindex, int first, int last) {
+    return first + (qindex * (last + 1 - first)) / QINDEX_RANGE;
+  }
+  void av1_qm_init(struct AV1Common *cm);
+  const qm_val_t *av1_iqmatrix(struct AV1Common *cm, int qmlevel, int plane,
+    TX_SIZE tx_size);
+  const qm_val_t *av1_qmatrix(struct AV1Common *cm, int qmlevel, int plane,
+    TX_SIZE tx_size);
+#ifdef __cplusplus
+}  // extern "C"
+#endif
 #endif  // AOM_AV1_COMMON_QUANT_COMMON_H_