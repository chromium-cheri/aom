--- conflicted
+++ resolved
@@ -640,10 +640,7 @@
     sf->tpl_sf.subpel_force_stop = FULL_PEL;
     sf->tpl_sf.disable_filtered_key_tpl = 1;
 
-<<<<<<< HEAD
-=======
     sf->tx_sf.use_intra_txb_hash = 1;
->>>>>>> 173a756a
     sf->tx_sf.tx_type_search.prune_tx_type_est_rd = 0;
 
     sf->winner_mode_sf.multi_winner_mode_type = MULTI_WINNER_MODE_OFF;
@@ -1123,19 +1120,6 @@
 }
 
 static AOM_INLINE void init_rd_sf(RD_CALC_SPEED_FEATURES *rd_sf,
-<<<<<<< HEAD
-                                  const AV1_COMP *cpi) {
-  if (cpi->oxcf.disable_trellis_quant == 3) {
-    rd_sf->optimize_coefficients = !is_lossless_requested(&cpi->oxcf.rc_cfg)
-                                       ? NO_ESTIMATE_YRD_TRELLIS_OPT
-                                       : NO_TRELLIS_OPT;
-  } else if (cpi->oxcf.disable_trellis_quant == 2) {
-    rd_sf->optimize_coefficients = !is_lossless_requested(&cpi->oxcf.rc_cfg)
-                                       ? FINAL_PASS_TRELLIS_OPT
-                                       : NO_TRELLIS_OPT;
-  } else if (cpi->oxcf.disable_trellis_quant == 0) {
-    if (is_lossless_requested(&cpi->oxcf.rc_cfg)) {
-=======
                                   const AV1EncoderConfig *oxcf) {
   const int disable_trellis_quant = oxcf->algo_cfg.disable_trellis_quant;
   if (disable_trellis_quant == 3) {
@@ -1148,7 +1132,6 @@
                                        : NO_TRELLIS_OPT;
   } else if (disable_trellis_quant == 0) {
     if (is_lossless_requested(&oxcf->rc_cfg)) {
->>>>>>> 173a756a
       rd_sf->optimize_coefficients = NO_TRELLIS_OPT;
     } else {
       rd_sf->optimize_coefficients = FULL_TRELLIS_OPT;
