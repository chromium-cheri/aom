/*
 * Copyright (c) 2016, Alliance for Open Media. All rights reserved
 *
 * This source code is subject to the terms of the BSD 2 Clause License and
 * the Alliance for Open Media Patent License 1.0. If the BSD 2 Clause License
 * was not distributed with this source code in the LICENSE file, you can
 * obtain it at www.aomedia.org/license/software. If the Alliance for Open
 * Media Patent License 1.0 was not distributed with this source code in the
 * PATENTS file, you can obtain it at www.aomedia.org/license/patent.
 */

#include <limits.h>
#include <float.h>
#include <math.h>
#include <stdbool.h>
#include <stdio.h>

#include "config/aom_config.h"
#include "config/aom_dsp_rtcd.h"
#include "config/av1_rtcd.h"

#include "aom_dsp/aom_dsp_common.h"
#include "aom_dsp/binary_codes_writer.h"
#include "aom_ports/mem.h"
#include "aom_ports/aom_timer.h"
#include "aom_ports/system_state.h"

#if CONFIG_MISMATCH_DEBUG
#include "aom_util/debug_util.h"
#endif  // CONFIG_MISMATCH_DEBUG

#include "av1/common/cfl.h"
#include "av1/common/common.h"
#include "av1/common/entropy.h"
#include "av1/common/entropymode.h"
#include "av1/common/idct.h"
#include "av1/common/mv.h"
#include "av1/common/mvref_common.h"
#include "av1/common/pred_common.h"
#include "av1/common/quant_common.h"
#include "av1/common/reconintra.h"
#include "av1/common/reconinter.h"
#include "av1/common/seg_common.h"
#include "av1/common/tile_common.h"
#include "av1/common/warped_motion.h"

#include "av1/encoder/aq_complexity.h"
#include "av1/encoder/aq_cyclicrefresh.h"
#include "av1/encoder/aq_variance.h"
#include "av1/encoder/global_motion_facade.h"
#include "av1/encoder/encodeframe.h"
#include "av1/encoder/encodeframe_utils.h"
#include "av1/encoder/encodemb.h"
#include "av1/encoder/encodemv.h"
#include "av1/encoder/encodetxb.h"
#include "av1/encoder/ethread.h"
#include "av1/encoder/extend.h"
#include "av1/encoder/ml.h"
#include "av1/encoder/motion_search_facade.h"
#include "av1/encoder/partition_strategy.h"
#include "av1/encoder/partition_model_weights.h"
#include "av1/encoder/partition_search.h"
#include "av1/encoder/rd.h"
#include "av1/encoder/rdopt.h"
#include "av1/encoder/reconinter_enc.h"
#include "av1/encoder/segmentation.h"
#include "av1/encoder/tokenize.h"
#include "av1/encoder/tpl_model.h"

#if CONFIG_TUNE_VMAF
#include "av1/encoder/tune_vmaf.h"
#endif

/*!\cond */
// This is used as a reference when computing the source variance for the
//  purposes of activity masking.
// Eventually this should be replaced by custom no-reference routines,
//  which will be faster.
const uint8_t AV1_VAR_OFFS[MAX_SB_SIZE] = {
  128, 128, 128, 128, 128, 128, 128, 128, 128, 128, 128, 128, 128, 128, 128,
  128, 128, 128, 128, 128, 128, 128, 128, 128, 128, 128, 128, 128, 128, 128,
  128, 128, 128, 128, 128, 128, 128, 128, 128, 128, 128, 128, 128, 128, 128,
  128, 128, 128, 128, 128, 128, 128, 128, 128, 128, 128, 128, 128, 128, 128,
  128, 128, 128, 128, 128, 128, 128, 128, 128, 128, 128, 128, 128, 128, 128,
  128, 128, 128, 128, 128, 128, 128, 128, 128, 128, 128, 128, 128, 128, 128,
  128, 128, 128, 128, 128, 128, 128, 128, 128, 128, 128, 128, 128, 128, 128,
  128, 128, 128, 128, 128, 128, 128, 128, 128, 128, 128, 128, 128, 128, 128,
  128, 128, 128, 128, 128, 128, 128, 128
};

static const uint16_t AV1_HIGH_VAR_OFFS_8[MAX_SB_SIZE] = {
  128, 128, 128, 128, 128, 128, 128, 128, 128, 128, 128, 128, 128, 128, 128,
  128, 128, 128, 128, 128, 128, 128, 128, 128, 128, 128, 128, 128, 128, 128,
  128, 128, 128, 128, 128, 128, 128, 128, 128, 128, 128, 128, 128, 128, 128,
  128, 128, 128, 128, 128, 128, 128, 128, 128, 128, 128, 128, 128, 128, 128,
  128, 128, 128, 128, 128, 128, 128, 128, 128, 128, 128, 128, 128, 128, 128,
  128, 128, 128, 128, 128, 128, 128, 128, 128, 128, 128, 128, 128, 128, 128,
  128, 128, 128, 128, 128, 128, 128, 128, 128, 128, 128, 128, 128, 128, 128,
  128, 128, 128, 128, 128, 128, 128, 128, 128, 128, 128, 128, 128, 128, 128,
  128, 128, 128, 128, 128, 128, 128, 128
};

static const uint16_t AV1_HIGH_VAR_OFFS_10[MAX_SB_SIZE] = {
  128 * 4, 128 * 4, 128 * 4, 128 * 4, 128 * 4, 128 * 4, 128 * 4, 128 * 4,
  128 * 4, 128 * 4, 128 * 4, 128 * 4, 128 * 4, 128 * 4, 128 * 4, 128 * 4,
  128 * 4, 128 * 4, 128 * 4, 128 * 4, 128 * 4, 128 * 4, 128 * 4, 128 * 4,
  128 * 4, 128 * 4, 128 * 4, 128 * 4, 128 * 4, 128 * 4, 128 * 4, 128 * 4,
  128 * 4, 128 * 4, 128 * 4, 128 * 4, 128 * 4, 128 * 4, 128 * 4, 128 * 4,
  128 * 4, 128 * 4, 128 * 4, 128 * 4, 128 * 4, 128 * 4, 128 * 4, 128 * 4,
  128 * 4, 128 * 4, 128 * 4, 128 * 4, 128 * 4, 128 * 4, 128 * 4, 128 * 4,
  128 * 4, 128 * 4, 128 * 4, 128 * 4, 128 * 4, 128 * 4, 128 * 4, 128 * 4,
  128 * 4, 128 * 4, 128 * 4, 128 * 4, 128 * 4, 128 * 4, 128 * 4, 128 * 4,
  128 * 4, 128 * 4, 128 * 4, 128 * 4, 128 * 4, 128 * 4, 128 * 4, 128 * 4,
  128 * 4, 128 * 4, 128 * 4, 128 * 4, 128 * 4, 128 * 4, 128 * 4, 128 * 4,
  128 * 4, 128 * 4, 128 * 4, 128 * 4, 128 * 4, 128 * 4, 128 * 4, 128 * 4,
  128 * 4, 128 * 4, 128 * 4, 128 * 4, 128 * 4, 128 * 4, 128 * 4, 128 * 4,
  128 * 4, 128 * 4, 128 * 4, 128 * 4, 128 * 4, 128 * 4, 128 * 4, 128 * 4,
  128 * 4, 128 * 4, 128 * 4, 128 * 4, 128 * 4, 128 * 4, 128 * 4, 128 * 4,
  128 * 4, 128 * 4, 128 * 4, 128 * 4, 128 * 4, 128 * 4, 128 * 4, 128 * 4
};

static const uint16_t AV1_HIGH_VAR_OFFS_12[MAX_SB_SIZE] = {
  128 * 16, 128 * 16, 128 * 16, 128 * 16, 128 * 16, 128 * 16, 128 * 16,
  128 * 16, 128 * 16, 128 * 16, 128 * 16, 128 * 16, 128 * 16, 128 * 16,
  128 * 16, 128 * 16, 128 * 16, 128 * 16, 128 * 16, 128 * 16, 128 * 16,
  128 * 16, 128 * 16, 128 * 16, 128 * 16, 128 * 16, 128 * 16, 128 * 16,
  128 * 16, 128 * 16, 128 * 16, 128 * 16, 128 * 16, 128 * 16, 128 * 16,
  128 * 16, 128 * 16, 128 * 16, 128 * 16, 128 * 16, 128 * 16, 128 * 16,
  128 * 16, 128 * 16, 128 * 16, 128 * 16, 128 * 16, 128 * 16, 128 * 16,
  128 * 16, 128 * 16, 128 * 16, 128 * 16, 128 * 16, 128 * 16, 128 * 16,
  128 * 16, 128 * 16, 128 * 16, 128 * 16, 128 * 16, 128 * 16, 128 * 16,
  128 * 16, 128 * 16, 128 * 16, 128 * 16, 128 * 16, 128 * 16, 128 * 16,
  128 * 16, 128 * 16, 128 * 16, 128 * 16, 128 * 16, 128 * 16, 128 * 16,
  128 * 16, 128 * 16, 128 * 16, 128 * 16, 128 * 16, 128 * 16, 128 * 16,
  128 * 16, 128 * 16, 128 * 16, 128 * 16, 128 * 16, 128 * 16, 128 * 16,
  128 * 16, 128 * 16, 128 * 16, 128 * 16, 128 * 16, 128 * 16, 128 * 16,
  128 * 16, 128 * 16, 128 * 16, 128 * 16, 128 * 16, 128 * 16, 128 * 16,
  128 * 16, 128 * 16, 128 * 16, 128 * 16, 128 * 16, 128 * 16, 128 * 16,
  128 * 16, 128 * 16, 128 * 16, 128 * 16, 128 * 16, 128 * 16, 128 * 16,
  128 * 16, 128 * 16, 128 * 16, 128 * 16, 128 * 16, 128 * 16, 128 * 16,
  128 * 16, 128 * 16
};
/*!\endcond */

unsigned int av1_get_sby_perpixel_variance(const AV1_COMP *cpi,
                                           const struct buf_2d *ref,
                                           BLOCK_SIZE bs) {
  unsigned int sse;
  const unsigned int var =
      cpi->fn_ptr[bs].vf(ref->buf, ref->stride, AV1_VAR_OFFS, 0, &sse);
  return ROUND_POWER_OF_TWO(var, num_pels_log2_lookup[bs]);
}

unsigned int av1_high_get_sby_perpixel_variance(const AV1_COMP *cpi,
                                                const struct buf_2d *ref,
                                                BLOCK_SIZE bs, int bd) {
  unsigned int var, sse;
  assert(bd == 8 || bd == 10 || bd == 12);
  const int off_index = (bd - 8) >> 1;
  const uint16_t *high_var_offs[3] = { AV1_HIGH_VAR_OFFS_8,
                                       AV1_HIGH_VAR_OFFS_10,
                                       AV1_HIGH_VAR_OFFS_12 };
  var =
      cpi->fn_ptr[bs].vf(ref->buf, ref->stride,
                         CONVERT_TO_BYTEPTR(high_var_offs[off_index]), 0, &sse);
  return ROUND_POWER_OF_TWO(var, num_pels_log2_lookup[bs]);
}

static unsigned int get_sby_perpixel_diff_variance(const AV1_COMP *const cpi,
                                                   const struct buf_2d *ref,
                                                   int mi_row, int mi_col,
                                                   BLOCK_SIZE bs) {
  unsigned int sse, var;
  uint8_t *last_y;
  const YV12_BUFFER_CONFIG *last =
      get_ref_frame_yv12_buf(&cpi->common, LAST_FRAME);

  assert(last != NULL);
  last_y =
      &last->y_buffer[mi_row * MI_SIZE * last->y_stride + mi_col * MI_SIZE];
  var = cpi->fn_ptr[bs].vf(ref->buf, ref->stride, last_y, last->y_stride, &sse);
  return ROUND_POWER_OF_TWO(var, num_pels_log2_lookup[bs]);
}

static BLOCK_SIZE get_rd_var_based_fixed_partition(AV1_COMP *cpi, MACROBLOCK *x,
                                                   int mi_row, int mi_col) {
  unsigned int var = get_sby_perpixel_diff_variance(
      cpi, &x->plane[0].src, mi_row, mi_col, BLOCK_64X64);
  if (var < 8)
    return BLOCK_64X64;
  else if (var < 128)
    return BLOCK_32X32;
  else if (var < 2048)
    return BLOCK_16X16;
  else
    return BLOCK_8X8;
}

void av1_setup_src_planes(MACROBLOCK *x, const YV12_BUFFER_CONFIG *src,
                          int mi_row, int mi_col, const int num_planes,
                          const CHROMA_REF_INFO *chr_ref_info) {
  // Set current frame pointer.
  x->e_mbd.cur_buf = src;

  // We use AOMMIN(num_planes, MAX_MB_PLANE) instead of num_planes to quiet
  // the static analysis warnings.
  for (int i = 0; i < AOMMIN(num_planes, MAX_MB_PLANE); i++) {
    const int is_uv = i > 0;
    setup_pred_plane(&x->plane[i].src, src->buffers[i], src->crop_widths[is_uv],
                     src->crop_heights[is_uv], src->strides[is_uv], mi_row,
                     mi_col, NULL, x->e_mbd.plane[i].subsampling_x,
                     x->e_mbd.plane[i].subsampling_y, chr_ref_info);
  }
}

/*!\brief Assigns different quantization parameters to each super
 * block based on its TPL weight.
 *
 * \ingroup tpl_modelling
 *
 * \param[in]     cpi         Top level encoder instance structure
 * \param[in,out] td          Thread data structure
 * \param[in,out] x           Macro block level data for this block.
 * \param[in]     tile_info   Tile infromation / identification
 * \param[in]     mi_row      Block row (in "MI_SIZE" units) index
 * \param[in]     mi_col      Block column (in "MI_SIZE" units) index
 * \param[out]    num_planes  Number of image planes (e.g. Y,U,V)
 *
 * \return No return value but updates macroblock and thread data
 * relating to the q / q delta to be used.
 */
static AOM_INLINE void setup_delta_q(AV1_COMP *const cpi, ThreadData *td,
                                     MACROBLOCK *const x,
                                     const TileInfo *const tile_info,
                                     int mi_row, int mi_col, int num_planes) {
  AV1_COMMON *const cm = &cpi->common;
  const CommonModeInfoParams *const mi_params = &cm->mi_params;
  const DeltaQInfo *const delta_q_info = &cm->delta_q_info;
  assert(delta_q_info->delta_q_present_flag);

  const BLOCK_SIZE sb_size = cm->seq_params.sb_size;
  // Delta-q modulation based on variance
  av1_setup_src_planes(x, cpi->source, mi_row, mi_col, num_planes, NULL);

  int current_qindex = cm->quant_params.base_qindex;
  if (cpi->oxcf.q_cfg.deltaq_mode == DELTA_Q_PERCEPTUAL) {
    if (DELTA_Q_PERCEPTUAL_MODULATION == 1) {
      const int block_wavelet_energy_level =
          av1_block_wavelet_energy_level(cpi, x, sb_size);
      x->sb_energy_level = block_wavelet_energy_level;
      current_qindex = av1_compute_q_from_energy_level_deltaq_mode(
          cpi, block_wavelet_energy_level);
    } else {
      const int block_var_level = av1_log_block_var(cpi, x, sb_size);
      x->sb_energy_level = block_var_level;
      current_qindex =
          av1_compute_q_from_energy_level_deltaq_mode(cpi, block_var_level);
    }
  } else if (cpi->oxcf.q_cfg.deltaq_mode == DELTA_Q_OBJECTIVE &&
             cpi->oxcf.algo_cfg.enable_tpl_model) {
    // Setup deltaq based on tpl stats
    current_qindex =
        av1_get_q_for_deltaq_objective(cpi, sb_size, mi_row, mi_col);
  }

  const int delta_q_res = delta_q_info->delta_q_res;
  // Right now aq only works with tpl model. So if tpl is disabled, we set the
  // current_qindex to base_qindex.
  if (cpi->oxcf.algo_cfg.enable_tpl_model &&
      cpi->oxcf.q_cfg.deltaq_mode != NO_DELTA_Q) {
    current_qindex =
        clamp(current_qindex, delta_q_res, 256 - delta_q_info->delta_q_res);
  } else {
    current_qindex = cm->quant_params.base_qindex;
  }

  MACROBLOCKD *const xd = &x->e_mbd;
  const int sign_deltaq_index =
      current_qindex - xd->current_base_qindex >= 0 ? 1 : -1;
  const int deltaq_deadzone = delta_q_res / 4;
  const int qmask = ~(delta_q_res - 1);
  int abs_deltaq_index = abs(current_qindex - xd->current_base_qindex);
  abs_deltaq_index = (abs_deltaq_index + deltaq_deadzone) & qmask;
  current_qindex =
      xd->current_base_qindex + sign_deltaq_index * abs_deltaq_index;
  current_qindex = AOMMAX(current_qindex, MINQ + 1);
  assert(current_qindex > 0);

  x->delta_qindex = current_qindex - cm->quant_params.base_qindex;
  av1_set_offsets(cpi, tile_info, x, mi_row, mi_col, sb_size, NULL);
  xd->mi[0]->current_qindex = current_qindex;
  av1_init_plane_quantizers(cpi, x, xd->mi[0]->segment_id);

  // keep track of any non-zero delta-q used
  td->deltaq_used |= (x->delta_qindex != 0);

  if (cpi->oxcf.tool_cfg.enable_deltalf_mode) {
    const int delta_lf_res = delta_q_info->delta_lf_res;
    const int lfmask = ~(delta_lf_res - 1);
    const int delta_lf_from_base =
        ((x->delta_qindex / 2 + delta_lf_res / 2) & lfmask);
    const int8_t delta_lf =
        (int8_t)clamp(delta_lf_from_base, -MAX_LOOP_FILTER, MAX_LOOP_FILTER);
    const int frame_lf_count =
        av1_num_planes(cm) > 1 ? FRAME_LF_COUNT : FRAME_LF_COUNT - 2;
    const int mib_size = cm->seq_params.mib_size;

    // pre-set the delta lf for loop filter. Note that this value is set
    // before mi is assigned for each block in current superblock
    for (int j = 0; j < AOMMIN(mib_size, mi_params->mi_rows - mi_row); j++) {
      for (int k = 0; k < AOMMIN(mib_size, mi_params->mi_cols - mi_col); k++) {
        const int grid_idx = get_mi_grid_idx(mi_params, mi_row + j, mi_col + k);
        mi_params->mi_grid_base[grid_idx]->delta_lf_from_base = delta_lf;
        for (int lf_id = 0; lf_id < frame_lf_count; ++lf_id) {
          mi_params->mi_grid_base[grid_idx]->delta_lf[lf_id] = delta_lf;
        }
      }
    }
  }
}

static void init_ref_frame_space(AV1_COMP *cpi, ThreadData *td, int mi_row,
                                 int mi_col) {
  const AV1_COMMON *cm = &cpi->common;
  const GF_GROUP *const gf_group = &cpi->gf_group;
  const CommonModeInfoParams *const mi_params = &cm->mi_params;
  MACROBLOCK *x = &td->mb;
  const int frame_idx = cpi->gf_group.index;
  TplParams *const tpl_data = &cpi->tpl_data;
  TplDepFrame *tpl_frame = &tpl_data->tpl_frame[frame_idx];
  const uint8_t block_mis_log2 = tpl_data->tpl_stats_block_mis_log2;

  av1_zero(x->tpl_keep_ref_frame);

  if (tpl_frame->is_valid == 0) return;
  if (!is_frame_tpl_eligible(gf_group, gf_group->index)) return;
  if (frame_idx >= MAX_TPL_FRAME_IDX) return;
  if (cpi->oxcf.q_cfg.aq_mode != NO_AQ) return;

  const int is_overlay =
      cpi->gf_group.update_type[frame_idx] == OVERLAY_UPDATE ||
      cpi->gf_group.update_type[frame_idx] == KFFLT_OVERLAY_UPDATE;
  if (is_overlay) {
    memset(x->tpl_keep_ref_frame, 1, sizeof(x->tpl_keep_ref_frame));
    return;
  }

  TplDepStats *tpl_stats = tpl_frame->tpl_stats_ptr;
  const int tpl_stride = tpl_frame->stride;
  int64_t inter_cost[INTER_REFS_PER_FRAME] = { 0 };
  const int step = 1 << block_mis_log2;
  const BLOCK_SIZE sb_size = cm->seq_params.sb_size;

  const int mi_row_end =
      AOMMIN(mi_size_high[sb_size] + mi_row, mi_params->mi_rows);
  const int mi_cols_sr = av1_pixels_to_mi(cm->superres_upscaled_width);
  const int mi_col_sr =
      coded_to_superres_mi(mi_col, cm->superres_scale_denominator);
  const int mi_col_end_sr =
      AOMMIN(coded_to_superres_mi(mi_col + mi_size_wide[sb_size],
                                  cm->superres_scale_denominator),
             mi_cols_sr);
  const int row_step = step;
  const int col_step_sr =
      coded_to_superres_mi(step, cm->superres_scale_denominator);
  for (int row = mi_row; row < mi_row_end; row += row_step) {
    for (int col = mi_col_sr; col < mi_col_end_sr; col += col_step_sr) {
      const TplDepStats *this_stats =
          &tpl_stats[av1_tpl_ptr_pos(row, col, tpl_stride, block_mis_log2)];
      int64_t tpl_pred_error[INTER_REFS_PER_FRAME] = { 0 };
      // Find the winner ref frame idx for the current block
      int64_t best_inter_cost = this_stats->pred_error[0];
      int best_rf_idx = 0;
      for (int idx = 1; idx < INTER_REFS_PER_FRAME; ++idx) {
        if ((this_stats->pred_error[idx] < best_inter_cost) &&
            (this_stats->pred_error[idx] != 0)) {
          best_inter_cost = this_stats->pred_error[idx];
          best_rf_idx = idx;
        }
      }
      // tpl_pred_error is the pred_error reduction of best_ref w.r.t.
      // LAST_FRAME.
      tpl_pred_error[best_rf_idx] = this_stats->pred_error[best_rf_idx] -
                                    this_stats->pred_error[LAST_FRAME - 1];

      for (int rf_idx = 1; rf_idx < INTER_REFS_PER_FRAME; ++rf_idx)
        inter_cost[rf_idx] += tpl_pred_error[rf_idx];
    }
  }

  int rank_index[INTER_REFS_PER_FRAME - 1];
  for (int idx = 0; idx < INTER_REFS_PER_FRAME - 1; ++idx) {
    rank_index[idx] = idx + 1;
    for (int i = idx; i > 0; --i) {
      if (inter_cost[rank_index[i - 1]] > inter_cost[rank_index[i]]) {
        const int tmp = rank_index[i - 1];
        rank_index[i - 1] = rank_index[i];
        rank_index[i] = tmp;
      }
    }
  }

  x->tpl_keep_ref_frame[INTRA_FRAME] = 1;
  x->tpl_keep_ref_frame[LAST_FRAME] = 1;

  int cutoff_ref = 0;
  for (int idx = 0; idx < INTER_REFS_PER_FRAME - 1; ++idx) {
    x->tpl_keep_ref_frame[rank_index[idx] + LAST_FRAME] = 1;
    if (idx > 2) {
      if (!cutoff_ref) {
        // If the predictive coding gains are smaller than the previous more
        // relevant frame over certain amount, discard this frame and all the
        // frames afterwards.
        if (llabs(inter_cost[rank_index[idx]]) <
                llabs(inter_cost[rank_index[idx - 1]]) / 8 ||
            inter_cost[rank_index[idx]] == 0)
          cutoff_ref = 1;
      }

      if (cutoff_ref) x->tpl_keep_ref_frame[rank_index[idx] + LAST_FRAME] = 0;
    }
  }
}

static AOM_INLINE void adjust_rdmult_tpl_model(AV1_COMP *cpi, MACROBLOCK *x,
                                               int mi_row, int mi_col) {
  const BLOCK_SIZE sb_size = cpi->common.seq_params.sb_size;
  const int orig_rdmult = cpi->rd.RDMULT;

  assert(IMPLIES(cpi->gf_group.size > 0,
                 cpi->gf_group.index < cpi->gf_group.size));
  const int gf_group_index = cpi->gf_group.index;
  if (cpi->oxcf.algo_cfg.enable_tpl_model && cpi->oxcf.q_cfg.aq_mode == NO_AQ &&
      cpi->oxcf.q_cfg.deltaq_mode == NO_DELTA_Q && gf_group_index > 0 &&
      (cpi->gf_group.update_type[gf_group_index] == ARF_UPDATE ||
       cpi->gf_group.update_type[gf_group_index] == KFFLT_UPDATE)) {
    const int dr =
        av1_get_rdmult_delta(cpi, sb_size, mi_row, mi_col, orig_rdmult);
    x->rdmult = dr;
  }
}

#define AVG_CDF_WEIGHT_LEFT 3
#define AVG_CDF_WEIGHT_TOP_RIGHT 1

<<<<<<< HEAD
/*!\brief Encode a superblock (minimal RD search involved)
 *
 * \ingroup partition_search
 * Encodes the superblock by a pre-determined partition pattern, only minor
 * rd-based searches are allowed to adjust the initial pattern. It is only used
 * by realtime encoding.
 */
static AOM_INLINE void encode_nonrd_sb(AV1_COMP *cpi, ThreadData *td,
                                       TileDataEnc *tile_data, TokenExtra **tp,
                                       const int mi_row, const int mi_col,
                                       const int seg_skip) {
  AV1_COMMON *const cm = &cpi->common;
  MACROBLOCK *const x = &td->mb;
  MACROBLOCKD *const xd = &x->e_mbd;
  const SPEED_FEATURES *const sf = &cpi->sf;
  const TileInfo *const tile_info = &tile_data->tile_info;
  MB_MODE_INFO **mi = cm->mi_params.mi_grid_base +
                      get_mi_grid_idx(&cm->mi_params, mi_row, mi_col);
  const BLOCK_SIZE sb_size = cm->seq_params.sb_size;

  // Grade the temporal variation of the sb, the grade will be used to decide
  // fast mode search strategy for coding blocks
  if (sf->rt_sf.source_metrics_sb_nonrd &&
      cpi->svc.number_spatial_layers <= 1 &&
      cm->current_frame.frame_type != KEY_FRAME) {
    int offset = cpi->source->y_stride * (mi_row << 2) + (mi_col << 2);
    av1_source_content_sb(cpi, x, offset);
  }

  // Set the partition
  if (sf->part_sf.partition_search_type == FIXED_PARTITION || seg_skip) {
    // set a fixed-size partition
    av1_set_offsets(cpi, tile_info, x, mi_row, mi_col, sb_size, NULL);
    const BLOCK_SIZE bsize =
        seg_skip ? sb_size : sf->part_sf.fixed_partition_size;
    av1_set_fixed_partitioning(cpi, tile_info, mi, mi_row, mi_col, bsize);
  } else if (cpi->partition_search_skippable_frame) {
    // set a fixed-size partition for which the size is determined by the source
    // variance
    av1_set_offsets(cpi, tile_info, x, mi_row, mi_col, sb_size, NULL);
    const BLOCK_SIZE bsize =
        get_rd_var_based_fixed_partition(cpi, x, mi_row, mi_col);
    av1_set_fixed_partitioning(cpi, tile_info, mi, mi_row, mi_col, bsize);
  } else if (sf->part_sf.partition_search_type == VAR_BASED_PARTITION) {
    // set a variance-based partition
    av1_set_offsets_without_segment_id(cpi, tile_info, x, mi_row, mi_col,
                                       sb_size, NULL);
    av1_choose_var_based_partitioning(cpi, tile_info, td, x, mi_row, mi_col);
  }
  assert(sf->part_sf.partition_search_type == FIXED_PARTITION || seg_skip ||
         cpi->partition_search_skippable_frame ||
         sf->part_sf.partition_search_type == VAR_BASED_PARTITION);
  memset(td->mb.cb_offset, 0, sizeof(td->mb.cb_offset));

  // Adjust and encode the superblock
#if CONFIG_SDP
  const int total_loop_num =
      (frame_is_intra_only(cm) && !cm->seq_params.monochrome &&
       cm->seq_params.enable_sdp)
          ? 2
          : 1;
  for (int loop_idx = 0; loop_idx < total_loop_num; loop_idx++) {
    const BLOCK_SIZE min_partition_size = x->sb_enc.min_partition_size;
    xd->tree_type =
        (total_loop_num == 1 ? SHARED_PART
                             : (loop_idx == 0 ? LUMA_PART : CHROMA_PART));
    if (xd->tree_type == CHROMA_PART) {
      x->sb_enc.min_partition_size = AOMMAX(min_partition_size, BLOCK_8X8);
    }
    PC_TREE *const pc_root = av1_alloc_pc_tree_node(
        mi_row, mi_col, sb_size, NULL, PARTITION_NONE, 0, 1,
        cm->seq_params.subsampling_x, cm->seq_params.subsampling_y);
    av1_reset_ptree_in_sbi(xd->sbi, xd->tree_type);
    av1_nonrd_use_partition(
        cpi, td, tile_data, mi, tp, mi_row, mi_col, sb_size, pc_root,
        xd->sbi->ptree_root[av1_get_sdp_idx(xd->tree_type)]);
    av1_free_pc_tree_recursive(pc_root, av1_num_planes(cm), 0, 0);
    x->sb_enc.min_partition_size = min_partition_size;
  }
  xd->tree_type = SHARED_PART;
#else
  PC_TREE *const pc_root = av1_alloc_pc_tree_node(
      mi_row, mi_col, sb_size, NULL, PARTITION_NONE, 0, 1,
      cm->seq_params.subsampling_x, cm->seq_params.subsampling_y);
  av1_reset_ptree_in_sbi(xd->sbi);
  av1_nonrd_use_partition(cpi, td, tile_data, mi, tp, mi_row, mi_col, sb_size,
                          pc_root, xd->sbi->ptree_root);
  av1_free_pc_tree_recursive(pc_root, av1_num_planes(cm), 0, 0);
#endif
}

=======
>>>>>>> 098800de
// This function initializes the stats for encode_rd_sb.
static INLINE void init_encode_rd_sb(AV1_COMP *cpi, ThreadData *td,
                                     const TileDataEnc *tile_data,
                                     SIMPLE_MOTION_DATA_TREE *sms_root,
                                     RD_STATS *rd_cost, int mi_row, int mi_col,
                                     int gather_tpl_data) {
  const AV1_COMMON *cm = &cpi->common;
  const TileInfo *tile_info = &tile_data->tile_info;
  MACROBLOCK *x = &td->mb;

  const SPEED_FEATURES *sf = &cpi->sf;
  const int use_simple_motion_search =
      (sf->part_sf.simple_motion_search_split ||
       sf->part_sf.simple_motion_search_prune_rect ||
       sf->part_sf.simple_motion_search_early_term_none ||
       sf->part_sf.ml_early_term_after_part_split_level) &&
      !frame_is_intra_only(cm);
  if (use_simple_motion_search) {
    init_simple_motion_search_mvs(sms_root);
  }

  init_ref_frame_space(cpi, td, mi_row, mi_col);
  x->sb_energy_level = 0;
  x->part_search_info.cnn_output_valid = 0;
  if (gather_tpl_data) {
    if (cm->delta_q_info.delta_q_present_flag) {
      const int num_planes = av1_num_planes(cm);
      const BLOCK_SIZE sb_size = cm->seq_params.sb_size;
      setup_delta_q(cpi, td, x, tile_info, mi_row, mi_col, num_planes);
      av1_tpl_rdmult_setup_sb(cpi, x, sb_size, mi_row, mi_col);
    }
    if (cpi->oxcf.algo_cfg.enable_tpl_model) {
      adjust_rdmult_tpl_model(cpi, x, mi_row, mi_col);
    }
  }

  // Reset hash state for transform/mode rd hash information
  reset_hash_records(&x->txfm_search_info, cpi->sf.tx_sf.use_inter_txb_hash);
  av1_zero(x->picked_ref_frames_mask);
  av1_invalid_rd_stats(rd_cost);
#if CONFIG_EXT_RECUR_PARTITIONS
  av1_init_sms_data_bufs(x->sms_bufs);
#endif  // CONFIG_EXT_RECUR_PARTITIONS
#if CONFIG_SDP
  if (x->e_mbd.tree_type == CHROMA_PART) {
    assert(is_bsize_square(x->sb_enc.min_partition_size));
    x->sb_enc.min_partition_size =
        AOMMAX(x->sb_enc.min_partition_size, BLOCK_8X8);
  }
#endif  // CONFIG_SDP
}

/*!\brief Encode a superblock (RD-search-based)
 *
 * \ingroup partition_search
 * Conducts partition search for a superblock, based on rate-distortion costs,
 * from scratch or adjusting from a pre-calculated partition pattern.
 */
static AOM_INLINE void encode_rd_sb(AV1_COMP *cpi, ThreadData *td,
                                    TileDataEnc *tile_data, TokenExtra **tp,
                                    const int mi_row, const int mi_col,
                                    const int seg_skip) {
  AV1_COMMON *const cm = &cpi->common;
  MACROBLOCK *const x = &td->mb;
  const SPEED_FEATURES *const sf = &cpi->sf;
  const TileInfo *const tile_info = &tile_data->tile_info;
  MB_MODE_INFO **mi = cm->mi_params.mi_grid_base +
                      get_mi_grid_idx(&cm->mi_params, mi_row, mi_col);
  const BLOCK_SIZE sb_size = cm->seq_params.sb_size;
  const int num_planes = av1_num_planes(cm);
  int dummy_rate;
  int64_t dummy_dist;
  RD_STATS dummy_rdc;
  SIMPLE_MOTION_DATA_TREE *const sms_root = td->sms_root;
  const int ss_x = cm->seq_params.subsampling_x;
  const int ss_y = cm->seq_params.subsampling_y;
  (void)tile_info;
  (void)num_planes;
  (void)mi;

<<<<<<< HEAD
#if CONFIG_REALTIME_ONLY || CONFIG_EXT_RECUR_PARTITIONS
  (void)seg_skip;
#endif  // CONFIG_REALTIME_ONLY || CONFIG_EXT_RECUR_PARTITIONS

=======
>>>>>>> 098800de
#if CONFIG_SDP
  const int total_loop_num =
      (frame_is_intra_only(cm) && !cm->seq_params.monochrome &&
       cm->seq_params.enable_sdp)
          ? 2
          : 1;
#endif  // CONFIG_SDP
#if CONFIG_SDP || CONFIG_EXT_RECUR_PARTITIONS
  MACROBLOCKD *const xd = &x->e_mbd;
#endif  // CONFIG_SDP || CONFIG_EXT_RECUR_PARTITIONS

#if CONFIG_EXT_RECUR_PARTITIONS
  x->sms_bufs = td->sms_bufs;
  x->reuse_inter_mode_cache_type = cpi->sf.inter_sf.reuse_erp_mode_flag;
#endif  // CONFIG_EXT_RECUR_PARTITIONS
  init_encode_rd_sb(cpi, td, tile_data, sms_root, &dummy_rdc, mi_row, mi_col,
                    1);

  // Encode the superblock
<<<<<<< HEAD
  if (sf->part_sf.partition_search_type == VAR_BASED_PARTITION) {
    // partition search starting from a variance-based partition
    av1_set_offsets_without_segment_id(cpi, tile_info, x, mi_row, mi_col,
                                       sb_size, NULL);
    av1_choose_var_based_partitioning(cpi, tile_info, td, x, mi_row, mi_col);
#if CONFIG_SDP
    for (int loop_idx = 0; loop_idx < total_loop_num; loop_idx++) {
      const BLOCK_SIZE min_partition_size = x->sb_enc.min_partition_size;
      xd->tree_type =
          (total_loop_num == 1 ? SHARED_PART
                               : (loop_idx == 0 ? LUMA_PART : CHROMA_PART));
      init_encode_rd_sb(cpi, td, tile_data, sms_root, &dummy_rdc, mi_row,
                        mi_col, 1);
#endif
      PC_TREE *const pc_root = av1_alloc_pc_tree_node(
          mi_row, mi_col, sb_size, NULL, PARTITION_NONE, 0, 1, ss_x, ss_y);
      av1_rd_use_partition(cpi, td, tile_data, mi, tp, mi_row, mi_col, sb_size,
                           &dummy_rate, &dummy_dist, 1, NULL, pc_root);
      av1_free_pc_tree_recursive(pc_root, num_planes, 0, 0);
#if CONFIG_SDP
      x->sb_enc.min_partition_size = min_partition_size;
    }
    xd->tree_type = SHARED_PART;
#endif
  }
#if !CONFIG_REALTIME_ONLY
  else if (sf->part_sf.partition_search_type == FIXED_PARTITION || seg_skip) {
=======
  if (sf->part_sf.partition_search_type == FIXED_PARTITION || seg_skip) {
>>>>>>> 098800de
    // partition search by adjusting a fixed-size partition
    av1_set_offsets(cpi, tile_info, x, mi_row, mi_col, sb_size, NULL);
    const BLOCK_SIZE bsize =
        seg_skip ? sb_size : sf->part_sf.fixed_partition_size;
    av1_set_fixed_partitioning(cpi, tile_info, mi, mi_row, mi_col, bsize);
#if CONFIG_SDP
    for (int loop_idx = 0; loop_idx < total_loop_num; loop_idx++) {
      const BLOCK_SIZE min_partition_size = x->sb_enc.min_partition_size;
      xd->tree_type =
          (total_loop_num == 1 ? SHARED_PART
                               : (loop_idx == 0 ? LUMA_PART : CHROMA_PART));
      init_encode_rd_sb(cpi, td, tile_data, sms_root, &dummy_rdc, mi_row,
                        mi_col, 1);
#endif
#if CONFIG_EXT_RECUR_PARTITIONS
#if CONFIG_SDP
      av1_reset_ptree_in_sbi(xd->sbi, xd->tree_type);
      av1_build_partition_tree_fixed_partitioning(
          cm, mi_row, mi_col, bsize,
          xd->sbi->ptree_root[av1_get_sdp_idx(xd->tree_type)]);
#else
      av1_reset_ptree_in_sbi(xd->sbi);
      av1_build_partition_tree_fixed_partitioning(cm, mi_row, mi_col, bsize,
                                                  xd->sbi->ptree_root);
#endif  // CONFIG_SDP
#endif  // CONFIG_EXT_RECUR_PARTITIONS
      PC_TREE *const pc_root = av1_alloc_pc_tree_node(
          mi_row, mi_col, sb_size, NULL, PARTITION_NONE, 0, 1, ss_x, ss_y);
      av1_rd_use_partition(cpi, td, tile_data, mi, tp, mi_row, mi_col, sb_size,
                           &dummy_rate, &dummy_dist, 1,
#if CONFIG_EXT_RECUR_PARTITIONS && CONFIG_SDP
                           xd->sbi->ptree_root[av1_get_sdp_idx(xd->tree_type)],
#elif CONFIG_EXT_RECUR_PARTITIONS
                         xd->sbi->ptree_root,
#else   // !CONFIG_EXT_RECUR_PARTITIONS
                         NULL,
#endif  // CONFIG_EXT_RECUR_PARTITIONS && CONFIG_SDP
                           pc_root);
      av1_free_pc_tree_recursive(pc_root, num_planes, 0, 0);
#if CONFIG_SDP
      x->sb_enc.min_partition_size = min_partition_size;
    }
    xd->tree_type = SHARED_PART;
#endif
  } else if (cpi->partition_search_skippable_frame) {
    // partition search by adjusting a fixed-size partition for which the size
    // is determined by the source variance
    av1_set_offsets(cpi, tile_info, x, mi_row, mi_col, sb_size, NULL);
    const BLOCK_SIZE bsize =
        get_rd_var_based_fixed_partition(cpi, x, mi_row, mi_col);
    av1_set_fixed_partitioning(cpi, tile_info, mi, mi_row, mi_col, bsize);
#if CONFIG_SDP
    for (int loop_idx = 0; loop_idx < total_loop_num; loop_idx++) {
      const BLOCK_SIZE min_partition_size = x->sb_enc.min_partition_size;
      xd->tree_type =
          (total_loop_num == 1 ? SHARED_PART
                               : (loop_idx == 0 ? LUMA_PART : CHROMA_PART));
      init_encode_rd_sb(cpi, td, tile_data, sms_root, &dummy_rdc, mi_row,
                        mi_col, 1);
#endif
      PC_TREE *const pc_root = av1_alloc_pc_tree_node(
          mi_row, mi_col, sb_size, NULL, PARTITION_NONE, 0, 1, ss_x, ss_y);
#if CONFIG_EXT_RECUR_PARTITIONS
#if CONFIG_SDP
      av1_reset_ptree_in_sbi(xd->sbi, xd->tree_type);
      av1_build_partition_tree_fixed_partitioning(
          cm, mi_row, mi_col, bsize,
          xd->sbi->ptree_root[av1_get_sdp_idx(xd->tree_type)]);
#else
      av1_reset_ptree_in_sbi(xd->sbi);
      av1_build_partition_tree_fixed_partitioning(cm, mi_row, mi_col, bsize,
                                                  xd->sbi->ptree_root);
#endif  // CONFIG_SDP
#endif  // CONFIG_EXT_RECUR_PARTITIONS
      av1_rd_use_partition(cpi, td, tile_data, mi, tp, mi_row, mi_col, sb_size,
                           &dummy_rate, &dummy_dist, 1,
#if CONFIG_EXT_RECUR_PARTITIONS && CONFIG_SDP
                           xd->sbi->ptree_root[av1_get_sdp_idx(xd->tree_type)],
#elif CONFIG_EXT_RECUR_PARTITIONS
                         xd->sbi->ptree_root,
#else   // !CONFIG_EXT_RECUR_PARTITIONS
                         NULL,
#endif  // CONFIG_EXT_RECUR_PARTITIONS && CONFIG_SDP
                           pc_root);
      av1_free_pc_tree_recursive(pc_root, num_planes, 0, 0);
#if CONFIG_SDP
      x->sb_enc.min_partition_size = min_partition_size;
    }
    xd->tree_type = SHARED_PART;
#endif  // CONFIG_SDP
  } else {
    // The most exhaustive recursive partition search
    SuperBlockEnc *sb_enc = &x->sb_enc;
    // No stats for overlay frames. Exclude key frame.
    av1_get_tpl_stats_sb(cpi, sb_size, mi_row, mi_col, sb_enc);

    // Reset the tree for simple motion search data
    av1_reset_simple_motion_tree_partition(sms_root, sb_size);

#if CONFIG_COLLECT_COMPONENT_TIMING
    start_timing(cpi, rd_pick_partition_time);
#endif

    // Estimate the maximum square partition block size, which will be used
    // as the starting block size for partitioning the sb
    set_max_min_partition_size(sb_enc, cpi, x, sf, sb_size, mi_row, mi_col);

    // The superblock can be searched only once, or twice consecutively for
    // better quality. Note that the meaning of passes here is different from
    // the general concept of 1-pass/2-pass encoders.
    const int num_passes =
        cpi->oxcf.unit_test_cfg.sb_multipass_unit_test ? 2 : 1;

    if (num_passes == 1) {
#if CONFIG_SDP
      for (int loop_idx = 0; loop_idx < total_loop_num; loop_idx++) {
        const BLOCK_SIZE min_partition_size = sb_enc->min_partition_size;
        xd->tree_type =
            (total_loop_num == 1 ? SHARED_PART
                                 : (loop_idx == 0 ? LUMA_PART : CHROMA_PART));
        init_encode_rd_sb(cpi, td, tile_data, sms_root, &dummy_rdc, mi_row,
                          mi_col, 1);
#endif
        PC_TREE *const pc_root = av1_alloc_pc_tree_node(
            mi_row, mi_col, sb_size, NULL, PARTITION_NONE, 0, 1, ss_x, ss_y);
        av1_rd_pick_partition(
            cpi, td, tile_data, tp, mi_row, mi_col, sb_size, &dummy_rdc,
            dummy_rdc, pc_root,
#if CONFIG_SDP && CONFIG_EXT_RECUR_PARTITIONS
            xd->tree_type == CHROMA_PART ? xd->sbi->ptree_root[0] : NULL,
#endif  // CONFIG_SDP && CONFIG_EXT_RECUR_PARTITIONS
            sms_root, NULL, SB_SINGLE_PASS, NULL);
#if CONFIG_SDP
        sb_enc->min_partition_size = min_partition_size;
      }
      xd->tree_type = SHARED_PART;
#endif
    } else {
      // First pass
      SB_FIRST_PASS_STATS sb_fp_stats;
      av1_backup_sb_state(&sb_fp_stats, cpi, td, tile_data, mi_row, mi_col);
#if CONFIG_SDP
      for (int loop_idx = 0; loop_idx < total_loop_num; loop_idx++) {
        const BLOCK_SIZE min_partition_size = sb_enc->min_partition_size;
        xd->tree_type =
            (total_loop_num == 1 ? SHARED_PART
                                 : (loop_idx == 0 ? LUMA_PART : CHROMA_PART));
        init_encode_rd_sb(cpi, td, tile_data, sms_root, &dummy_rdc, mi_row,
                          mi_col, 1);
#endif
        PC_TREE *const pc_root_p0 = av1_alloc_pc_tree_node(
            mi_row, mi_col, sb_size, NULL, PARTITION_NONE, 0, 1, ss_x, ss_y);
        av1_rd_pick_partition(
            cpi, td, tile_data, tp, mi_row, mi_col, sb_size, &dummy_rdc,
            dummy_rdc, pc_root_p0,
#if CONFIG_SDP && CONFIG_EXT_RECUR_PARTITIONS
            xd->tree_type == CHROMA_PART ? xd->sbi->ptree_root[0] : NULL,
#endif  // CONFIG_SDP && CONFIG_EXT_RECUR_PARTITIONS
            sms_root, NULL, SB_DRY_PASS, NULL);
#if CONFIG_SDP
        sb_enc->min_partition_size = min_partition_size;
      }
      xd->tree_type = SHARED_PART;
#endif

      // Second pass
      init_encode_rd_sb(cpi, td, tile_data, sms_root, &dummy_rdc, mi_row,
                        mi_col, 0);
      av1_reset_mbmi(&cm->mi_params, sb_size, mi_row, mi_col);
      av1_reset_simple_motion_tree_partition(sms_root, sb_size);

      av1_restore_sb_state(&sb_fp_stats, cpi, td, tile_data, mi_row, mi_col);
#if CONFIG_SDP
      for (int loop_idx = 0; loop_idx < total_loop_num; loop_idx++) {
        const BLOCK_SIZE min_partition_size = sb_enc->min_partition_size;
        xd->tree_type =
            (total_loop_num == 1 ? SHARED_PART
                                 : (loop_idx == 0 ? LUMA_PART : CHROMA_PART));
        init_encode_rd_sb(cpi, td, tile_data, sms_root, &dummy_rdc, mi_row,
                          mi_col, 1);
#endif

        PC_TREE *const pc_root_p1 = av1_alloc_pc_tree_node(
            mi_row, mi_col, sb_size, NULL, PARTITION_NONE, 0, 1, ss_x, ss_y);
        av1_rd_pick_partition(
            cpi, td, tile_data, tp, mi_row, mi_col, sb_size, &dummy_rdc,
            dummy_rdc, pc_root_p1,
#if CONFIG_SDP && CONFIG_EXT_RECUR_PARTITIONS
            xd->tree_type == CHROMA_PART ? xd->sbi->ptree_root[0] : NULL,
#endif  // CONFIG_SDP && CONFIG_EXT_RECUR_PARTITIONS
            sms_root, NULL, SB_WET_PASS, NULL);
#if CONFIG_SDP
        sb_enc->min_partition_size = min_partition_size;
      }
      xd->tree_type = SHARED_PART;
#endif
    }
    // Reset to 0 so that it wouldn't be used elsewhere mistakenly.
    sb_enc->tpl_data_count = 0;
#if CONFIG_COLLECT_COMPONENT_TIMING
    end_timing(cpi, rd_pick_partition_time);
#endif
  }
<<<<<<< HEAD
#endif  // !CONFIG_REALTIME_ONLY || CONFIG_EXT_RECUR_PARTITIONS
=======
>>>>>>> 098800de

  // Update the inter rd model
  // TODO(angiebird): Let inter_mode_rd_model_estimation support multi-tile.
  if (cpi->sf.inter_sf.inter_mode_rd_model_estimation == 1 &&
      cm->tiles.cols == 1 && cm->tiles.rows == 1) {
    av1_inter_mode_data_fit(tile_data, x->rdmult);
  }
}

/*!\brief Encode a superblock row by breaking it into superblocks
 *
 * \ingroup partition_search
 * \callgraph
 * \callergraph
 * Do partition and mode search for an sb row: one row of superblocks filling up
 * the width of the current tile.
 */
static AOM_INLINE void encode_sb_row(AV1_COMP *cpi, ThreadData *td,
                                     TileDataEnc *tile_data, int mi_row,
                                     TokenExtra **tp) {
  AV1_COMMON *const cm = &cpi->common;
  const TileInfo *const tile_info = &tile_data->tile_info;
  MultiThreadInfo *const mt_info = &cpi->mt_info;
  AV1EncRowMultiThreadInfo *const enc_row_mt = &mt_info->enc_row_mt;
  AV1EncRowMultiThreadSync *const row_mt_sync = &tile_data->row_mt_sync;
  bool row_mt_enabled = mt_info->row_mt_enabled;
  MACROBLOCK *const x = &td->mb;
  MACROBLOCKD *const xd = &x->e_mbd;
  const int sb_cols_in_tile = av1_get_sb_cols_in_tile(cm, tile_data->tile_info);
  const BLOCK_SIZE sb_size = cm->seq_params.sb_size;
  const int mib_size = cm->seq_params.mib_size;
  const int mib_size_log2 = cm->seq_params.mib_size_log2;
  const int sb_row = (mi_row - tile_info->mi_row_start) >> mib_size_log2;

#if CONFIG_COLLECT_COMPONENT_TIMING
  start_timing(cpi, encode_sb_time);
#endif

  // Initialize the left context for the new SB row
  av1_zero_left_context(xd);

  // Reset delta for quantizer and loof filters at the beginning of every tile
  if (mi_row == tile_info->mi_row_start || row_mt_enabled) {
    if (cm->delta_q_info.delta_q_present_flag)
      xd->current_base_qindex = cm->quant_params.base_qindex;
    if (cm->delta_q_info.delta_lf_present_flag) {
      av1_reset_loop_filter_delta(xd, av1_num_planes(cm));
    }
  }

  reset_thresh_freq_fact(x);

  // Code each SB in the row
  for (int mi_col = tile_info->mi_col_start, sb_col_in_tile = 0;
       mi_col < tile_info->mi_col_end; mi_col += mib_size, sb_col_in_tile++) {
    (*(enc_row_mt->sync_read_ptr))(row_mt_sync, sb_row, sb_col_in_tile);
    av1_reset_is_mi_coded_map(xd, cm->seq_params.mib_size);

    av1_set_sb_info(cm, xd, mi_row, mi_col);
    if (tile_data->allow_update_cdf && row_mt_enabled &&
        (tile_info->mi_row_start != mi_row)) {
      if ((tile_info->mi_col_start == mi_col)) {
        // restore frame context at the 1st column sb
        memcpy(xd->tile_ctx, x->row_ctx, sizeof(*xd->tile_ctx));
      } else {
        // update context
        int wt_left = AVG_CDF_WEIGHT_LEFT;
        int wt_tr = AVG_CDF_WEIGHT_TOP_RIGHT;
        if (tile_info->mi_col_end > (mi_col + mib_size))
          av1_avg_cdf_symbols(xd->tile_ctx, x->row_ctx + sb_col_in_tile,
                              wt_left, wt_tr);
        else
          av1_avg_cdf_symbols(xd->tile_ctx, x->row_ctx + sb_col_in_tile - 1,
                              wt_left, wt_tr);
      }
    }

    // Update the rate cost tables for some symbols
    av1_set_cost_upd_freq(cpi, td, tile_info, mi_row, mi_col);

    xd->cur_frame_force_integer_mv = cm->features.cur_frame_force_integer_mv;
    x->source_variance = UINT_MAX;
    td->mb.cb_coef_buff = av1_get_cb_coeff_buffer(cpi, mi_row, mi_col);

    // Get segment id and skip flag
    const struct segmentation *const seg = &cm->seg;
    int seg_skip = 0;
    if (seg->enabled) {
      const uint8_t *const map =
          seg->update_map ? cpi->enc_seg.map : cm->last_frame_seg_map;
      const int segment_id =
          map ? get_segment_id(&cm->mi_params, map, sb_size, mi_row, mi_col)
              : 0;
      seg_skip = segfeature_active(seg, segment_id, SEG_LVL_SKIP);
    }

    // encode the superblock
    encode_rd_sb(cpi, td, tile_data, tp, mi_row, mi_col, seg_skip);

    // Update the top-right context in row_mt coding
    if (tile_data->allow_update_cdf && row_mt_enabled &&
        (tile_info->mi_row_end > (mi_row + mib_size))) {
      if (sb_cols_in_tile == 1)
        memcpy(x->row_ctx, xd->tile_ctx, sizeof(*xd->tile_ctx));
      else if (sb_col_in_tile >= 1)
        memcpy(x->row_ctx + sb_col_in_tile - 1, xd->tile_ctx,
               sizeof(*xd->tile_ctx));
    }
    (*(enc_row_mt->sync_write_ptr))(row_mt_sync, sb_row, sb_col_in_tile,
                                    sb_cols_in_tile);
  }
#if CONFIG_COLLECT_COMPONENT_TIMING
  end_timing(cpi, encode_sb_time);
#endif
}

static AOM_INLINE void init_encode_frame_mb_context(AV1_COMP *cpi) {
  AV1_COMMON *const cm = &cpi->common;
  const int num_planes = av1_num_planes(cm);
  MACROBLOCK *const x = &cpi->td.mb;
  MACROBLOCKD *const xd = &x->e_mbd;

  // Copy data over into macro block data structures.
  av1_setup_src_planes(x, cpi->source, 0, 0, num_planes, NULL);

  av1_setup_block_planes(xd, cm->seq_params.subsampling_x,
                         cm->seq_params.subsampling_y, num_planes);
}

void av1_alloc_tile_data(AV1_COMP *cpi) {
  AV1_COMMON *const cm = &cpi->common;
  const int tile_cols = cm->tiles.cols;
  const int tile_rows = cm->tiles.rows;

  if (cpi->tile_data != NULL) aom_free(cpi->tile_data);
  CHECK_MEM_ERROR(
      cm, cpi->tile_data,
      aom_memalign(32, tile_cols * tile_rows * sizeof(*cpi->tile_data)));

  cpi->allocated_tiles = tile_cols * tile_rows;
}

void av1_init_tile_data(AV1_COMP *cpi) {
  AV1_COMMON *const cm = &cpi->common;
  const int num_planes = av1_num_planes(cm);
  const int tile_cols = cm->tiles.cols;
  const int tile_rows = cm->tiles.rows;
  int tile_col, tile_row;
  TokenInfo *const token_info = &cpi->token_info;
  TokenExtra *pre_tok = token_info->tile_tok[0][0];
  TokenList *tplist = token_info->tplist[0][0];
  unsigned int tile_tok = 0;
  int tplist_count = 0;

  for (tile_row = 0; tile_row < tile_rows; ++tile_row) {
    for (tile_col = 0; tile_col < tile_cols; ++tile_col) {
      TileDataEnc *const tile_data =
          &cpi->tile_data[tile_row * tile_cols + tile_col];
      TileInfo *const tile_info = &tile_data->tile_info;
      av1_tile_init(tile_info, cm, tile_row, tile_col);
      tile_data->firstpass_top_mv = kZeroMv;

      if (pre_tok != NULL && tplist != NULL) {
        token_info->tile_tok[tile_row][tile_col] = pre_tok + tile_tok;
        pre_tok = token_info->tile_tok[tile_row][tile_col];
        tile_tok = allocated_tokens(*tile_info,
                                    cm->seq_params.mib_size_log2 + MI_SIZE_LOG2,
                                    num_planes);
        token_info->tplist[tile_row][tile_col] = tplist + tplist_count;
        tplist = token_info->tplist[tile_row][tile_col];
        tplist_count = av1_get_sb_rows_in_tile(cm, tile_data->tile_info);
      }
      tile_data->allow_update_cdf = !cm->tiles.large_scale;
      tile_data->allow_update_cdf =
          tile_data->allow_update_cdf && !cm->features.disable_cdf_update;
      tile_data->tctx = *cm->fc;
    }
  }
}

/*!\brief Encode a superblock row
 *
 * \ingroup partition_search
 */
void av1_encode_sb_row(AV1_COMP *cpi, ThreadData *td, int tile_row,
                       int tile_col, int mi_row) {
  AV1_COMMON *const cm = &cpi->common;
  const int num_planes = av1_num_planes(cm);
  const int tile_cols = cm->tiles.cols;
  TileDataEnc *this_tile = &cpi->tile_data[tile_row * tile_cols + tile_col];
  const TileInfo *const tile_info = &this_tile->tile_info;
  TokenExtra *tok = NULL;
  TokenList *const tplist = cpi->token_info.tplist[tile_row][tile_col];
  const int sb_row_in_tile =
      (mi_row - tile_info->mi_row_start) >> cm->seq_params.mib_size_log2;
  const int tile_mb_cols =
      (tile_info->mi_col_end - tile_info->mi_col_start + 2) >> 2;
  const int num_mb_rows_in_sb =
      ((1 << (cm->seq_params.mib_size_log2 + MI_SIZE_LOG2)) + 8) >> 4;

  get_start_tok(cpi, tile_row, tile_col, mi_row, &tok,
                cm->seq_params.mib_size_log2 + MI_SIZE_LOG2, num_planes);
  tplist[sb_row_in_tile].start = tok;

  encode_sb_row(cpi, td, this_tile, mi_row, &tok);

  tplist[sb_row_in_tile].count =
      (unsigned int)(tok - tplist[sb_row_in_tile].start);

  assert((unsigned int)(tok - tplist[sb_row_in_tile].start) <=
         get_token_alloc(num_mb_rows_in_sb, tile_mb_cols,
                         cm->seq_params.mib_size_log2 + MI_SIZE_LOG2,
                         num_planes));

  (void)tile_mb_cols;
  (void)num_mb_rows_in_sb;
}

/*!\brief Encode a tile
 *
 * \ingroup partition_search
 */
void av1_encode_tile(AV1_COMP *cpi, ThreadData *td, int tile_row,
                     int tile_col) {
  AV1_COMMON *const cm = &cpi->common;
  TileDataEnc *const this_tile =
      &cpi->tile_data[tile_row * cm->tiles.cols + tile_col];
  const TileInfo *const tile_info = &this_tile->tile_info;

  av1_inter_mode_data_init(this_tile);

  av1_zero_above_context(cm, &td->mb.e_mbd, tile_info->mi_col_start,
                         tile_info->mi_col_end, tile_row);
  av1_init_above_context(&cm->above_contexts, av1_num_planes(cm), tile_row,
                         &td->mb.e_mbd);

  if (cpi->oxcf.intra_mode_cfg.enable_cfl_intra)
    cfl_init(&td->mb.e_mbd.cfl, &cm->seq_params);

  av1_crc32c_calculator_init(
      &td->mb.txfm_search_info.mb_rd_record.crc_calculator);

  for (int mi_row = tile_info->mi_row_start; mi_row < tile_info->mi_row_end;
       mi_row += cm->seq_params.mib_size) {
    av1_encode_sb_row(cpi, td, tile_row, tile_col, mi_row);
  }
}

/*!\brief Break one frame into tiles and encode the tiles
 *
 * \ingroup partition_search
 *
 * \param[in]    cpi    Top-level encoder structure
 */
static AOM_INLINE void encode_tiles(AV1_COMP *cpi) {
  AV1_COMMON *const cm = &cpi->common;
  const int tile_cols = cm->tiles.cols;
  const int tile_rows = cm->tiles.rows;
  int tile_col, tile_row;

  assert(IMPLIES(cpi->tile_data == NULL,
                 cpi->allocated_tiles < tile_cols * tile_rows));
  if (cpi->allocated_tiles < tile_cols * tile_rows) av1_alloc_tile_data(cpi);

  av1_init_tile_data(cpi);

  for (tile_row = 0; tile_row < tile_rows; ++tile_row) {
    for (tile_col = 0; tile_col < tile_cols; ++tile_col) {
      TileDataEnc *const this_tile =
          &cpi->tile_data[tile_row * cm->tiles.cols + tile_col];
      cpi->td.intrabc_used = 0;
      cpi->td.deltaq_used = 0;
      cpi->td.mb.e_mbd.tile_ctx = &this_tile->tctx;
      cpi->td.mb.tile_pb_ctx = &this_tile->tctx;
      av1_encode_tile(cpi, &cpi->td, tile_row, tile_col);
      cpi->intrabc_used |= cpi->td.intrabc_used;
      cpi->deltaq_used |= cpi->td.deltaq_used;
    }
  }
}

// Set the relative distance of a reference frame w.r.t. current frame
static AOM_INLINE void set_rel_frame_dist(
    const AV1_COMMON *const cm, RefFrameDistanceInfo *const ref_frame_dist_info,
    const int ref_frame_flags) {
  MV_REFERENCE_FRAME ref_frame;
  int min_past_dist = INT32_MAX, min_future_dist = INT32_MAX;
  ref_frame_dist_info->nearest_past_ref = NONE_FRAME;
  ref_frame_dist_info->nearest_future_ref = NONE_FRAME;
  for (ref_frame = LAST_FRAME; ref_frame <= ALTREF_FRAME; ++ref_frame) {
    ref_frame_dist_info->ref_relative_dist[ref_frame - LAST_FRAME] = 0;
    if (ref_frame_flags & av1_ref_frame_flag_list[ref_frame]) {
      int dist = av1_encoder_get_relative_dist(
          cm->cur_frame->ref_display_order_hint[ref_frame - LAST_FRAME],
          cm->current_frame.display_order_hint);
      ref_frame_dist_info->ref_relative_dist[ref_frame - LAST_FRAME] = dist;
      // Get the nearest ref_frame in the past
      if (abs(dist) < min_past_dist && dist < 0) {
        ref_frame_dist_info->nearest_past_ref = ref_frame;
        min_past_dist = abs(dist);
      }
      // Get the nearest ref_frame in the future
      if (dist < min_future_dist && dist > 0) {
        ref_frame_dist_info->nearest_future_ref = ref_frame;
        min_future_dist = dist;
      }
    }
  }
}

static INLINE int refs_are_one_sided(const AV1_COMMON *cm) {
  assert(!frame_is_intra_only(cm));

  int one_sided_refs = 1;
  const int cur_display_order_hint = cm->current_frame.display_order_hint;
  for (int ref = LAST_FRAME; ref <= ALTREF_FRAME; ++ref) {
    const RefCntBuffer *const buf = get_ref_frame_buf(cm, ref);
    if (buf == NULL) continue;
    if (av1_encoder_get_relative_dist(buf->display_order_hint,
                                      cur_display_order_hint) > 0) {
      one_sided_refs = 0;  // bwd reference
      break;
    }
  }
  return one_sided_refs;
}

static INLINE void get_skip_mode_ref_offsets(const AV1_COMMON *cm,
                                             int ref_order_hint[2]) {
  const SkipModeInfo *const skip_mode_info = &cm->current_frame.skip_mode_info;
  ref_order_hint[0] = ref_order_hint[1] = 0;
  if (!skip_mode_info->skip_mode_allowed) return;

  const RefCntBuffer *const buf_0 =
      get_ref_frame_buf(cm, LAST_FRAME + skip_mode_info->ref_frame_idx_0);
  const RefCntBuffer *const buf_1 =
      get_ref_frame_buf(cm, LAST_FRAME + skip_mode_info->ref_frame_idx_1);
  assert(buf_0 != NULL && buf_1 != NULL);

  ref_order_hint[0] = buf_0->order_hint;
  ref_order_hint[1] = buf_1->order_hint;
}

static int check_skip_mode_enabled(AV1_COMP *const cpi) {
  AV1_COMMON *const cm = &cpi->common;

  av1_setup_skip_mode_allowed(cm);
  if (!cm->current_frame.skip_mode_info.skip_mode_allowed) return 0;

  // Turn off skip mode if the temporal distances of the reference pair to the
  // current frame are different by more than 1 frame.
  const int cur_offset = (int)cm->current_frame.order_hint;
  int ref_offset[2];
  get_skip_mode_ref_offsets(cm, ref_offset);
  const int cur_to_ref0 = get_relative_dist(&cm->seq_params.order_hint_info,
                                            cur_offset, ref_offset[0]);
  const int cur_to_ref1 = abs(get_relative_dist(&cm->seq_params.order_hint_info,
                                                cur_offset, ref_offset[1]));
  if (abs(cur_to_ref0 - cur_to_ref1) > 1) return 0;

  // High Latency: Turn off skip mode if all refs are fwd.
  if (cpi->all_one_sided_refs && cpi->oxcf.gf_cfg.lag_in_frames > 0) return 0;

  static const int flag_list[REF_FRAMES] = { 0,
                                             AOM_LAST_FLAG,
                                             AOM_LAST2_FLAG,
                                             AOM_LAST3_FLAG,
                                             AOM_GOLD_FLAG,
                                             AOM_BWD_FLAG,
                                             AOM_ALT2_FLAG,
                                             AOM_ALT_FLAG };
  const int ref_frame[2] = {
    cm->current_frame.skip_mode_info.ref_frame_idx_0 + LAST_FRAME,
    cm->current_frame.skip_mode_info.ref_frame_idx_1 + LAST_FRAME
  };
  if (!(cpi->ref_frame_flags & flag_list[ref_frame[0]]) ||
      !(cpi->ref_frame_flags & flag_list[ref_frame[1]]))
    return 0;

  return 1;
}

static AOM_INLINE void set_default_interp_skip_flags(
    const AV1_COMMON *cm, InterpSearchFlags *interp_search_flags) {
  const int num_planes = av1_num_planes(cm);
  interp_search_flags->default_interp_skip_flags =
      (num_planes == 1) ? INTERP_SKIP_LUMA_EVAL_CHROMA
                        : INTERP_SKIP_LUMA_SKIP_CHROMA;
}

static AOM_INLINE void setup_prune_ref_frame_mask(AV1_COMP *cpi) {
  if ((!cpi->oxcf.ref_frm_cfg.enable_onesided_comp ||
       cpi->sf.inter_sf.disable_onesided_comp) &&
      cpi->all_one_sided_refs) {
    // Disable all compound references
    cpi->prune_ref_frame_mask = (1 << MODE_CTX_REF_FRAMES) - (1 << REF_FRAMES);
  } else if (cpi->sf.inter_sf.selective_ref_frame >= 2) {
    AV1_COMMON *const cm = &cpi->common;
    const int cur_frame_display_order_hint =
        cm->current_frame.display_order_hint;
    unsigned int *ref_display_order_hint =
        cm->cur_frame->ref_display_order_hint;
    const int arf2_dist = av1_encoder_get_relative_dist(
        ref_display_order_hint[ALTREF2_FRAME - LAST_FRAME],
        cur_frame_display_order_hint);
    const int bwd_dist = av1_encoder_get_relative_dist(
        ref_display_order_hint[BWDREF_FRAME - LAST_FRAME],
        cur_frame_display_order_hint);

    for (int ref_idx = REF_FRAMES; ref_idx < MODE_CTX_REF_FRAMES; ++ref_idx) {
      MV_REFERENCE_FRAME rf[2];
      av1_set_ref_frame(rf, ref_idx);
      if (!(cpi->ref_frame_flags & av1_ref_frame_flag_list[rf[0]]) ||
          !(cpi->ref_frame_flags & av1_ref_frame_flag_list[rf[1]])) {
        continue;
      }

      if (!cpi->all_one_sided_refs) {
        int ref_dist[2];
        for (int i = 0; i < 2; ++i) {
          ref_dist[i] = av1_encoder_get_relative_dist(
              ref_display_order_hint[rf[i] - LAST_FRAME],
              cur_frame_display_order_hint);
        }

        // One-sided compound is used only when all reference frames are
        // one-sided.
        if ((ref_dist[0] > 0) == (ref_dist[1] > 0)) {
          cpi->prune_ref_frame_mask |= 1 << ref_idx;
        }
      }

      if (cpi->sf.inter_sf.selective_ref_frame >= 4 &&
          (rf[0] == ALTREF2_FRAME || rf[1] == ALTREF2_FRAME) &&
          (cpi->ref_frame_flags & av1_ref_frame_flag_list[BWDREF_FRAME])) {
        // Check if both ALTREF2_FRAME and BWDREF_FRAME are future references.
        if (arf2_dist > 0 && bwd_dist > 0 && bwd_dist <= arf2_dist) {
          // Drop ALTREF2_FRAME as a reference if BWDREF_FRAME is a closer
          // reference to the current frame than ALTREF2_FRAME
          cpi->prune_ref_frame_mask |= 1 << ref_idx;
        }
      }
    }
  }
}

/*!\brief Encoder setup(only for the current frame), encoding, and recontruction
 * for a single frame
 *
 * \ingroup high_level_algo
 */
static AOM_INLINE void encode_frame_internal(AV1_COMP *cpi) {
  ThreadData *const td = &cpi->td;
  MACROBLOCK *const x = &td->mb;
  AV1_COMMON *const cm = &cpi->common;
  CommonModeInfoParams *const mi_params = &cm->mi_params;
  FeatureFlags *const features = &cm->features;
  MACROBLOCKD *const xd = &x->e_mbd;
  RD_COUNTS *const rdc = &cpi->td.rd_counts;
  FrameProbInfo *const frame_probs = &cpi->frame_probs;
  IntraBCHashInfo *const intrabc_hash_info = &x->intrabc_hash_info;
  MultiThreadInfo *const mt_info = &cpi->mt_info;
  AV1EncRowMultiThreadInfo *const enc_row_mt = &mt_info->enc_row_mt;
  const AV1EncoderConfig *const oxcf = &cpi->oxcf;
  const DELTAQ_MODE deltaq_mode = oxcf->q_cfg.deltaq_mode;
  int i;

  mi_params->setup_mi(mi_params);

  set_mi_offsets(mi_params, xd, 0, 0);

  av1_zero(*td->counts);
  av1_zero(rdc->comp_pred_diff);
  av1_zero(rdc->tx_type_used);
  av1_zero(rdc->obmc_used);
  av1_zero(rdc->warped_used);

  // Reset the flag.
  cpi->intrabc_used = 0;
  // Need to disable intrabc when superres is selected
  if (av1_superres_scaled(cm)) {
    features->allow_intrabc = 0;
  }

  features->allow_intrabc &= (oxcf->kf_cfg.enable_intrabc);

  if (features->allow_warped_motion &&
      cpi->sf.inter_sf.prune_warped_prob_thresh > 0) {
    const FRAME_UPDATE_TYPE update_type = get_frame_update_type(&cpi->gf_group);
    if (frame_probs->warped_probs[update_type] <
        cpi->sf.inter_sf.prune_warped_prob_thresh)
      features->allow_warped_motion = 0;
  }

  int hash_table_created = 0;
  if (!is_stat_generation_stage(cpi) && av1_use_hash_me(cpi)) {
    // TODO(any): move this outside of the recoding loop to avoid recalculating
    // the hash table.
    // add to hash table
    const int pic_width = cpi->source->y_crop_width;
    const int pic_height = cpi->source->y_crop_height;
    uint32_t *block_hash_values[2][2];
    int8_t *is_block_same[2][3];
    int k, j;

    for (k = 0; k < 2; k++) {
      for (j = 0; j < 2; j++) {
        CHECK_MEM_ERROR(cm, block_hash_values[k][j],
                        aom_malloc(sizeof(uint32_t) * pic_width * pic_height));
      }

      for (j = 0; j < 3; j++) {
        CHECK_MEM_ERROR(cm, is_block_same[k][j],
                        aom_malloc(sizeof(int8_t) * pic_width * pic_height));
      }
    }

    av1_hash_table_init(intrabc_hash_info);
    av1_hash_table_create(&intrabc_hash_info->intrabc_hash_table);
    hash_table_created = 1;
    av1_generate_block_2x2_hash_value(intrabc_hash_info, cpi->source,
                                      block_hash_values[0], is_block_same[0]);
    // Hash data generated for screen contents is used for intraBC ME
    const int min_alloc_size = block_size_wide[mi_params->mi_alloc_bsize];
    const int max_sb_size =
        (1 << (cm->seq_params.mib_size_log2 + MI_SIZE_LOG2));
    int src_idx = 0;
    for (int size = 4; size <= max_sb_size; size *= 2, src_idx = !src_idx) {
      const int dst_idx = !src_idx;
      av1_generate_block_hash_value(
          intrabc_hash_info, cpi->source, size, block_hash_values[src_idx],
          block_hash_values[dst_idx], is_block_same[src_idx],
          is_block_same[dst_idx]);
      if (size >= min_alloc_size) {
        av1_add_to_hash_map_by_row_with_precal_data(
            &intrabc_hash_info->intrabc_hash_table, block_hash_values[dst_idx],
            is_block_same[dst_idx][2], pic_width, pic_height, size);
      }
    }

    for (k = 0; k < 2; k++) {
      for (j = 0; j < 2; j++) {
        aom_free(block_hash_values[k][j]);
      }

      for (j = 0; j < 3; j++) {
        aom_free(is_block_same[k][j]);
      }
    }
  }

  const CommonQuantParams *quant_params = &cm->quant_params;
  for (i = 0; i < MAX_SEGMENTS; ++i) {
    const int qindex =
        cm->seg.enabled
#if CONFIG_EXTQUANT
            ? av1_get_qindex(&cm->seg, i, quant_params->base_qindex,
                             cm->seq_params.bit_depth)
#else
            ? av1_get_qindex(&cm->seg, i, quant_params->base_qindex)
#endif
            : quant_params->base_qindex;

#if CONFIG_EXTQUANT
    xd->lossless[i] =
        qindex == 0 &&
        (quant_params->y_dc_delta_q + cm->seq_params.base_y_dc_delta_q <= 0) &&
        (quant_params->u_dc_delta_q + cm->seq_params.base_uv_dc_delta_q <= 0) &&
        quant_params->u_ac_delta_q <= 0 &&
        (quant_params->v_dc_delta_q + cm->seq_params.base_uv_dc_delta_q <= 0) &&
        quant_params->v_ac_delta_q <= 0;
#else
    xd->lossless[i] =
        qindex == 0 && quant_params->y_dc_delta_q == 0 &&
        quant_params->u_dc_delta_q == 0 && quant_params->u_ac_delta_q == 0 &&
        quant_params->v_dc_delta_q == 0 && quant_params->v_ac_delta_q == 0;
#endif
    if (xd->lossless[i]) cpi->enc_seg.has_lossless_segment = 1;
    xd->qindex[i] = qindex;
    if (xd->lossless[i]) {
      cpi->optimize_seg_arr[i] = NO_TRELLIS_OPT;
    } else {
      cpi->optimize_seg_arr[i] = cpi->sf.rd_sf.optimize_coefficients;
    }
  }
  features->coded_lossless = is_coded_lossless(cm, xd);
  features->all_lossless = features->coded_lossless && !av1_superres_scaled(cm);

  // Fix delta q resolution for the moment
  cm->delta_q_info.delta_q_res = 0;
  if (cpi->oxcf.q_cfg.aq_mode != CYCLIC_REFRESH_AQ) {
    if (deltaq_mode == DELTA_Q_OBJECTIVE)
      cm->delta_q_info.delta_q_res = DEFAULT_DELTA_Q_RES_OBJECTIVE;
    else if (deltaq_mode == DELTA_Q_PERCEPTUAL)
      cm->delta_q_info.delta_q_res = DEFAULT_DELTA_Q_RES_PERCEPTUAL;
    // Set delta_q_present_flag before it is used for the first time
    cm->delta_q_info.delta_lf_res = DEFAULT_DELTA_LF_RES;
    cm->delta_q_info.delta_q_present_flag = deltaq_mode != NO_DELTA_Q;

    // Turn off cm->delta_q_info.delta_q_present_flag if objective delta_q
    // is used for ineligible frames. That effectively will turn off row_mt
    // usage. Note objective delta_q and tpl eligible frames are only altref
    // frames currently.
    const GF_GROUP *gf_group = &cpi->gf_group;
    if (cm->delta_q_info.delta_q_present_flag) {
      if (deltaq_mode == DELTA_Q_OBJECTIVE &&
          !is_frame_tpl_eligible(gf_group, gf_group->index))
        cm->delta_q_info.delta_q_present_flag = 0;
    }

    // Reset delta_q_used flag
    cpi->deltaq_used = 0;

    cm->delta_q_info.delta_lf_present_flag =
        cm->delta_q_info.delta_q_present_flag &&
        oxcf->tool_cfg.enable_deltalf_mode;
    cm->delta_q_info.delta_lf_multi = DEFAULT_DELTA_LF_MULTI;

    // update delta_q_present_flag and delta_lf_present_flag based on
    // base_qindex
    cm->delta_q_info.delta_q_present_flag &= quant_params->base_qindex > 0;
    cm->delta_q_info.delta_lf_present_flag &= quant_params->base_qindex > 0;
  }

  av1_frame_init_quantizer(cpi);
  av1_initialize_rd_consts(cpi);
  av1_set_sad_per_bit(cpi, &x->mv_costs, quant_params->base_qindex);

  init_encode_frame_mb_context(cpi);
  set_default_interp_skip_flags(cm, &cpi->interp_search_flags);
  if (cm->prev_frame && cm->prev_frame->seg.enabled)
    cm->last_frame_seg_map = cm->prev_frame->seg_map;
  else
    cm->last_frame_seg_map = NULL;
  if (features->allow_intrabc || features->coded_lossless) {
    av1_set_default_ref_deltas(cm->lf.ref_deltas);
    av1_set_default_mode_deltas(cm->lf.mode_deltas);
  } else if (cm->prev_frame) {
    memcpy(cm->lf.ref_deltas, cm->prev_frame->ref_deltas, REF_FRAMES);
    memcpy(cm->lf.mode_deltas, cm->prev_frame->mode_deltas, MAX_MODE_LF_DELTAS);
  }
  memcpy(cm->cur_frame->ref_deltas, cm->lf.ref_deltas, REF_FRAMES);
  memcpy(cm->cur_frame->mode_deltas, cm->lf.mode_deltas, MAX_MODE_LF_DELTAS);

  cpi->all_one_sided_refs =
      frame_is_intra_only(cm) ? 0 : refs_are_one_sided(cm);

  cpi->prune_ref_frame_mask = 0;
  // Figure out which ref frames can be skipped at frame level.
  setup_prune_ref_frame_mask(cpi);

  x->txfm_search_info.txb_split_count = 0;
#if CONFIG_SPEED_STATS
  x->txfm_search_info.tx_search_count = 0;
#endif  // CONFIG_SPEED_STATS

#if CONFIG_COLLECT_COMPONENT_TIMING
  start_timing(cpi, av1_compute_global_motion_time);
#endif
  av1_compute_global_motion_facade(cpi);
#if CONFIG_COLLECT_COMPONENT_TIMING
  end_timing(cpi, av1_compute_global_motion_time);
#endif

#if CONFIG_COLLECT_COMPONENT_TIMING
  start_timing(cpi, av1_setup_motion_field_time);
#endif
  if (features->allow_ref_frame_mvs) av1_setup_motion_field(cm);
#if CONFIG_SMVP_IMPROVEMENT
  else
    av1_setup_ref_frame_sides(cm);
#endif  // CONFIG_SMVP_IMPROVEMENT
#if CONFIG_COLLECT_COMPONENT_TIMING
  end_timing(cpi, av1_setup_motion_field_time);
#endif

  cm->current_frame.skip_mode_info.skip_mode_flag =
      check_skip_mode_enabled(cpi);

  enc_row_mt->sync_read_ptr = av1_row_mt_sync_read_dummy;
  enc_row_mt->sync_write_ptr = av1_row_mt_sync_write_dummy;
  mt_info->row_mt_enabled = 0;

  if (oxcf->row_mt && (mt_info->num_workers > 1)) {
    mt_info->row_mt_enabled = 1;
    enc_row_mt->sync_read_ptr = av1_row_mt_sync_read;
    enc_row_mt->sync_write_ptr = av1_row_mt_sync_write;
    av1_encode_tiles_row_mt(cpi);
  } else {
    if (AOMMIN(mt_info->num_workers, cm->tiles.cols * cm->tiles.rows) > 1)
      av1_encode_tiles_mt(cpi);
    else
      encode_tiles(cpi);
  }

  // If intrabc is allowed but never selected, reset the allow_intrabc flag.
  if (features->allow_intrabc && !cpi->intrabc_used) {
    features->allow_intrabc = 0;
  }
  if (features->allow_intrabc) {
    cm->delta_q_info.delta_lf_present_flag = 0;
  }

  if (cm->delta_q_info.delta_q_present_flag && cpi->deltaq_used == 0) {
    cm->delta_q_info.delta_q_present_flag = 0;
  }

  // Set the transform size appropriately before bitstream creation
  const MODE_EVAL_TYPE eval_type =
      cpi->sf.winner_mode_sf.enable_winner_mode_for_tx_size_srch
          ? WINNER_MODE_EVAL
          : DEFAULT_EVAL;
  const TX_SIZE_SEARCH_METHOD tx_search_type =
      cpi->winner_mode_params.tx_size_search_methods[eval_type];
  assert(oxcf->txfm_cfg.enable_tx64 || tx_search_type != USE_LARGESTALL);
  features->tx_mode = select_tx_mode(cm, tx_search_type);

  if (cpi->sf.tx_sf.tx_type_search.prune_tx_type_using_stats) {
    const FRAME_UPDATE_TYPE update_type = get_frame_update_type(&cpi->gf_group);

    for (i = 0; i < TX_SIZES_ALL; i++) {
      int sum = 0;
      int j;
      int left = 1024;

      for (j = 0; j < TX_TYPES; j++)
        sum += cpi->td.rd_counts.tx_type_used[i][j];

      for (j = TX_TYPES - 1; j >= 0; j--) {
        const int new_prob =
            sum ? 1024 * cpi->td.rd_counts.tx_type_used[i][j] / sum
                : (j ? 0 : 1024);
        int prob =
            (frame_probs->tx_type_probs[update_type][i][j] + new_prob) >> 1;
        left -= prob;
        if (j == 0) prob += left;
        frame_probs->tx_type_probs[update_type][i][j] = prob;
      }
    }
  }

  if (!cpi->sf.inter_sf.disable_obmc &&
      cpi->sf.inter_sf.prune_obmc_prob_thresh > 0) {
    const FRAME_UPDATE_TYPE update_type = get_frame_update_type(&cpi->gf_group);

    for (i = 0; i < BLOCK_SIZES_ALL; i++) {
      int sum = 0;
      for (int j = 0; j < 2; j++) sum += cpi->td.rd_counts.obmc_used[i][j];

      const int new_prob =
          sum ? 128 * cpi->td.rd_counts.obmc_used[i][1] / sum : 0;
      frame_probs->obmc_probs[update_type][i] =
          (frame_probs->obmc_probs[update_type][i] + new_prob) >> 1;
    }
  }

  if (features->allow_warped_motion &&
      cpi->sf.inter_sf.prune_warped_prob_thresh > 0) {
    const FRAME_UPDATE_TYPE update_type = get_frame_update_type(&cpi->gf_group);
    int sum = 0;
    for (i = 0; i < 2; i++) sum += cpi->td.rd_counts.warped_used[i];
    const int new_prob = sum ? 128 * cpi->td.rd_counts.warped_used[1] / sum : 0;
    frame_probs->warped_probs[update_type] =
        (frame_probs->warped_probs[update_type] + new_prob) >> 1;
  }

#if !CONFIG_REMOVE_DUAL_FILTER
  if (cm->current_frame.frame_type != KEY_FRAME &&
      cpi->sf.interp_sf.adaptive_interp_filter_search == 2 &&
      features->interp_filter == SWITCHABLE) {
    const FRAME_UPDATE_TYPE update_type = get_frame_update_type(&cpi->gf_group);

    for (i = 0; i < SWITCHABLE_FILTER_CONTEXTS; i++) {
      int sum = 0;
      int j;
      int left = 1536;

      for (j = 0; j < SWITCHABLE_FILTERS; j++) {
        sum += cpi->td.counts->switchable_interp[i][j];
      }

      for (j = SWITCHABLE_FILTERS - 1; j >= 0; j--) {
        const int new_prob =
            sum ? 1536 * cpi->td.counts->switchable_interp[i][j] / sum
                : (j ? 0 : 1536);
        int prob = (frame_probs->switchable_interp_probs[update_type][i][j] +
                    new_prob) >>
                   1;
        left -= prob;
        if (j == 0) prob += left;
        frame_probs->switchable_interp_probs[update_type][i][j] = prob;
      }
    }
  }
#endif  // !CONFIG_REMOVE_DUAL_FILTER

  if ((!is_stat_generation_stage(cpi) && av1_use_hash_me(cpi)) ||
      hash_table_created) {
    av1_hash_table_destroy(&intrabc_hash_info->intrabc_hash_table);
  }
}

/*!\brief Setup reference frame buffers and encode a frame
 *
 * \ingroup high_level_algo
 * \callgraph
 * \callergraph
 *
 * \param[in]    cpi    Top-level encoder structure
 */
void av1_encode_frame(AV1_COMP *cpi) {
  AV1_COMMON *const cm = &cpi->common;
  CurrentFrame *const current_frame = &cm->current_frame;
  FeatureFlags *const features = &cm->features;
  const int num_planes = av1_num_planes(cm);
  // Indicates whether or not to use a default reduced set for ext-tx
  // rather than the potential full set of 16 transforms
  features->reduced_tx_set_used = cpi->oxcf.txfm_cfg.reduced_tx_type_set;

  // Make sure segment_id is no larger than last_active_segid.
  if (cm->seg.enabled && cm->seg.update_map) {
    const int mi_rows = cm->mi_params.mi_rows;
    const int mi_cols = cm->mi_params.mi_cols;
    const int last_active_segid = cm->seg.last_active_segid;
    uint8_t *map = cpi->enc_seg.map;
    for (int mi_row = 0; mi_row < mi_rows; ++mi_row) {
      for (int mi_col = 0; mi_col < mi_cols; ++mi_col) {
        map[mi_col] = AOMMIN(map[mi_col], last_active_segid);
      }
      map += mi_cols;
    }
  }

  av1_setup_frame_buf_refs(cm);
  enforce_max_ref_frames(cpi, &cpi->ref_frame_flags);
  set_rel_frame_dist(&cpi->common, &cpi->ref_frame_dist_info,
                     cpi->ref_frame_flags);
  av1_setup_frame_sign_bias(cm);

#if CONFIG_MISMATCH_DEBUG
  mismatch_reset_frame(num_planes);
#else
  (void)num_planes;
#endif

  if (cpi->sf.hl_sf.frame_parameter_update) {
    RD_COUNTS *const rdc = &cpi->td.rd_counts;

    if (frame_is_intra_only(cm))
      current_frame->reference_mode = SINGLE_REFERENCE;
    else
      current_frame->reference_mode = REFERENCE_MODE_SELECT;

    features->interp_filter = SWITCHABLE;
    if (cm->tiles.large_scale) features->interp_filter = EIGHTTAP_REGULAR;

    features->switchable_motion_mode = 1;

    rdc->compound_ref_used_flag = 0;
    rdc->skip_mode_used_flag = 0;

    encode_frame_internal(cpi);

    if (current_frame->reference_mode == REFERENCE_MODE_SELECT) {
      // Use a flag that includes 4x4 blocks
      if (rdc->compound_ref_used_flag == 0) {
        current_frame->reference_mode = SINGLE_REFERENCE;
#if CONFIG_ENTROPY_STATS
        av1_zero(cpi->td.counts->comp_inter);
#endif  // CONFIG_ENTROPY_STATS
      }
    }
    // Re-check on the skip mode status as reference mode may have been
    // changed.
    SkipModeInfo *const skip_mode_info = &current_frame->skip_mode_info;
    if (frame_is_intra_only(cm) ||
        current_frame->reference_mode == SINGLE_REFERENCE) {
      skip_mode_info->skip_mode_allowed = 0;
      skip_mode_info->skip_mode_flag = 0;
    }
    if (skip_mode_info->skip_mode_flag && rdc->skip_mode_used_flag == 0)
      skip_mode_info->skip_mode_flag = 0;

    if (!cm->tiles.large_scale) {
      if (features->tx_mode == TX_MODE_SELECT &&
          cpi->td.mb.txfm_search_info.txb_split_count == 0)
        features->tx_mode = TX_MODE_LARGEST;
    }
  } else {
    encode_frame_internal(cpi);
  }
}<|MERGE_RESOLUTION|>--- conflicted
+++ resolved
@@ -443,100 +443,6 @@
 #define AVG_CDF_WEIGHT_LEFT 3
 #define AVG_CDF_WEIGHT_TOP_RIGHT 1
 
-<<<<<<< HEAD
-/*!\brief Encode a superblock (minimal RD search involved)
- *
- * \ingroup partition_search
- * Encodes the superblock by a pre-determined partition pattern, only minor
- * rd-based searches are allowed to adjust the initial pattern. It is only used
- * by realtime encoding.
- */
-static AOM_INLINE void encode_nonrd_sb(AV1_COMP *cpi, ThreadData *td,
-                                       TileDataEnc *tile_data, TokenExtra **tp,
-                                       const int mi_row, const int mi_col,
-                                       const int seg_skip) {
-  AV1_COMMON *const cm = &cpi->common;
-  MACROBLOCK *const x = &td->mb;
-  MACROBLOCKD *const xd = &x->e_mbd;
-  const SPEED_FEATURES *const sf = &cpi->sf;
-  const TileInfo *const tile_info = &tile_data->tile_info;
-  MB_MODE_INFO **mi = cm->mi_params.mi_grid_base +
-                      get_mi_grid_idx(&cm->mi_params, mi_row, mi_col);
-  const BLOCK_SIZE sb_size = cm->seq_params.sb_size;
-
-  // Grade the temporal variation of the sb, the grade will be used to decide
-  // fast mode search strategy for coding blocks
-  if (sf->rt_sf.source_metrics_sb_nonrd &&
-      cpi->svc.number_spatial_layers <= 1 &&
-      cm->current_frame.frame_type != KEY_FRAME) {
-    int offset = cpi->source->y_stride * (mi_row << 2) + (mi_col << 2);
-    av1_source_content_sb(cpi, x, offset);
-  }
-
-  // Set the partition
-  if (sf->part_sf.partition_search_type == FIXED_PARTITION || seg_skip) {
-    // set a fixed-size partition
-    av1_set_offsets(cpi, tile_info, x, mi_row, mi_col, sb_size, NULL);
-    const BLOCK_SIZE bsize =
-        seg_skip ? sb_size : sf->part_sf.fixed_partition_size;
-    av1_set_fixed_partitioning(cpi, tile_info, mi, mi_row, mi_col, bsize);
-  } else if (cpi->partition_search_skippable_frame) {
-    // set a fixed-size partition for which the size is determined by the source
-    // variance
-    av1_set_offsets(cpi, tile_info, x, mi_row, mi_col, sb_size, NULL);
-    const BLOCK_SIZE bsize =
-        get_rd_var_based_fixed_partition(cpi, x, mi_row, mi_col);
-    av1_set_fixed_partitioning(cpi, tile_info, mi, mi_row, mi_col, bsize);
-  } else if (sf->part_sf.partition_search_type == VAR_BASED_PARTITION) {
-    // set a variance-based partition
-    av1_set_offsets_without_segment_id(cpi, tile_info, x, mi_row, mi_col,
-                                       sb_size, NULL);
-    av1_choose_var_based_partitioning(cpi, tile_info, td, x, mi_row, mi_col);
-  }
-  assert(sf->part_sf.partition_search_type == FIXED_PARTITION || seg_skip ||
-         cpi->partition_search_skippable_frame ||
-         sf->part_sf.partition_search_type == VAR_BASED_PARTITION);
-  memset(td->mb.cb_offset, 0, sizeof(td->mb.cb_offset));
-
-  // Adjust and encode the superblock
-#if CONFIG_SDP
-  const int total_loop_num =
-      (frame_is_intra_only(cm) && !cm->seq_params.monochrome &&
-       cm->seq_params.enable_sdp)
-          ? 2
-          : 1;
-  for (int loop_idx = 0; loop_idx < total_loop_num; loop_idx++) {
-    const BLOCK_SIZE min_partition_size = x->sb_enc.min_partition_size;
-    xd->tree_type =
-        (total_loop_num == 1 ? SHARED_PART
-                             : (loop_idx == 0 ? LUMA_PART : CHROMA_PART));
-    if (xd->tree_type == CHROMA_PART) {
-      x->sb_enc.min_partition_size = AOMMAX(min_partition_size, BLOCK_8X8);
-    }
-    PC_TREE *const pc_root = av1_alloc_pc_tree_node(
-        mi_row, mi_col, sb_size, NULL, PARTITION_NONE, 0, 1,
-        cm->seq_params.subsampling_x, cm->seq_params.subsampling_y);
-    av1_reset_ptree_in_sbi(xd->sbi, xd->tree_type);
-    av1_nonrd_use_partition(
-        cpi, td, tile_data, mi, tp, mi_row, mi_col, sb_size, pc_root,
-        xd->sbi->ptree_root[av1_get_sdp_idx(xd->tree_type)]);
-    av1_free_pc_tree_recursive(pc_root, av1_num_planes(cm), 0, 0);
-    x->sb_enc.min_partition_size = min_partition_size;
-  }
-  xd->tree_type = SHARED_PART;
-#else
-  PC_TREE *const pc_root = av1_alloc_pc_tree_node(
-      mi_row, mi_col, sb_size, NULL, PARTITION_NONE, 0, 1,
-      cm->seq_params.subsampling_x, cm->seq_params.subsampling_y);
-  av1_reset_ptree_in_sbi(xd->sbi);
-  av1_nonrd_use_partition(cpi, td, tile_data, mi, tp, mi_row, mi_col, sb_size,
-                          pc_root, xd->sbi->ptree_root);
-  av1_free_pc_tree_recursive(pc_root, av1_num_planes(cm), 0, 0);
-#endif
-}
-
-=======
->>>>>>> 098800de
 // This function initializes the stats for encode_rd_sb.
 static INLINE void init_encode_rd_sb(AV1_COMP *cpi, ThreadData *td,
                                      const TileDataEnc *tile_data,
@@ -617,13 +523,6 @@
   (void)num_planes;
   (void)mi;
 
-<<<<<<< HEAD
-#if CONFIG_REALTIME_ONLY || CONFIG_EXT_RECUR_PARTITIONS
-  (void)seg_skip;
-#endif  // CONFIG_REALTIME_ONLY || CONFIG_EXT_RECUR_PARTITIONS
-
-=======
->>>>>>> 098800de
 #if CONFIG_SDP
   const int total_loop_num =
       (frame_is_intra_only(cm) && !cm->seq_params.monochrome &&
@@ -643,37 +542,7 @@
                     1);
 
   // Encode the superblock
-<<<<<<< HEAD
-  if (sf->part_sf.partition_search_type == VAR_BASED_PARTITION) {
-    // partition search starting from a variance-based partition
-    av1_set_offsets_without_segment_id(cpi, tile_info, x, mi_row, mi_col,
-                                       sb_size, NULL);
-    av1_choose_var_based_partitioning(cpi, tile_info, td, x, mi_row, mi_col);
-#if CONFIG_SDP
-    for (int loop_idx = 0; loop_idx < total_loop_num; loop_idx++) {
-      const BLOCK_SIZE min_partition_size = x->sb_enc.min_partition_size;
-      xd->tree_type =
-          (total_loop_num == 1 ? SHARED_PART
-                               : (loop_idx == 0 ? LUMA_PART : CHROMA_PART));
-      init_encode_rd_sb(cpi, td, tile_data, sms_root, &dummy_rdc, mi_row,
-                        mi_col, 1);
-#endif
-      PC_TREE *const pc_root = av1_alloc_pc_tree_node(
-          mi_row, mi_col, sb_size, NULL, PARTITION_NONE, 0, 1, ss_x, ss_y);
-      av1_rd_use_partition(cpi, td, tile_data, mi, tp, mi_row, mi_col, sb_size,
-                           &dummy_rate, &dummy_dist, 1, NULL, pc_root);
-      av1_free_pc_tree_recursive(pc_root, num_planes, 0, 0);
-#if CONFIG_SDP
-      x->sb_enc.min_partition_size = min_partition_size;
-    }
-    xd->tree_type = SHARED_PART;
-#endif
-  }
-#if !CONFIG_REALTIME_ONLY
-  else if (sf->part_sf.partition_search_type == FIXED_PARTITION || seg_skip) {
-=======
   if (sf->part_sf.partition_search_type == FIXED_PARTITION || seg_skip) {
->>>>>>> 098800de
     // partition search by adjusting a fixed-size partition
     av1_set_offsets(cpi, tile_info, x, mi_row, mi_col, sb_size, NULL);
     const BLOCK_SIZE bsize =
@@ -877,10 +746,6 @@
     end_timing(cpi, rd_pick_partition_time);
 #endif
   }
-<<<<<<< HEAD
-#endif  // !CONFIG_REALTIME_ONLY || CONFIG_EXT_RECUR_PARTITIONS
-=======
->>>>>>> 098800de
 
   // Update the inter rd model
   // TODO(angiebird): Let inter_mode_rd_model_estimation support multi-tile.
