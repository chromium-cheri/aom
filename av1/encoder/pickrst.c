--- conflicted
+++ resolved
@@ -50,13 +50,6 @@
 // Working precision for Wiener filter coefficients
 #define WIENER_TAP_SCALE_FACTOR ((int64_t)1 << 16)
 
-<<<<<<< HEAD
-#if CONFIG_LOOP_RESTORE_CNN
-const int frame_level_restore_bits[RESTORE_TYPES] = { 3, 2, 2, 3, 2 };
-#else
-const int frame_level_restore_bits[RESTORE_TYPES] = { 2, 2, 2, 2 };
-#endif  // CONFIG_LOOP_RESTORE_CNN
-=======
 #define SGRPROJ_EP_GRP1_START_IDX 0
 #define SGRPROJ_EP_GRP1_END_IDX 9
 #define SGRPROJ_EP_GRP1_SEARCH_COUNT 4
@@ -67,7 +60,6 @@
   { 10, 10, 11, 11, 12, 12, 13, 13, 13, 13, -1, -1, -1, -1 },
   { 14, 14, 14, 14, 14, 14, 14, 15, 15, 15, 15, 15, 15, 15 }
 };
->>>>>>> cd1af9d0
 
 typedef int64_t (*sse_extractor_type)(const YV12_BUFFER_CONFIG *a,
                                       const YV12_BUFFER_CONFIG *b);
