--- conflicted
+++ resolved
@@ -485,21 +485,14 @@
    * best quality qindex.
    */
   int best_allowed_q;
-<<<<<<< HEAD
-  // Indicates the Constant/Constrained Quality level.
+  /*!
+   * Indicates the Constant/Constrained Quality level.
+   */
   int qp;
-  // Indicates if the encoding mode is vbr, cbr, constrained quality or constant
-  // quality.
-=======
-  /*!
-   * Indicates the Constant/Constrained Quality level.
-   */
-  int cq_level;
   /*!
    * Indicates if the encoding mode is vbr, cbr, constrained quality or
    * constant quality.
    */
->>>>>>> 196995d8
   enum aom_rc_mode mode;
 } RateControlCfg;
 
@@ -868,27 +861,15 @@
   // Frame Super-Resolution size scaling.
   SuperResCfg superres_cfg;
 
-<<<<<<< HEAD
-  // two pass datarate control
+  /*!\endcond */
+  /*!
+   * Two pass specific rate control configuration parameters
+   */
   TwoPassCfg two_pass_cfg;
+  /*!\cond */
 
   // SubGOP config.
   const char *subgop_config_str;
-
-  // END DATARATE CONTROL OPTIONS
-  // ----------------------------------------------------------------
-
-  /* Bitfield defining the error resiliency features to enable.
-   * Can provide decodable frames after losses in previous
-   * frames and decodable partitions after losses in the same frame.
-=======
-  /*!\endcond */
-  /*!
-   * Two pass specific rate control configuration parameters
->>>>>>> 196995d8
-   */
-  TwoPassCfg two_pass_cfg;
-  /*!\cond */
 
   // Configuration related to encoder toolsets.
   ToolCfg tool_cfg;
