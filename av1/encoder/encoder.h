--- conflicted
+++ resolved
@@ -1,4 +1,3 @@
-<<<<<<< HEAD
 /*
  * Copyright (c) 2016, Alliance for Open Media. All rights reserved
  *
@@ -1536,1541 +1535,4 @@
 }  // extern "C"
 #endif
 
-#endif  // AOM_AV1_ENCODER_ENCODER_H_
-=======
-/*
- * Copyright (c) 2016, Alliance for Open Media. All rights reserved
- *
- * This source code is subject to the terms of the BSD 2 Clause License and
- * the Alliance for Open Media Patent License 1.0. If the BSD 2 Clause License
- * was not distributed with this source code in the LICENSE file, you can
- * obtain it at www.aomedia.org/license/software. If the Alliance for Open
- * Media Patent License 1.0 was not distributed with this source code in the
- * PATENTS file, you can obtain it at www.aomedia.org/license/patent.
- */
-
-#ifndef AOM_AV1_ENCODER_ENCODER_H_
-#define AOM_AV1_ENCODER_ENCODER_H_
-
-#include <stdbool.h>
-#include <stdio.h>
-
-#include "config/aom_config.h"
-
-#include "aom/aomcx.h"
-
-#include "av1/common/alloccommon.h"
-#include "av1/common/entropymode.h"
-#include "av1/common/thread_common.h"
-#include "av1/common/onyxc_int.h"
-#include "av1/common/resize.h"
-#include "av1/common/timing.h"
-#include "av1/common/blockd.h"
-#include "av1/common/enums.h"
-#include "av1/encoder/aq_cyclicrefresh.h"
-#include "av1/encoder/av1_quantize.h"
-#include "av1/encoder/context_tree.h"
-#include "av1/encoder/encodemb.h"
-#include "av1/encoder/firstpass.h"
-#include "av1/encoder/level.h"
-#include "av1/encoder/lookahead.h"
-#include "av1/encoder/mbgraph.h"
-#include "av1/encoder/mcomp.h"
-#include "av1/encoder/ratectrl.h"
-#include "av1/encoder/rd.h"
-#include "av1/encoder/speed_features.h"
-#include "av1/encoder/tokenize.h"
-#include "av1/encoder/block.h"
-
-#if CONFIG_INTERNAL_STATS
-#include "aom_dsp/ssim.h"
-#endif
-#include "aom_dsp/variance.h"
-#if CONFIG_DENOISE
-#include "aom_dsp/noise_model.h"
-#endif
-#include "aom/internal/aom_codec_internal.h"
-#include "aom_util/aom_thread.h"
-
-#ifdef __cplusplus
-extern "C" {
-#endif
-
-// Rational number with an int64 numerator
-// This structure holds a fractional value
-typedef struct aom_rational64 {
-  int64_t num;       // fraction numerator
-  int den;           // fraction denominator
-} aom_rational64_t;  // alias for struct aom_rational
-
-typedef struct {
-  int nmv_vec_cost[MV_JOINTS];
-  int nmv_costs[MV_SUBPEL_PRECISIONS][2][MV_VALS];
-
-  FRAME_CONTEXT fc;
-} CODING_CONTEXT;
-
-enum {
-  REGULAR_FRAME,       // regular inter frame
-  ARF_FRAME,           // alternate reference frame
-  OVERLAY_FRAME,       // overlay frame
-  GLD_FRAME,           // golden frame
-  BRF_FRAME,           // backward reference frame
-  INTERNAL_ARF_FRAME,  // internal alternate reference frame
-  FRAME_CONTEXT_INDEXES
-} UENUM1BYTE(FRAME_CONTEXT_INDEX);
-
-enum {
-  NORMAL = 0,
-  FOURFIVE = 1,
-  THREEFIVE = 2,
-  ONETWO = 3
-} UENUM1BYTE(AOM_SCALING);
-
-enum {
-  // Good Quality Fast Encoding. The encoder balances quality with the amount of
-  // time it takes to encode the output. Speed setting controls how fast.
-  GOOD,
-  // Realtime Fast Encoding. Will force some restrictions on bitrate
-  // constraints.
-  REALTIME
-} UENUM1BYTE(MODE);
-
-enum {
-  FRAMEFLAGS_KEY = 1 << 0,
-  FRAMEFLAGS_GOLDEN = 1 << 1,
-  FRAMEFLAGS_BWDREF = 1 << 2,
-  // TODO(zoeliu): To determine whether a frame flag is needed for ALTREF2_FRAME
-  FRAMEFLAGS_ALTREF = 1 << 3,
-  FRAMEFLAGS_INTRAONLY = 1 << 4,
-  FRAMEFLAGS_SWITCH = 1 << 5,
-  FRAMEFLAGS_ERROR_RESILIENT = 1 << 6,
-} UENUM1BYTE(FRAMETYPE_FLAGS);
-
-enum {
-  NO_AQ = 0,
-  VARIANCE_AQ = 1,
-  COMPLEXITY_AQ = 2,
-  CYCLIC_REFRESH_AQ = 3,
-  AQ_MODE_COUNT  // This should always be the last member of the enum
-} UENUM1BYTE(AQ_MODE);
-enum {
-  NO_DELTA_Q = 0,
-  DELTA_Q_OBJECTIVE = 1,   // Modulation to improve objective quality
-  DELTA_Q_PERCEPTUAL = 2,  // Modulation to improve perceptual quality
-  DELTA_Q_MODE_COUNT       // This should always be the last member of the enum
-} UENUM1BYTE(DELTAQ_MODE);
-
-enum {
-  RESIZE_NONE = 0,    // No frame resizing allowed.
-  RESIZE_FIXED = 1,   // All frames are coded at the specified scale.
-  RESIZE_RANDOM = 2,  // All frames are coded at a random scale.
-  RESIZE_MODES
-} UENUM1BYTE(RESIZE_MODE);
-
-enum {
-  SUPERRES_NONE,     // No frame superres allowed.
-  SUPERRES_FIXED,    // All frames are coded at the specified scale,
-                     // and super-resolved.
-  SUPERRES_RANDOM,   // All frames are coded at a random scale,
-                     // and super-resolved.
-  SUPERRES_QTHRESH,  // Superres scale for a frame is determined based on
-                     // q_index.
-  SUPERRES_AUTO,     // Automatically select superres for appropriate frames.
-  SUPERRES_MODES
-} UENUM1BYTE(SUPERRES_MODE);
-
-typedef enum {
-  kInvalid = 0,
-  kLowSadLowSumdiff = 1,
-  kLowSadHighSumdiff = 2,
-  kHighSadLowSumdiff = 3,
-  kHighSadHighSumdiff = 4,
-  kLowVarHighSumdiff = 5,
-  kVeryHighSad = 6,
-} CONTENT_STATE_SB;
-
-enum {
-  SS_CFG_SRC = 0,
-  SS_CFG_LOOKAHEAD = 1,
-  SS_CFG_TOTAL = 2
-} UENUM1BYTE(SS_CFG_OFFSET);
-
-#define MAX_LENGTH_TPL_FRAME_STATS (27 + 9)
-
-typedef struct TplDepStats {
-  int64_t intra_cost;
-  int64_t inter_cost;
-  int64_t mc_flow;
-  int64_t mc_dep_cost;
-  int64_t mc_count;
-  int64_t mc_saved;
-
-  int ref_frame_index;
-  int ref_disp_frame_index;
-  int_mv mv;
-} TplDepStats;
-
-typedef struct TplDepFrame {
-  uint8_t is_valid;
-  TplDepStats *tpl_stats_ptr;
-  const YV12_BUFFER_CONFIG *gf_picture;
-  int ref_map_index[REF_FRAMES];
-  int stride;
-  int width;
-  int height;
-  int mi_rows;
-  int mi_cols;
-} TplDepFrame;
-
-typedef enum {
-  COST_UPD_SB,
-  COST_UPD_SBROW,
-  COST_UPD_TILE,
-} COST_UPDATE_TYPE;
-
-#define TPL_DEP_COST_SCALE_LOG2 4
-
-typedef struct AV1EncoderConfig {
-  BITSTREAM_PROFILE profile;
-  aom_bit_depth_t bit_depth;     // Codec bit-depth.
-  int width;                     // width of data passed to the compressor
-  int height;                    // height of data passed to the compressor
-  int forced_max_frame_width;    // forced maximum width of frame (if != 0)
-  int forced_max_frame_height;   // forced maximum height of frame (if != 0)
-  unsigned int input_bit_depth;  // Input bit depth.
-  double init_framerate;         // set to passed in framerate
-  int64_t target_bandwidth;      // bandwidth to be used in bits per second
-
-  int noise_sensitivity;  // pre processing blur: recommendation 0
-  int sharpness;          // sharpening output: recommendation 0:
-  int speed;
-  // maximum allowed bitrate for any intra frame in % of bitrate target.
-  unsigned int rc_max_intra_bitrate_pct;
-  // maximum allowed bitrate for any inter frame in % of bitrate target.
-  unsigned int rc_max_inter_bitrate_pct;
-  // percent of rate boost for golden frame in CBR mode.
-  unsigned int gf_cbr_boost_pct;
-
-  MODE mode;
-  int pass;
-
-  // Key Framing Operations
-  int auto_key;  // autodetect cut scenes and set the keyframes
-  int key_freq;  // maximum distance to key frame.
-  int sframe_dist;
-  int sframe_mode;
-  int sframe_enabled;
-  int lag_in_frames;  // how many frames lag before we start encoding
-  int fwd_kf_enabled;
-
-  // ----------------------------------------------------------------
-  // DATARATE CONTROL OPTIONS
-
-  // vbr, cbr, constrained quality or constant quality
-  enum aom_rc_mode rc_mode;
-
-  // buffer targeting aggressiveness
-  int under_shoot_pct;
-  int over_shoot_pct;
-
-  // buffering parameters
-  int64_t starting_buffer_level_ms;
-  int64_t optimal_buffer_level_ms;
-  int64_t maximum_buffer_size_ms;
-
-  // Frame drop threshold.
-  int drop_frames_water_mark;
-
-  // controlling quality
-  int fixed_q;
-  int worst_allowed_q;
-  int best_allowed_q;
-  int cq_level;
-  int enable_chroma_deltaq;
-  AQ_MODE aq_mode;  // Adaptive Quantization mode
-  DELTAQ_MODE deltaq_mode;
-  int deltalf_mode;
-  int enable_cdef;
-  int enable_restoration;
-  int enable_obmc;
-  int disable_trellis_quant;
-  int using_qm;
-  int qm_y;
-  int qm_u;
-  int qm_v;
-  int qm_minlevel;
-  int qm_maxlevel;
-#if CONFIG_DIST_8X8
-  int using_dist_8x8;
-#endif
-  unsigned int num_tile_groups;
-  unsigned int mtu;
-
-  // Internal frame size scaling.
-  RESIZE_MODE resize_mode;
-  uint8_t resize_scale_denominator;
-  uint8_t resize_kf_scale_denominator;
-
-  // Frame Super-Resolution size scaling.
-  SUPERRES_MODE superres_mode;
-  uint8_t superres_scale_denominator;
-  uint8_t superres_kf_scale_denominator;
-  int superres_qthresh;
-  int superres_kf_qthresh;
-
-  // Enable feature to reduce the frame quantization every x frames.
-  int frame_periodic_boost;
-
-  // two pass datarate control
-  int two_pass_vbrbias;  // two pass datarate control tweaks
-  int two_pass_vbrmin_section;
-  int two_pass_vbrmax_section;
-  // END DATARATE CONTROL OPTIONS
-  // ----------------------------------------------------------------
-
-  int enable_auto_arf;
-  int enable_auto_brf;  // (b)ackward (r)ef (f)rame
-
-  /* Bitfield defining the error resiliency features to enable.
-   * Can provide decodable frames after losses in previous
-   * frames and decodable partitions after losses in the same frame.
-   */
-  unsigned int error_resilient_mode;
-
-  unsigned int s_frame_mode;
-
-  /* Bitfield defining the parallel decoding mode where the
-   * decoding in successive frames may be conducted in parallel
-   * just by decoding the frame headers.
-   */
-  unsigned int frame_parallel_decoding_mode;
-
-  unsigned int limit;
-
-  int arnr_max_frames;
-  int arnr_strength;
-
-  int min_gf_interval;
-  int max_gf_interval;
-  int gf_max_pyr_height;
-
-  int row_mt;
-  int tile_columns;
-  int tile_rows;
-  int tile_width_count;
-  int tile_height_count;
-  int tile_widths[MAX_TILE_COLS];
-  int tile_heights[MAX_TILE_ROWS];
-
-  int enable_tpl_model;
-
-  int max_threads;
-
-  aom_fixed_buf_t two_pass_stats_in;
-
-  aom_tune_metric tuning;
-  aom_tune_content content;
-  int use_highbitdepth;
-  aom_color_primaries_t color_primaries;
-  aom_transfer_characteristics_t transfer_characteristics;
-  aom_matrix_coefficients_t matrix_coefficients;
-  aom_chroma_sample_position_t chroma_sample_position;
-  int color_range;
-  int render_width;
-  int render_height;
-  int timing_info_present;
-  aom_timing_info_t timing_info;
-  int decoder_model_info_present_flag;
-  int display_model_info_present_flag;
-  int buffer_removal_time_present;
-  aom_dec_model_info_t buffer_model;
-  int film_grain_test_vector;
-  const char *film_grain_table_filename;
-
-  uint8_t cdf_update_mode;
-  aom_superblock_size_t superblock_size;
-  unsigned int large_scale_tile;
-  unsigned int single_tile_decoding;
-  uint8_t monochrome;
-  unsigned int full_still_picture_hdr;
-  int enable_dual_filter;
-  unsigned int motion_vector_unit_test;
-  const cfg_options_t *cfg;
-  int enable_rect_partitions;
-  int enable_ab_partitions;
-#if CONFIG_3WAY_PARTITIONS
-  int enable_1to3_partitions;
-#else
-  int enable_1to4_partitions;
-#endif  // CONFIG_3WAY_PARTITIONS
-  int min_partition_size;
-  int max_partition_size;
-  int enable_intra_edge_filter;
-  int enable_tx64;
-  int tx_size_search_method;
-  int enable_flip_idtx;
-  int enable_order_hint;
-  int enable_dist_wtd_comp;
-  int enable_ref_frame_mvs;
-  unsigned int max_reference_frames;
-  int enable_reduced_reference_set;
-  unsigned int allow_ref_frame_mvs;
-  int enable_masked_comp;
-  int enable_onesided_comp;
-  int enable_interintra_comp;
-  int enable_smooth_interintra;
-  int enable_diff_wtd_comp;
-  int enable_interinter_wedge;
-  int enable_interintra_wedge;
-  int enable_global_motion;
-  int enable_warped_motion;
-  int allow_warped_motion;
-  int enable_filter_intra;
-  int enable_smooth_intra;
-  int enable_paeth_intra;
-  int enable_cfl_intra;
-  int enable_superres;
-  int enable_palette;
-  int enable_intrabc;
-  int enable_angle_delta;
-  unsigned int save_as_annexb;
-
-#if CONFIG_DENOISE
-  float noise_level;
-  int noise_block_size;
-#endif
-
-  unsigned int chroma_subsampling_x;
-  unsigned int chroma_subsampling_y;
-  int reduced_tx_type_set;
-  int use_intra_dct_only;
-  int use_inter_dct_only;
-  int use_intra_default_tx_only;
-  int quant_b_adapt;
-  COST_UPDATE_TYPE coeff_cost_upd_freq;
-  COST_UPDATE_TYPE mode_cost_upd_freq;
-  COST_UPDATE_TYPE mv_cost_upd_freq;
-  int border_in_pixels;
-  AV1_LEVEL target_seq_level_idx[MAX_NUM_OPERATING_POINTS];
-  // Bit mask to specify which tier each of the 32 possible operating points
-  // conforms to.
-  unsigned int tier_mask;
-  // min_cr / 100 is the target minimum compression ratio for each frame.
-  unsigned int min_cr;
-} AV1EncoderConfig;
-
-static INLINE int is_lossless_requested(const AV1EncoderConfig *cfg) {
-  return cfg->best_allowed_q == 0 && cfg->worst_allowed_q == 0;
-}
-
-typedef struct FRAME_COUNTS {
-// Note: This structure should only contain 'unsigned int' fields, or
-// aggregates built solely from 'unsigned int' fields/elements
-#if CONFIG_ENTROPY_STATS
-  unsigned int kf_y_mode[KF_MODE_CONTEXTS][KF_MODE_CONTEXTS][INTRA_MODES];
-  unsigned int angle_delta[DIRECTIONAL_MODES][2 * MAX_ANGLE_DELTA + 1];
-  unsigned int y_mode[BLOCK_SIZE_GROUPS][INTRA_MODES];
-  unsigned int uv_mode[CFL_ALLOWED_TYPES][INTRA_MODES][UV_INTRA_MODES];
-  unsigned int cfl_sign[CFL_JOINT_SIGNS];
-  unsigned int cfl_alpha[CFL_ALPHA_CONTEXTS][CFL_ALPHABET_SIZE];
-  unsigned int palette_y_mode[PALATTE_BSIZE_CTXS][PALETTE_Y_MODE_CONTEXTS][2];
-  unsigned int palette_uv_mode[PALETTE_UV_MODE_CONTEXTS][2];
-  unsigned int palette_y_size[PALATTE_BSIZE_CTXS][PALETTE_SIZES];
-  unsigned int palette_uv_size[PALATTE_BSIZE_CTXS][PALETTE_SIZES];
-  unsigned int palette_y_color_index[PALETTE_SIZES]
-                                    [PALETTE_COLOR_INDEX_CONTEXTS]
-                                    [PALETTE_COLORS];
-  unsigned int palette_uv_color_index[PALETTE_SIZES]
-                                     [PALETTE_COLOR_INDEX_CONTEXTS]
-                                     [PALETTE_COLORS];
-  unsigned int partition[PARTITION_CONTEXTS][EXT_PARTITION_TYPES];
-  unsigned int txb_skip[TOKEN_CDF_Q_CTXS][TX_SIZES][TXB_SKIP_CONTEXTS][2];
-  unsigned int eob_extra[TOKEN_CDF_Q_CTXS][TX_SIZES][PLANE_TYPES]
-                        [EOB_COEF_CONTEXTS][2];
-  unsigned int dc_sign[PLANE_TYPES][DC_SIGN_CONTEXTS][2];
-  unsigned int coeff_lps[TX_SIZES][PLANE_TYPES][BR_CDF_SIZE - 1][LEVEL_CONTEXTS]
-                        [2];
-  unsigned int eob_flag[TX_SIZES][PLANE_TYPES][EOB_COEF_CONTEXTS][2];
-  unsigned int eob_multi16[TOKEN_CDF_Q_CTXS][PLANE_TYPES][2][5];
-  unsigned int eob_multi32[TOKEN_CDF_Q_CTXS][PLANE_TYPES][2][6];
-  unsigned int eob_multi64[TOKEN_CDF_Q_CTXS][PLANE_TYPES][2][7];
-  unsigned int eob_multi128[TOKEN_CDF_Q_CTXS][PLANE_TYPES][2][8];
-  unsigned int eob_multi256[TOKEN_CDF_Q_CTXS][PLANE_TYPES][2][9];
-  unsigned int eob_multi512[TOKEN_CDF_Q_CTXS][PLANE_TYPES][2][10];
-  unsigned int eob_multi1024[TOKEN_CDF_Q_CTXS][PLANE_TYPES][2][11];
-  unsigned int coeff_lps_multi[TOKEN_CDF_Q_CTXS][TX_SIZES][PLANE_TYPES]
-                              [LEVEL_CONTEXTS][BR_CDF_SIZE];
-  unsigned int coeff_base_multi[TOKEN_CDF_Q_CTXS][TX_SIZES][PLANE_TYPES]
-                               [SIG_COEF_CONTEXTS][NUM_BASE_LEVELS + 2];
-  unsigned int coeff_base_eob_multi[TOKEN_CDF_Q_CTXS][TX_SIZES][PLANE_TYPES]
-                                   [SIG_COEF_CONTEXTS_EOB][NUM_BASE_LEVELS + 1];
-  unsigned int newmv_mode[NEWMV_MODE_CONTEXTS][2];
-  unsigned int zeromv_mode[GLOBALMV_MODE_CONTEXTS][2];
-  unsigned int refmv_mode[REFMV_MODE_CONTEXTS][2];
-  unsigned int drl_mode[DRL_MODE_CONTEXTS][2];
-  unsigned int inter_compound_mode[INTER_MODE_CONTEXTS][INTER_COMPOUND_MODES];
-  unsigned int wedge_idx[BLOCK_SIZES_ALL][16];
-  unsigned int interintra[BLOCK_SIZE_GROUPS][2];
-  unsigned int interintra_mode[BLOCK_SIZE_GROUPS][INTERINTRA_MODES];
-  unsigned int wedge_interintra[BLOCK_SIZES_ALL][2];
-  unsigned int compound_type[BLOCK_SIZES_ALL][MASKED_COMPOUND_TYPES];
-  unsigned int motion_mode[BLOCK_SIZES_ALL][MOTION_MODES];
-  unsigned int obmc[BLOCK_SIZES_ALL][2];
-  unsigned int intra_inter[INTRA_INTER_CONTEXTS][2];
-  unsigned int comp_inter[COMP_INTER_CONTEXTS][2];
-  unsigned int comp_ref_type[COMP_REF_TYPE_CONTEXTS][2];
-  unsigned int uni_comp_ref[UNI_COMP_REF_CONTEXTS][UNIDIR_COMP_REFS - 1][2];
-  unsigned int single_ref[REF_CONTEXTS][SINGLE_REFS - 1][2];
-  unsigned int comp_ref[REF_CONTEXTS][FWD_REFS - 1][2];
-  unsigned int comp_bwdref[REF_CONTEXTS][BWD_REFS - 1][2];
-  unsigned int intrabc[2];
-
-#if CONFIG_NEW_TX_PARTITION
-#if CONFIG_NEW_TX_PARTITION_EXT
-  unsigned int txfm_partition[2][TXFM_PARTITION_CONTEXTS][TX_PARTITION_TYPES];
-#else   // CONFIG_NEW_TX_PARTITION_EXT
-  unsigned int txfm_partition[TXFM_PARTITION_CONTEXTS][TX_PARTITION_TYPES];
-#endif  // CONFIG_NEW_TX_PARTITION_EXT
-#else   // CONFIG_NEW_TX_PARTITION
-  unsigned int txfm_partition[TXFM_PARTITION_CONTEXTS][2];
-#endif  // CONFIG_NEW_TX_PARTITION
-  unsigned int intra_tx_size[MAX_TX_CATS][TX_SIZE_CONTEXTS][MAX_TX_DEPTH + 1];
-  unsigned int skip_mode[SKIP_MODE_CONTEXTS][2];
-  unsigned int skip[SKIP_CONTEXTS][2];
-  unsigned int compound_index[COMP_INDEX_CONTEXTS][2];
-  unsigned int comp_group_idx[COMP_GROUP_IDX_CONTEXTS][2];
-  unsigned int delta_q[DELTA_Q_PROBS][2];
-  unsigned int delta_lf_multi[FRAME_LF_COUNT][DELTA_LF_PROBS][2];
-  unsigned int delta_lf[DELTA_LF_PROBS][2];
-
-#if CONFIG_MODE_DEP_TX
-#if USE_MDTX_INTER
-  unsigned int use_mdtx_inter[EXT_TX_SIZES][2];
-  unsigned int mdtx_type_inter[EXT_TX_SIZES][MDTX_TYPES_INTER];
-#endif
-#if USE_MDTX_INTRA
-  unsigned int use_mdtx_intra[EXT_TX_SIZES][INTRA_MODES][2];
-  unsigned int mdtx_type_intra[EXT_TX_SIZES][INTRA_MODES][MDTX_TYPES_INTRA];
-#endif
-  unsigned int inter_ext_tx[EXT_TX_SETS_INTER][EXT_TX_SIZES][TX_TYPES_NOMDTX];
-  unsigned int intra_ext_tx[EXT_TX_SETS_INTRA][EXT_TX_SIZES][INTRA_MODES]
-                           [TX_TYPES_NOMDTX];
-#else
-  unsigned int inter_ext_tx[EXT_TX_SETS_INTER][EXT_TX_SIZES][TX_TYPES];
-  unsigned int intra_ext_tx[EXT_TX_SETS_INTRA][EXT_TX_SIZES][INTRA_MODES]
-                           [TX_TYPES];
-#endif
-  unsigned int filter_intra_mode[FILTER_INTRA_MODES];
-  unsigned int filter_intra[BLOCK_SIZES_ALL][2];
-#if CONFIG_ADAPT_FILTER_INTRA
-  unsigned int adapt_filter_intra_mode[USED_ADAPT_FILTER_INTRA_MODES];
-  unsigned int adapt_filter_intra[BLOCK_SIZES_ALL][2];
-#endif  // CONFIG_ADAPT_FILTER_INTRA
-  unsigned int switchable_restore[RESTORE_SWITCHABLE_TYPES];
-  unsigned int wiener_restore[2];
-  unsigned int sgrproj_restore[2];
-#if CONFIG_LOOP_RESTORE_CNN
-  unsigned int cnn_restore[2];
-#endif  // CONFIG_LOOP_RESTORE_CNN
-#endif  // CONFIG_ENTROPY_STATS
-
-  unsigned int switchable_interp[SWITCHABLE_FILTER_CONTEXTS]
-                                [SWITCHABLE_FILTERS];
-} FRAME_COUNTS;
-
-#define INTER_MODE_RD_DATA_OVERALL_SIZE 6400
-
-typedef struct {
-  int ready;
-  double a;
-  double b;
-  double dist_mean;
-  double ld_mean;
-  double sse_mean;
-  double sse_sse_mean;
-  double sse_ld_mean;
-  int num;
-  double dist_sum;
-  double ld_sum;
-  double sse_sum;
-  double sse_sse_sum;
-  double sse_ld_sum;
-} InterModeRdModel;
-
-typedef struct {
-  int idx;
-  int64_t rd;
-} RdIdxPair;
-// TODO(angiebird): This is an estimated size. We still need to figure what is
-// the maximum number of modes.
-#define MAX_INTER_MODES 1024
-typedef struct inter_modes_info {
-  int num;
-  MB_MODE_INFO mbmi_arr[MAX_INTER_MODES];
-  int mode_rate_arr[MAX_INTER_MODES];
-  int64_t sse_arr[MAX_INTER_MODES];
-  int64_t est_rd_arr[MAX_INTER_MODES];
-  RdIdxPair rd_idx_pair_arr[MAX_INTER_MODES];
-  bool true_rd_arr[MAX_INTER_MODES];
-  uint8_t blk_skip_arr[MAX_INTER_MODES][MAX_MIB_SIZE * MAX_MIB_SIZE];
-  RD_STATS rd_cost_arr[MAX_INTER_MODES];
-  RD_STATS rd_cost_y_arr[MAX_INTER_MODES];
-  RD_STATS rd_cost_uv_arr[MAX_INTER_MODES];
-} InterModesInfo;
-
-// Encoder row synchronization
-typedef struct AV1RowMTSyncData {
-#if CONFIG_MULTITHREAD
-  pthread_mutex_t *mutex_;
-  pthread_cond_t *cond_;
-#endif
-  // Allocate memory to store the sb/mb block index in each row.
-  int *cur_col;
-  int sync_range;
-  int rows;
-} AV1RowMTSync;
-
-typedef struct AV1RowMTInfo {
-  int current_mi_row;
-  int num_threads_working;
-} AV1RowMTInfo;
-
-// TODO(jingning) All spatially adaptive variables should go to TileDataEnc.
-typedef struct TileDataEnc {
-  TileInfo tile_info;
-  int m_search_count;
-  int ex_search_count;
-  CFL_CTX cfl;
-  DECLARE_ALIGNED(16, FRAME_CONTEXT, tctx);
-  FRAME_CONTEXT *row_ctx;
-  uint8_t allow_update_cdf;
-  InterModeRdModel inter_mode_rd_models[BLOCK_SIZES_ALL];
-  AV1RowMTSync row_mt_sync;
-  AV1RowMTInfo row_mt_info;
-} TileDataEnc;
-
-typedef struct {
-  TOKENEXTRA *start;
-  TOKENEXTRA *stop;
-  unsigned int count;
-} TOKENLIST;
-
-typedef struct MultiThreadHandle {
-  int allocated_tile_rows;
-  int allocated_tile_cols;
-  int allocated_sb_rows;
-  int thread_id_to_tile_id[MAX_NUM_THREADS];  // Mapping of threads to tiles
-} MultiThreadHandle;
-
-typedef struct RD_COUNTS {
-  int64_t comp_pred_diff[REFERENCE_MODES];
-  // Stores number of 4x4 blocks using global motion per reference frame.
-  int global_motion_used[REF_FRAMES];
-  int compound_ref_used_flag;
-  int skip_mode_used_flag;
-#if CONFIG_FLEX_MVRES
-  int reduced_mv_precision_used[MV_SUBPEL_PRECISIONS];
-#endif  // CONFIG_FLEX_MVRES
-} RD_COUNTS;
-
-typedef struct ThreadData {
-  MACROBLOCK mb;
-  RD_COUNTS rd_counts;
-  FRAME_COUNTS *counts;
-  PC_TREE_SHARED_BUFFERS shared_coeff_buf;
-  SIMPLE_MOTION_DATA_TREE *sms_tree;
-  SIMPLE_MOTION_DATA_TREE *sms_root[MAX_MIB_SIZE_LOG2 - MIN_MIB_SIZE_LOG2 + 1];
-  InterModesInfo *inter_modes_info;
-  uint32_t *hash_value_buffer[2][2];
-  int32_t *wsrc_buf;
-  int32_t *mask_buf;
-  uint8_t *above_pred_buf;
-  uint8_t *left_pred_buf;
-  PALETTE_BUFFER *palette_buffer;
-  CompoundTypeRdBuffers comp_rd_buffer;
-  CONV_BUF_TYPE *tmp_conv_dst;
-  uint8_t *tmp_obmc_bufs[2];
-  int intrabc_used;
-  int deltaq_used;
-  FRAME_CONTEXT *tctx;
-} ThreadData;
-
-struct EncWorkerData;
-
-typedef struct ActiveMap {
-  int enabled;
-  int update;
-  unsigned char *map;
-} ActiveMap;
-
-#if CONFIG_INTERNAL_STATS
-// types of stats
-enum {
-  STAT_Y,
-  STAT_U,
-  STAT_V,
-  STAT_ALL,
-  NUM_STAT_TYPES  // This should always be the last member of the enum
-} UENUM1BYTE(StatType);
-
-typedef struct IMAGE_STAT {
-  double stat[NUM_STAT_TYPES];
-  double worst;
-} ImageStat;
-#endif  // CONFIG_INTERNAL_STATS
-
-typedef struct {
-  int ref_count;
-  YV12_BUFFER_CONFIG buf;
-} EncRefCntBuffer;
-
-#if CONFIG_COLLECT_PARTITION_STATS == 2
-typedef struct PartitionStats {
-  int partition_decisions[6][EXT_PARTITION_TYPES];
-  int partition_attempts[6][EXT_PARTITION_TYPES];
-  int64_t partition_times[6][EXT_PARTITION_TYPES];
-
-  int partition_redo;
-} PartitionStats;
-#endif
-
-#if CONFIG_COLLECT_COMPONENT_TIMING
-#include "aom_ports/aom_timer.h"
-// Adjust the following to add new components.
-enum {
-  encode_frame_to_data_rate_time,
-  encode_with_recode_loop_time,
-  loop_filter_time,
-  cdef_time,
-  loop_restoration_time,
-  av1_pack_bitstream_final_time,
-  av1_encode_frame_time,
-  av1_compute_global_motion_time,
-  av1_setup_motion_field_time,
-  encode_sb_time,
-  rd_pick_partition_time,
-  rd_pick_sb_modes_time,
-  av1_rd_pick_intra_mode_sb_time,
-  av1_rd_pick_inter_mode_sb_time,
-  handle_intra_mode_time,
-  do_tx_search_time,
-  handle_newmv_time,
-  compound_type_rd_time,
-  interpolation_filter_search_time,
-  motion_mode_rd_time,
-  kTimingComponents,
-} UENUM1BYTE(TIMING_COMPONENT);
-
-static INLINE char const *get_component_name(int index) {
-  switch (index) {
-    case encode_frame_to_data_rate_time:
-      return "encode_frame_to_data_rate_time";
-    case encode_with_recode_loop_time: return "encode_with_recode_loop_time";
-    case loop_filter_time: return "loop_filter_time";
-    case cdef_time: return "cdef_time";
-    case loop_restoration_time: return "loop_restoration_time";
-    case av1_pack_bitstream_final_time: return "av1_pack_bitstream_final_time";
-    case av1_encode_frame_time: return "av1_encode_frame_time";
-    case av1_compute_global_motion_time:
-      return "av1_compute_global_motion_time";
-    case av1_setup_motion_field_time: return "av1_setup_motion_field_time";
-    case encode_sb_time: return "encode_sb_time";
-    case rd_pick_partition_time: return "rd_pick_partition_time";
-    case rd_pick_sb_modes_time: return "rd_pick_sb_modes_time";
-    case av1_rd_pick_intra_mode_sb_time:
-      return "av1_rd_pick_intra_mode_sb_time";
-    case av1_rd_pick_inter_mode_sb_time:
-      return "av1_rd_pick_inter_mode_sb_time";
-    case handle_intra_mode_time: return "handle_intra_mode_time";
-    case do_tx_search_time: return "do_tx_search_time";
-    case handle_newmv_time: return "handle_newmv_time";
-    case compound_type_rd_time: return "compound_type_rd_time";
-    case interpolation_filter_search_time:
-      return "interpolation_filter_search_time";
-    case motion_mode_rd_time: return "motion_mode_rd_time";
-    default: assert(0);
-  }
-  return "error";
-}
-#endif
-
-// The maximum number of internal ARFs except ALTREF_FRAME
-#define MAX_INTERNAL_ARFS (REF_FRAMES - BWDREF_FRAME - 1)
-
-typedef struct {
-  int arf_stack[FRAME_BUFFERS];
-  int arf_stack_size;
-  int lst_stack[FRAME_BUFFERS];
-  int lst_stack_size;
-  int gld_stack[FRAME_BUFFERS];
-  int gld_stack_size;
-} RefBufferStack;
-
-typedef struct AV1_COMP {
-  QUANTS quants;
-  ThreadData td;
-  FRAME_COUNTS counts;
-  MB_MODE_INFO_EXT *mbmi_ext_base;
-  CB_COEFF_BUFFER *coeff_buffer_base;
-  Dequants dequants;
-  AV1_COMMON common;
-  AV1EncoderConfig oxcf;
-  struct lookahead_ctx *lookahead;
-  struct lookahead_entry *alt_ref_source;
-  int no_show_kf;
-
-  int optimize_seg_arr[MAX_SEGMENTS];
-
-  YV12_BUFFER_CONFIG *source;
-  YV12_BUFFER_CONFIG *last_source;  // NULL for first frame and alt_ref frames
-  YV12_BUFFER_CONFIG *unscaled_source;
-  YV12_BUFFER_CONFIG scaled_source;
-  YV12_BUFFER_CONFIG *unscaled_last_source;
-  YV12_BUFFER_CONFIG scaled_last_source;
-
-  TplDepFrame tpl_stats_buffer[MAX_LENGTH_TPL_FRAME_STATS];
-  TplDepFrame *tpl_frame;
-
-  // For a still frame, this flag is set to 1 to skip partition search.
-  int partition_search_skippable_frame;
-
-  double csm_rate_array[32];
-  double m_rate_array[32];
-  int rate_size;
-  int rate_index;
-  hash_table *previous_hash_table;
-  int previous_index;
-
-  unsigned int row_mt;
-  RefCntBuffer *scaled_ref_buf[INTER_REFS_PER_FRAME];
-
-  RefCntBuffer *last_show_frame_buf;  // last show frame buffer
-
-  // refresh_*_frame are boolean flags. If 'refresh_xyz_frame' is true, then
-  // after the current frame is encoded, the XYZ reference frame gets refreshed
-  // (updated) to be the current frame.
-  //
-  // Special case: 'refresh_last_frame' specifies that:
-  // - LAST_FRAME reference should be updated to be the current frame (as usual)
-  // - Also, LAST2_FRAME and LAST3_FRAME references are implicitly updated to be
-  // the two past reference frames just before LAST_FRAME that are available.
-  //
-  // Note: Usually at most one of these refresh flags is true at a time.
-  // But a key-frame is special, for which all the flags are true at once.
-  int refresh_last_frame;
-  int refresh_golden_frame;
-  int refresh_bwd_ref_frame;
-  int refresh_alt2_ref_frame;
-  int refresh_alt_ref_frame;
-
-  // For each type of reference frame, this contains the index of a reference
-  // frame buffer for a reference frame of the same type.  We use this to
-  // choose our primary reference frame (which is the most recent reference
-  // frame of the same type as the current frame).
-  int fb_of_context_type[REF_FRAMES];
-
-  int ext_refresh_frame_flags_pending;
-  int ext_refresh_last_frame;
-  int ext_refresh_golden_frame;
-  int ext_refresh_bwd_ref_frame;
-  int ext_refresh_alt2_ref_frame;
-  int ext_refresh_alt_ref_frame;
-
-  int ext_refresh_frame_context_pending;
-  int ext_refresh_frame_context;
-  int ext_use_ref_frame_mvs;
-  int ext_use_error_resilient;
-  int ext_use_s_frame;
-  int ext_use_primary_ref_none;
-
-  YV12_BUFFER_CONFIG last_frame_uf;
-  YV12_BUFFER_CONFIG trial_frame_rst;
-#if CONFIG_CNN_RESTORATION
-  YV12_BUFFER_CONFIG cnn_buffer;
-#endif  // CONFIG_CNN_RESTORATION
-
-  // Ambient reconstruction err target for force key frames
-  int64_t ambient_err;
-
-  RD_OPT rd;
-
-  CODING_CONTEXT coding_context;
-
-  int gmtype_cost[TRANS_TYPES];
-  int gmparams_cost[REF_FRAMES];
-
-  int64_t last_time_stamp_seen;
-  int64_t last_end_time_stamp_seen;
-  int64_t first_time_stamp_ever;
-
-  RATE_CONTROL rc;
-  double framerate;
-
-  struct aom_codec_pkt_list *output_pkt_list;
-
-  MBGRAPH_FRAME_STATS mbgraph_stats[MAX_LAG_BUFFERS];
-  int mbgraph_n_frames;  // number of frames filled in the above
-  int static_mb_pct;     // % forced skip mbs by segmentation
-  int ref_frame_flags;
-  int ext_ref_frame_flags;
-
-  // speed is passed as a per-frame parameter into the encoder
-  int speed;
-  // sf contains fine-grained config set internally based on speed
-  SPEED_FEATURES sf;
-
-  unsigned int max_mv_magnitude;
-  int mv_step_param;
-
-  int all_one_sided_refs;
-
-  uint8_t *segmentation_map;
-
-  CYCLIC_REFRESH *cyclic_refresh;
-  ActiveMap active_map;
-
-  fractional_mv_step_fp *find_fractional_mv_step;
-  av1_diamond_search_fn_t diamond_search_sad;
-  aom_variance_fn_ptr_t fn_ptr[BLOCK_SIZES_ALL];
-
-#if CONFIG_INTERNAL_STATS
-  uint64_t time_receive_data;
-  uint64_t time_compress_data;
-#endif
-
-  // number of show frames encoded in current gf_group
-  int num_gf_group_show_frames;
-
-  // when two pass tpl model is used, set to 1 for the
-  // first pass, then 0 for the final pass.
-  int tpl_model_pass;
-  // Number of gf_group frames for tpl stats
-  int tpl_gf_group_frames;
-
-  TWO_PASS twopass;
-
-  GF_GROUP gf_group;
-
-  // To control the reference frame buffer and selection.
-  RefBufferStack ref_buffer_stack;
-
-  YV12_BUFFER_CONFIG alt_ref_buffer;
-
-  YV12_BUFFER_CONFIG source_kf_buffer;
-
-#if CONFIG_INTERNAL_STATS
-  unsigned int mode_chosen_counts[MAX_MODES];
-
-  int count;
-  uint64_t total_sq_error;
-  uint64_t total_samples;
-  ImageStat psnr;
-
-  double total_blockiness;
-  double worst_blockiness;
-
-  int bytes;
-  double summed_quality;
-  double summed_weights;
-  unsigned int tot_recode_hits;
-  double worst_ssim;
-
-  ImageStat fastssim;
-  ImageStat psnrhvs;
-
-  int b_calculate_blockiness;
-  int b_calculate_consistency;
-
-  double total_inconsistency;
-  double worst_consistency;
-  Ssimv *ssim_vars;
-  Metrics metrics;
-#endif
-  int b_calculate_psnr;
-#if CONFIG_SPEED_STATS
-  unsigned int tx_search_count;
-#endif  // CONFIG_SPEED_STATS
-
-  int droppable;
-
-  int initial_width;
-  int initial_height;
-  int initial_mbs;  // Number of MBs in the full-size frame; to be used to
-                    // normalize the firstpass stats. This will differ from the
-                    // number of MBs in the current frame when the frame is
-                    // scaled.
-
-  // When resize is triggered through external control, the desired width/height
-  // are stored here until use in the next frame coded. They are effective only
-  // for
-  // one frame and are reset after use.
-  int resize_pending_width;
-  int resize_pending_height;
-
-  // ss_cfg[SS_CFG_LOOKAHEAD] : used in following cases
-  //                           -> temporal filtering
-  //                           -> intrabc
-  // ss_cfg[SS_CFG_SRC] : used everywhere except above mentioned cases
-  search_site_config ss_cfg[SS_CFG_TOTAL];
-
-  TileDataEnc *tile_data;
-  int allocated_tiles;  // Keep track of memory allocated for tiles.
-
-  TOKENEXTRA *tile_tok[MAX_TILE_ROWS][MAX_TILE_COLS];
-  TOKENLIST *tplist[MAX_TILE_ROWS][MAX_TILE_COLS];
-
-  int resize_state;
-  int resize_avg_qp;
-  int resize_buffer_underflow;
-
-  // Sequence parameters have been transmitted already and locked
-  // or not. Once locked av1_change_config cannot change the seq
-  // parameters.
-  int seq_params_locked;
-
-  // VARIANCE_AQ segment map refresh
-  int vaq_refresh;
-
-  // VAR_BASED_PARTITION thresholds
-  // 0 - threshold_128x128; 1 - threshold_64x64;
-  // 2 - threshold_32x32; 3 - threshold_16x16;
-  // 4 - vbp_threshold_8x8;
-  int64_t vbp_thresholds[5];
-  int64_t vbp_threshold_minmax;
-  int64_t vbp_threshold_sad;
-  int64_t vbp_threshold_copy;
-  BLOCK_SIZE vbp_bsize_min;
-
-  // Multi-threading
-  int num_workers;
-  AVxWorker *workers;
-  struct EncWorkerData *tile_thr_data;
-  int existing_fb_idx_to_show;
-  int is_arf_filter_off[MAX_INTERNAL_ARFS + 1];
-  int global_motion_search_done;
-  int internal_altref_allowed;
-  // A flag to indicate if intrabc is ever used in current frame.
-  int intrabc_used;
-  int dv_cost[2][MV_VALS];
-  // TODO(huisu@google.com): we can update dv_joint_cost per SB.
-  int dv_joint_cost[MV_JOINTS];
-  int has_lossless_segment;
-
-  // Factors to control gating of compound type selection based on best
-  // approximate rd so far
-  int max_comp_type_rd_threshold_mul;
-  int max_comp_type_rd_threshold_div;
-
-  unsigned int tx_domain_dist_threshold;
-
-  // Factor to control R-D optimization of coeffs based on block
-  // mse.
-  // Index 0 corresponds to the modes where winner mode processing is not
-  // applicable (Eg : IntraBc). Index 1 corresponds to the mode evaluation and
-  // is applicable when enable_winner_mode_for_coeff_opt speed feature is ON
-  unsigned int coeff_opt_dist_threshold[2];
-
-  AV1LfSync lf_row_sync;
-  AV1LrSync lr_row_sync;
-  AV1LrStruct lr_ctxt;
-
-  aom_film_grain_table_t *film_grain_table;
-#if CONFIG_DENOISE
-  struct aom_denoise_and_model_t *denoise_and_model;
-#endif
-  // Stores the default value of skip flag depending on chroma format
-  // Set as 1 for monochrome and 3 for other color formats
-  int default_interp_skip_flags;
-  MultiThreadHandle multi_thread_ctxt;
-  void (*row_mt_sync_read_ptr)(AV1RowMTSync *const, int, int);
-  void (*row_mt_sync_write_ptr)(AV1RowMTSync *const, int, int, const int);
-#if CONFIG_MULTITHREAD
-  pthread_mutex_t *row_mt_mutex_;
-#endif
-  // Set if screen content is set or relevant tools are enabled
-  int is_screen_content_type;
-#if CONFIG_COLLECT_PARTITION_STATS == 2
-  PartitionStats partition_stats;
-#endif
-
-#if CONFIG_COLLECT_COMPONENT_TIMING
-  // component_time[] are initialized to zero while encoder starts.
-  uint64_t component_time[kTimingComponents];
-  struct aom_usec_timer component_timer[kTimingComponents];
-  // frame_component_time[] are initialized to zero at beginning of each frame.
-  uint64_t frame_component_time[kTimingComponents];
-#endif
-
-  // The following data are for AV1 bitstream levels.
-  AV1_LEVEL target_seq_level_idx[MAX_NUM_OPERATING_POINTS];
-  // Bit mask to indicate whether to keep level stats for corresponding
-  // operating points.
-  uint32_t keep_level_stats;
-  AV1LevelInfo *level_info[MAX_NUM_OPERATING_POINTS];
-  // Count the number of OBU_FRAME and OBU_FRAME_HEADER for level calculation.
-  int frame_header_count;
-
-  // whether any no-zero delta_q was actually used
-  int deltaq_used;
-
-  // Indicates the true relative distance of ref frame w.r.t. current frame
-  int8_t ref_relative_dist[INTER_REFS_PER_FRAME];
-
-  double *ssim_rdmult_scaling_factors;
-
-  // Whether writing to bitstream. It allows us to encode one frame multiple
-  // times without writing to bitstream and thus provides flexibility for
-  // experiments, for example, temporal filtering on key frames.
-  int pack_bitstream;
-} AV1_COMP;
-
-typedef struct {
-  YV12_BUFFER_CONFIG *source;
-  YV12_BUFFER_CONFIG *last_source;
-  int64_t ts_duration;
-} EncodeFrameInput;
-
-// EncodeFrameParams contains per-frame encoding parameters decided upon by
-// av1_encode_strategy() and passed down to av1_encode()
-struct EncodeFrameParams {
-  int error_resilient_mode;
-  FRAME_TYPE frame_type;
-  int primary_ref_frame;
-  int order_offset;
-  int show_frame;
-  int refresh_frame_flags;
-
-  int show_existing_frame;
-  int existing_fb_idx_to_show;
-
-  // Bitmask of which reference buffers may be referenced by this frame
-  int ref_frame_flags;
-
-  // Reference buffer assignment for this frame.
-  int remapped_ref_idx[REF_FRAMES];
-
-  // Flags which determine which reference buffers are refreshed by this frame
-  int refresh_last_frame;
-  int refresh_golden_frame;
-  int refresh_bwd_ref_frame;
-  int refresh_alt2_ref_frame;
-  int refresh_alt_ref_frame;
-
-  // Speed level to use for this frame: Bigger number means faster.
-  int speed;
-};
-typedef struct EncodeFrameParams EncodeFrameParams;
-
-// EncodeFrameResults contains information about the result of encoding a
-// single frame
-typedef struct {
-  size_t size;  // Size of resulting bitstream
-} EncodeFrameResults;
-
-// Must not be called more than once.
-void av1_initialize_enc(void);
-
-struct AV1_COMP *av1_create_compressor(AV1EncoderConfig *oxcf,
-                                       BufferPool *const pool);
-void av1_remove_compressor(AV1_COMP *cpi);
-
-void av1_change_config(AV1_COMP *cpi, const AV1EncoderConfig *oxcf);
-
-// receive a frames worth of data. caller can assume that a copy of this
-// frame is made and not just a copy of the pointer..
-int av1_receive_raw_frame(AV1_COMP *cpi, aom_enc_frame_flags_t frame_flags,
-                          YV12_BUFFER_CONFIG *sd, int64_t time_stamp,
-                          int64_t end_time_stamp);
-
-int av1_get_compressed_data(AV1_COMP *cpi, unsigned int *frame_flags,
-                            size_t *size, uint8_t *dest, int64_t *time_stamp,
-                            int64_t *time_end, int flush,
-                            const aom_rational64_t *timebase);
-
-int av1_encode(AV1_COMP *const cpi, uint8_t *const dest,
-               const EncodeFrameInput *const frame_input,
-               const EncodeFrameParams *const frame_params,
-               EncodeFrameResults *const frame_results);
-
-int av1_get_preview_raw_frame(AV1_COMP *cpi, YV12_BUFFER_CONFIG *dest);
-
-int av1_get_last_show_frame(AV1_COMP *cpi, YV12_BUFFER_CONFIG *frame);
-
-aom_codec_err_t av1_copy_new_frame_enc(AV1_COMMON *cm,
-                                       YV12_BUFFER_CONFIG *new_frame,
-                                       YV12_BUFFER_CONFIG *sd);
-
-int av1_use_as_reference(AV1_COMP *cpi, int ref_frame_flags);
-
-int av1_copy_reference_enc(AV1_COMP *cpi, int idx, YV12_BUFFER_CONFIG *sd);
-
-int av1_set_reference_enc(AV1_COMP *cpi, int idx, YV12_BUFFER_CONFIG *sd);
-
-void av1_set_frame_size(AV1_COMP *cpi, int width, int height);
-
-int av1_update_entropy(AV1_COMP *cpi, int update);
-
-int av1_set_active_map(AV1_COMP *cpi, unsigned char *map, int rows, int cols);
-
-int av1_get_active_map(AV1_COMP *cpi, unsigned char *map, int rows, int cols);
-
-int av1_set_internal_size(AV1_COMP *cpi, AOM_SCALING horiz_mode,
-                          AOM_SCALING vert_mode);
-
-int av1_get_quantizer(struct AV1_COMP *cpi);
-
-int av1_convert_sect5obus_to_annexb(uint8_t *buffer, size_t *input_size);
-
-void av1_alloc_compound_type_rd_buffers(AV1_COMMON *const cm,
-                                        CompoundTypeRdBuffers *const bufs);
-void av1_release_compound_type_rd_buffers(CompoundTypeRdBuffers *const bufs);
-
-// TODO(jingning): Move these functions as primitive members for the new cpi
-// class.
-static INLINE void stack_push(int *stack, int *stack_size, int item) {
-  for (int i = *stack_size - 1; i >= 0; --i) stack[i + 1] = stack[i];
-  stack[0] = item;
-  ++*stack_size;
-}
-
-static INLINE int stack_pop(int *stack, int *stack_size) {
-  if (*stack_size <= 0) return -1;
-
-  int item = stack[0];
-  for (int i = 0; i < *stack_size; ++i) stack[i] = stack[i + 1];
-  --*stack_size;
-
-  return item;
-}
-
-static INLINE int stack_pop_end(int *stack, int *stack_size) {
-  int item = stack[*stack_size - 1];
-  stack[*stack_size - 1] = -1;
-  --*stack_size;
-
-  return item;
-}
-
-static INLINE void stack_reset(int *stack, int *stack_size) {
-  for (int i = 0; i < *stack_size; ++i) stack[i] = INVALID_IDX;
-  *stack_size = 0;
-}
-
-// av1 uses 10,000,000 ticks/second as time stamp
-#define TICKS_PER_SEC 10000000LL
-
-static INLINE int64_t
-timebase_units_to_ticks(const aom_rational64_t *timestamp_ratio, int64_t n) {
-  return n * timestamp_ratio->num / timestamp_ratio->den;
-}
-
-static INLINE int64_t
-ticks_to_timebase_units(const aom_rational64_t *timestamp_ratio, int64_t n) {
-  int64_t round = timestamp_ratio->num / 2;
-  if (round > 0) --round;
-  return (n * timestamp_ratio->den + round) / timestamp_ratio->num;
-}
-
-static INLINE int frame_is_kf_gf_arf(const AV1_COMP *cpi) {
-  return frame_is_intra_only(&cpi->common) || cpi->refresh_alt_ref_frame ||
-         (cpi->refresh_golden_frame && !cpi->rc.is_src_frame_alt_ref);
-}
-
-// TODO(huisu@google.com, youzhou@microsoft.com): enable hash-me for HBD.
-static INLINE int av1_use_hash_me(const AV1_COMMON *const cm) {
-  return cm->allow_screen_content_tools;
-}
-
-static INLINE hash_table *av1_get_ref_frame_hash_map(
-    const AV1_COMMON *cm, MV_REFERENCE_FRAME ref_frame) {
-  const int map_idx = get_ref_frame_map_idx(cm, ref_frame);
-  RefCntBuffer *buf =
-      (map_idx != INVALID_IDX) ? cm->ref_frame_map[map_idx] : NULL;
-  return buf ? &buf->hash_table : NULL;
-}
-
-static INLINE const YV12_BUFFER_CONFIG *get_ref_frame_yv12_buf(
-    const AV1_COMMON *const cm, MV_REFERENCE_FRAME ref_frame) {
-  const RefCntBuffer *const buf = get_ref_frame_buf(cm, ref_frame);
-  return buf != NULL ? &buf->buf : NULL;
-}
-
-static INLINE int enc_is_ref_frame_buf(const AV1_COMMON *const cm,
-                                       const RefCntBuffer *const frame_buf) {
-  MV_REFERENCE_FRAME ref_frame;
-  for (ref_frame = LAST_FRAME; ref_frame <= ALTREF_FRAME; ++ref_frame) {
-    const RefCntBuffer *const buf = get_ref_frame_buf(cm, ref_frame);
-    if (buf == NULL) continue;
-    if (frame_buf == buf) break;
-  }
-  return (ref_frame <= ALTREF_FRAME);
-}
-
-static INLINE void alloc_frame_mvs(AV1_COMMON *const cm, RefCntBuffer *buf) {
-  assert(buf != NULL);
-  ensure_mv_buffer(buf, cm);
-  buf->width = cm->width;
-  buf->height = cm->height;
-}
-
-// Token buffer is only used for palette tokens.
-static INLINE unsigned int get_token_alloc(int mb_rows, int mb_cols,
-                                           int sb_size_log2,
-                                           const int num_planes) {
-  // Calculate the maximum number of max superblocks in the image.
-  const int shift = sb_size_log2 - 4;
-  const int sb_size = 1 << sb_size_log2;
-  const int sb_size_square = sb_size * sb_size;
-  const int sb_rows = ALIGN_POWER_OF_TWO(mb_rows, shift) >> shift;
-  const int sb_cols = ALIGN_POWER_OF_TWO(mb_cols, shift) >> shift;
-
-  // One palette token for each pixel. There can be palettes on two planes.
-  const int sb_palette_toks = AOMMIN(2, num_planes) * sb_size_square;
-
-  return sb_rows * sb_cols * sb_palette_toks;
-}
-
-// Get the allocated token size for a tile. It does the same calculation as in
-// the frame token allocation.
-static INLINE unsigned int allocated_tokens(TileInfo tile, int sb_size_log2,
-                                            int num_planes) {
-  int tile_mb_rows = (tile.mi_row_end - tile.mi_row_start + 2) >> 2;
-  int tile_mb_cols = (tile.mi_col_end - tile.mi_col_start + 2) >> 2;
-
-  return get_token_alloc(tile_mb_rows, tile_mb_cols, sb_size_log2, num_planes);
-}
-
-static INLINE void get_start_tok(AV1_COMP *cpi, int tile_row, int tile_col,
-                                 int mi_row, TOKENEXTRA **tok, int sb_size_log2,
-                                 int num_planes) {
-  AV1_COMMON *const cm = &cpi->common;
-  const int tile_cols = cm->tile_cols;
-  TileDataEnc *this_tile = &cpi->tile_data[tile_row * tile_cols + tile_col];
-  const TileInfo *const tile_info = &this_tile->tile_info;
-
-  const int tile_mb_cols =
-      (tile_info->mi_col_end - tile_info->mi_col_start + 2) >> 2;
-  const int tile_mb_row = (mi_row - tile_info->mi_row_start + 2) >> 2;
-
-  *tok = cpi->tile_tok[tile_row][tile_col] +
-         get_token_alloc(tile_mb_row, tile_mb_cols, sb_size_log2, num_planes);
-}
-
-void av1_apply_encoding_flags(AV1_COMP *cpi, aom_enc_frame_flags_t flags);
-
-#define ALT_MIN_LAG 3
-static INLINE int is_altref_enabled(const AV1_COMP *const cpi) {
-  return cpi->oxcf.lag_in_frames >= ALT_MIN_LAG && cpi->oxcf.enable_auto_arf;
-}
-
-// TODO(zoeliu): To set up cpi->oxcf.enable_auto_brf
-
-static INLINE void set_ref_ptrs(const AV1_COMMON *cm, MACROBLOCKD *xd,
-                                MV_REFERENCE_FRAME ref0,
-                                MV_REFERENCE_FRAME ref1) {
-  xd->block_ref_scale_factors[0] =
-      get_ref_scale_factors_const(cm, ref0 >= LAST_FRAME ? ref0 : 1);
-  xd->block_ref_scale_factors[1] =
-      get_ref_scale_factors_const(cm, ref1 >= LAST_FRAME ? ref1 : 1);
-}
-
-static INLINE int get_chessboard_index(int frame_index) {
-  return frame_index & 0x1;
-}
-
-static INLINE int *cond_cost_list(const struct AV1_COMP *cpi, int *cost_list) {
-  return cpi->sf.mv.subpel_search_method != SUBPEL_TREE ? cost_list : NULL;
-}
-
-// Compression ratio of current frame.
-double av1_get_compression_ratio(const AV1_COMMON *const cm,
-                                 size_t encoded_frame_size);
-
-void av1_new_framerate(AV1_COMP *cpi, double framerate);
-
-void av1_setup_frame_size(AV1_COMP *cpi);
-
-#define LAYER_IDS_TO_IDX(sl, tl, num_tl) ((sl) * (num_tl) + (tl))
-
-// Returns 1 if a frame is scaled and 0 otherwise.
-static INLINE int av1_resize_scaled(const AV1_COMMON *cm) {
-  return !(cm->superres_upscaled_width == cm->render_width &&
-           cm->superres_upscaled_height == cm->render_height);
-}
-
-static INLINE int av1_frame_scaled(const AV1_COMMON *cm) {
-  return !av1_superres_scaled(cm) && av1_resize_scaled(cm);
-}
-
-// Don't allow a show_existing_frame to coincide with an error resilient
-// frame. An exception can be made for a forward keyframe since it has no
-// previous dependencies.
-static INLINE int encode_show_existing_frame(const AV1_COMMON *cm) {
-  return cm->show_existing_frame && (!cm->error_resilient_mode ||
-                                     cm->current_frame.frame_type == KEY_FRAME);
-}
-
-// Lighter version of set_offsets that only sets the mode info
-// pointers.
-static INLINE void set_mode_info_offsets(const AV1_COMP *const cpi,
-                                         MACROBLOCK *const x,
-                                         MACROBLOCKD *const xd, int mi_row,
-                                         int mi_col) {
-  const AV1_COMMON *const cm = &cpi->common;
-  const int idx_str = xd->mi_stride * mi_row + mi_col;
-  xd->mi = cm->mi_grid_base + idx_str;
-  xd->mi[0] = cm->mi + idx_str;
-  x->mbmi_ext = cpi->mbmi_ext_base + (mi_row * cm->mi_cols + mi_col);
-}
-
-// Check to see if the given partition size is allowed for a specified number
-// of mi block rows and columns remaining in the image.
-// If not then return the largest allowed partition size
-static INLINE BLOCK_SIZE find_partition_size(BLOCK_SIZE bsize, int rows_left,
-                                             int cols_left, int *bh, int *bw) {
-  int int_size = (int)bsize;
-  if (rows_left <= 0 || cols_left <= 0) {
-    return AOMMIN(bsize, BLOCK_8X8);
-  } else {
-    for (; int_size > 0; int_size -= 3) {
-      *bh = mi_size_high[int_size];
-      *bw = mi_size_wide[int_size];
-      if ((*bh <= rows_left) && (*bw <= cols_left)) {
-        break;
-      }
-    }
-  }
-  return (BLOCK_SIZE)int_size;
-}
-
-static const uint8_t av1_ref_frame_flag_list[REF_FRAMES] = { 0,
-                                                             AOM_LAST_FLAG,
-                                                             AOM_LAST2_FLAG,
-                                                             AOM_LAST3_FLAG,
-                                                             AOM_GOLD_FLAG,
-                                                             AOM_BWD_FLAG,
-                                                             AOM_ALT2_FLAG,
-                                                             AOM_ALT_FLAG };
-
-// Returns a Sequence Header OBU stored in an aom_fixed_buf_t, or NULL upon
-// failure. When a non-NULL aom_fixed_buf_t pointer is returned by this
-// function, the memory must be freed by the caller. Both the buf member of the
-// aom_fixed_buf_t, and the aom_fixed_buf_t pointer itself must be freed. Memory
-// returned must be freed via call to free().
-//
-// Note: The OBU returned is in Low Overhead Bitstream Format. Specifically,
-// the obu_has_size_field bit is set, and the buffer contains the obu_size
-// field.
-aom_fixed_buf_t *av1_get_global_headers(AV1_COMP *cpi);
-
-#define ENABLE_KF_TPL 1
-#define MAX_PYR_LEVEL_FROMTOP_DELTAQ 0
-
-static INLINE int is_frame_kf_and_tpl_eligible(AV1_COMP *const cpi) {
-  AV1_COMMON *cm = &cpi->common;
-  return (cm->current_frame.frame_type == KEY_FRAME) && cm->show_frame &&
-         (cpi->rc.frames_to_key > 1);
-}
-
-static INLINE int is_frame_arf_and_tpl_eligible(AV1_COMP *const cpi) {
-  GF_GROUP *const gf_group = &cpi->gf_group;
-  const int max_pyr_level_fromtop_deltaq = 0;
-  const int pyr_lev_from_top =
-      gf_group->pyramid_height - gf_group->pyramid_level[cpi->gf_group.index];
-  if (pyr_lev_from_top > max_pyr_level_fromtop_deltaq ||
-      gf_group->pyramid_height <= max_pyr_level_fromtop_deltaq + 1)
-    return 0;
-  else
-    return 1;
-}
-
-static INLINE int is_frame_tpl_eligible(AV1_COMP *const cpi) {
-#if ENABLE_KF_TPL
-  return is_frame_kf_and_tpl_eligible(cpi) ||
-         is_frame_arf_and_tpl_eligible(cpi);
-#else
-  return is_frame_arf_and_tpl_eligible(cpi);
-#endif  // ENABLE_KF_TPL
-}
-
-#if CONFIG_COLLECT_PARTITION_STATS == 2
-static INLINE void av1_print_partition_stats(PartitionStats *part_stats) {
-  FILE *f = fopen("partition_stats.csv", "w");
-  if (!f) {
-    return;
-  }
-
-  fprintf(f, "bsize,redo,");
-  for (int part = 0; part < EXT_PARTITION_TYPES; part++) {
-    fprintf(f, "decision_%d,", part);
-  }
-  for (int part = 0; part < EXT_PARTITION_TYPES; part++) {
-    fprintf(f, "attempt_%d,", part);
-  }
-  for (int part = 0; part < EXT_PARTITION_TYPES; part++) {
-    fprintf(f, "time_%d,", part);
-  }
-  fprintf(f, "\n");
-
-  const int bsizes[6] = { 128, 64, 32, 16, 8, 4 };
-
-  for (int bsize_idx = 0; bsize_idx < 6; bsize_idx++) {
-    fprintf(f, "%d,%d,", bsizes[bsize_idx], part_stats->partition_redo);
-    for (int part = 0; part < EXT_PARTITION_TYPES; part++) {
-      fprintf(f, "%d,", part_stats->partition_decisions[bsize_idx][part]);
-    }
-    for (int part = 0; part < EXT_PARTITION_TYPES; part++) {
-      fprintf(f, "%d,", part_stats->partition_attempts[bsize_idx][part]);
-    }
-    for (int part = 0; part < EXT_PARTITION_TYPES; part++) {
-      fprintf(f, "%ld,", part_stats->partition_times[bsize_idx][part]);
-    }
-    fprintf(f, "\n");
-  }
-  fclose(f);
-}
-
-static INLINE int av1_get_bsize_idx_for_part_stats(BLOCK_SIZE bsize) {
-  assert(bsize == BLOCK_128X128 || bsize == BLOCK_64X64 ||
-         bsize == BLOCK_32X32 || bsize == BLOCK_16X16 || bsize == BLOCK_8X8 ||
-         bsize == BLOCK_4X4);
-  switch (bsize) {
-    case BLOCK_128X128: return 0;
-    case BLOCK_64X64: return 1;
-    case BLOCK_32X32: return 2;
-    case BLOCK_16X16: return 3;
-    case BLOCK_8X8: return 4;
-    case BLOCK_4X4: return 5;
-    default: assert(0 && "Invalid bsize for partition_stats."); return -1;
-  }
-}
-#endif
-
-#if CONFIG_COLLECT_COMPONENT_TIMING
-static INLINE void start_timing(AV1_COMP *cpi, int component) {
-  aom_usec_timer_start(&cpi->component_timer[component]);
-}
-static INLINE void end_timing(AV1_COMP *cpi, int component) {
-  aom_usec_timer_mark(&cpi->component_timer[component]);
-  cpi->frame_component_time[component] +=
-      aom_usec_timer_elapsed(&cpi->component_timer[component]);
-}
-static INLINE char const *get_frame_type_enum(int type) {
-  switch (type) {
-    case 0: return "KEY_FRAME";
-    case 1: return "INTER_FRAME";
-    case 2: return "INTRA_ONLY_FRAME";
-    case 3: return "S_FRAME";
-    default: assert(0);
-  }
-  return "error";
-}
-#endif
-
-#ifdef __cplusplus
-}  // extern "C"
-#endif
-
-#endif  // AOM_AV1_ENCODER_ENCODER_H_
->>>>>>> a4ab221d
+#endif  // AOM_AV1_ENCODER_ENCODER_H_