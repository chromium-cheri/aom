--- conflicted
+++ resolved
@@ -1046,6 +1046,7 @@
                           int *v_dc_delta_q, int *u_ac_delta_q,
                           int *v_ac_delta_q) {
   (void)cm;
+  (void)enable_chroma_deltaq;
   *y_dc_delta_q = 0;
   *u_dc_delta_q = 0;
   *v_dc_delta_q = 0;
@@ -1053,39 +1054,8 @@
   *v_ac_delta_q = 0;
 #if CONFIG_EXTQUANT
   if (frame_is_intra_only(cm)) {
-    enable_chroma_deltaq = 1;
-    const int is_360p_or_larger = AOMMIN(cm->width, cm->height) >= 360;
-    const int is_720p_or_larger = AOMMIN(cm->width, cm->height) >= 720;
-    if (!is_360p_or_larger) {
-      *y_dc_delta_q = 0;
-      if (enable_chroma_deltaq) {
-<<<<<<< HEAD
-        *u_dc_delta_q = *v_dc_delta_q = 0;
-      }
-    } else if (!is_720p_or_larger) {
-      *y_dc_delta_q = -2;
-      if (enable_chroma_deltaq) {
-        *u_dc_delta_q = *v_dc_delta_q = -1;
-      }
-    } else {
-      *y_dc_delta_q = -4;
-      if (enable_chroma_deltaq) {
-        *u_dc_delta_q = *v_dc_delta_q = -2;
-=======
-        *u_dc_delta_q = *v_dc_delta_q = -4;
-      }
-    } else if (!is_720p_or_larger) {
-      *y_dc_delta_q = 0;
-      if (enable_chroma_deltaq) {
-        *u_dc_delta_q = *v_dc_delta_q = -4;
-      }
-    } else {
-      *y_dc_delta_q = 0;
-      if (enable_chroma_deltaq) {
-        *u_dc_delta_q = *v_dc_delta_q = -4;
->>>>>>> 7e497834
-      }
-    }
+    *y_dc_delta_q = 0;
+    *u_dc_delta_q = *v_dc_delta_q = -4;
   }
 #else
   if (enable_chroma_deltaq) {
