--- conflicted
+++ resolved
@@ -4319,10 +4319,6 @@
                  cm->coded_lossless && cm->all_lossless));
 
   const int use_loopfilter = !cm->coded_lossless && !cm->large_scale_tile;
-<<<<<<< HEAD
-
-=======
->>>>>>> b9da783e
   const int use_cdef = cm->seq_params.enable_cdef && !cm->coded_lossless &&
                        !cm->large_scale_tile;
   const int use_restoration = cm->seq_params.enable_restoration &&
@@ -4344,22 +4340,14 @@
   if (lf->filter_level[0] || lf->filter_level[1]) {
     if (cpi->num_workers > 1)
       av1_loop_filter_frame_mt(&cm->cur_frame->buf, cm, xd, 0, num_planes, 0,
-<<<<<<< HEAD
-#if LOOP_FILTER_BITMASK
-=======
 #if CONFIG_LPF_MASK
->>>>>>> b9da783e
                                0,
 #endif
                                cpi->workers, cpi->num_workers,
                                &cpi->lf_row_sync);
     else
       av1_loop_filter_frame(&cm->cur_frame->buf, cm, xd,
-<<<<<<< HEAD
-#if LOOP_FILTER_BITMASK
-=======
 #if CONFIG_LPF_MASK
->>>>>>> b9da783e
                             0,
 #endif
                             0, num_planes, 0);
@@ -4368,7 +4356,6 @@
   end_timing(cpi, loop_filter_time);
 #endif
 
-<<<<<<< HEAD
 #if CONFIG_CNN_RESTORATION && !CONFIG_LOOP_RESTORE_CNN
   cm->use_cnn = 0;
   if (av1_use_cnn(cm)) {
@@ -4393,7 +4380,7 @@
       aom_yv12_copy_y(&cm->cur_frame->buf, &cpi->cnn_buffer);
     aom_yv12_copy_y(&cpi->last_frame_uf, &cm->cur_frame->buf);
 
-    cdef_restoration_frame(cpi, cm, xd, use_cdef, use_restoration);
+    cdef_restoration_frame(cpi, cm, xd, use_restoration, use_cdef);
 
     // Find the error of the plane from source after applying cdef-restoration.
     res_error = aom_get_sse_plane(cpi->source, &cm->cur_frame->buf, plane,
@@ -4410,14 +4397,11 @@
       cdef_restoration_frame(cpi, cm, xd, 0, 0);
     }
   } else {
-    cdef_restoration_frame(cpi, cm, xd, use_cdef, use_restoration);
+    cdef_restoration_frame(cpi, cm, xd, use_restoration, use_cdef);
   }
 #else
-  cdef_restoration_frame(cpi, cm, xd, use_cdef, use_restoration);
+  cdef_restoration_frame(cpi, cm, xd, use_restoration, use_cdef);
 #endif  // CONFIG_CNN_RESTORATION && !CONFIG_LOOP_RESTORE_CNN
-=======
-  cdef_restoration_frame(cpi, cm, xd, use_restoration, use_cdef);
->>>>>>> b9da783e
 }
 
 static void fix_interp_filter(InterpFilter *const interp_filter,
