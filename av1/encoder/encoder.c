/*
 * Copyright (c) 2016, Alliance for Open Media. All rights reserved
 *
 * This source code is subject to the terms of the BSD 2 Clause License and
 * the Alliance for Open Media Patent License 1.0. If the BSD 2 Clause License
 * was not distributed with this source code in the LICENSE file, you can
 * obtain it at www.aomedia.org/license/software. If the Alliance for Open
 * Media Patent License 1.0 was not distributed with this source code in the
 * PATENTS file, you can obtain it at www.aomedia.org/license/patent.
 */

#include <limits.h>
#include <math.h>
#include <stdio.h>

#include "config/aom_config.h"
#include "config/aom_dsp_rtcd.h"
#include "config/aom_scale_rtcd.h"
#include "config/av1_rtcd.h"

#include "aom_dsp/aom_dsp_common.h"
#include "aom_dsp/aom_filter.h"
#if CONFIG_DENOISE
#include "aom_dsp/grain_table.h"
#include "aom_dsp/noise_util.h"
#include "aom_dsp/noise_model.h"
#endif
#include "aom_dsp/psnr.h"
#if CONFIG_INTERNAL_STATS
#include "aom_dsp/ssim.h"
#endif
#include "aom_ports/aom_timer.h"
#include "aom_ports/mem.h"
#include "aom_ports/system_state.h"
#include "aom_scale/aom_scale.h"
#if CONFIG_BITSTREAM_DEBUG
#include "aom_util/debug_util.h"
#endif  // CONFIG_BITSTREAM_DEBUG

#include "av1/common/alloccommon.h"
#include "av1/common/cdef.h"
#include "av1/common/filter.h"
#include "av1/common/idct.h"
#include "av1/common/reconinter.h"
#include "av1/common/reconintra.h"
#include "av1/common/resize.h"
#include "av1/common/tile_common.h"

#include "av1/encoder/av1_multi_thread.h"
#include "av1/encoder/aq_complexity.h"
#include "av1/encoder/aq_cyclicrefresh.h"
#include "av1/encoder/aq_variance.h"
#include "av1/encoder/bitstream.h"
#include "av1/encoder/context_tree.h"
#include "av1/encoder/encodeframe.h"
#include "av1/encoder/encodemv.h"
#include "av1/encoder/encode_strategy.h"
#include "av1/encoder/encoder.h"
#include "av1/encoder/encodetxb.h"
#include "av1/encoder/ethread.h"
#include "av1/encoder/firstpass.h"
#include "av1/encoder/grain_test_vectors.h"
#include "av1/encoder/hash_motion.h"
#include "av1/encoder/mbgraph.h"
#include "av1/encoder/pass2_strategy.h"
#include "av1/encoder/picklpf.h"
#include "av1/encoder/pickrst.h"
#include "av1/encoder/random.h"
#include "av1/encoder/ratectrl.h"
#include "av1/encoder/rd.h"
#include "av1/encoder/rdopt.h"
#include "av1/encoder/segmentation.h"
#include "av1/encoder/speed_features.h"
#include "av1/encoder/reconinter_enc.h"
#include "av1/encoder/var_based_part.h"

#define DEFAULT_EXPLICIT_ORDER_HINT_BITS 7

#if CONFIG_ENTROPY_STATS
FRAME_COUNTS aggregate_fc;
#endif  // CONFIG_ENTROPY_STATS

#define AM_SEGMENT_ID_INACTIVE 7
#define AM_SEGMENT_ID_ACTIVE 0

// Whether to use high precision mv for altref computation.
#define ALTREF_HIGH_PRECISION_MV 1

// Q threshold for high precision mv. Choose a very high value for now so that
// HIGH_PRECISION is always chosen.
#define HIGH_PRECISION_MV_QTHRESH 200

// #define OUTPUT_YUV_REC
#ifdef OUTPUT_YUV_SKINMAP
FILE *yuv_skinmap_file = NULL;
#endif
#ifdef OUTPUT_YUV_REC
FILE *yuv_rec_file;
#define FILE_NAME_LEN 100
#endif

// Estimate if the source frame is screen content, based on the portion of
// blocks that have no more than 4 (experimentally selected) luma colors.
static int is_screen_content(const uint8_t *src, int use_hbd, int bd,
                             int stride, int width, int height) {
  assert(src != NULL);
  int counts = 0;
  const int blk_w = 16;
  const int blk_h = 16;
  const int limit = 4;
  for (int r = 0; r + blk_h <= height; r += blk_h) {
    for (int c = 0; c + blk_w <= width; c += blk_w) {
      int count_buf[1 << 12];  // Maximum (1 << 12) color levels.
      const int n_colors =
          use_hbd ? av1_count_colors_highbd(src + r * stride + c, stride, blk_w,
                                            blk_h, bd, count_buf)
                  : av1_count_colors(src + r * stride + c, stride, blk_w, blk_h,
                                     count_buf);
      if (n_colors > 1 && n_colors <= limit) counts++;
    }
  }
  // The threshold is 10%.
  return counts * blk_h * blk_w * 10 > width * height;
}

static INLINE void Scale2Ratio(AOM_SCALING mode, int *hr, int *hs) {
  switch (mode) {
    case NORMAL:
      *hr = 1;
      *hs = 1;
      break;
    case FOURFIVE:
      *hr = 4;
      *hs = 5;
      break;
    case THREEFIVE:
      *hr = 3;
      *hs = 5;
      break;
    case ONETWO:
      *hr = 1;
      *hs = 2;
      break;
    default:
      *hr = 1;
      *hs = 1;
      assert(0);
      break;
  }
}

// Mark all inactive blocks as active. Other segmentation features may be set
// so memset cannot be used, instead only inactive blocks should be reset.
static void suppress_active_map(AV1_COMP *cpi) {
  unsigned char *const seg_map = cpi->segmentation_map;
  int i;
  if (cpi->active_map.enabled || cpi->active_map.update)
    for (i = 0; i < cpi->common.mi_rows * cpi->common.mi_cols; ++i)
      if (seg_map[i] == AM_SEGMENT_ID_INACTIVE)
        seg_map[i] = AM_SEGMENT_ID_ACTIVE;
}

static void apply_active_map(AV1_COMP *cpi) {
  struct segmentation *const seg = &cpi->common.seg;
  unsigned char *const seg_map = cpi->segmentation_map;
  const unsigned char *const active_map = cpi->active_map.map;
  int i;

  assert(AM_SEGMENT_ID_ACTIVE == CR_SEGMENT_ID_BASE);

  if (frame_is_intra_only(&cpi->common)) {
    cpi->active_map.enabled = 0;
    cpi->active_map.update = 1;
  }

  if (cpi->active_map.update) {
    if (cpi->active_map.enabled) {
      for (i = 0; i < cpi->common.mi_rows * cpi->common.mi_cols; ++i)
        if (seg_map[i] == AM_SEGMENT_ID_ACTIVE) seg_map[i] = active_map[i];
      av1_enable_segmentation(seg);
      av1_enable_segfeature(seg, AM_SEGMENT_ID_INACTIVE, SEG_LVL_SKIP);
      av1_enable_segfeature(seg, AM_SEGMENT_ID_INACTIVE, SEG_LVL_ALT_LF_Y_H);
      av1_enable_segfeature(seg, AM_SEGMENT_ID_INACTIVE, SEG_LVL_ALT_LF_Y_V);
      av1_enable_segfeature(seg, AM_SEGMENT_ID_INACTIVE, SEG_LVL_ALT_LF_U);
      av1_enable_segfeature(seg, AM_SEGMENT_ID_INACTIVE, SEG_LVL_ALT_LF_V);

      av1_set_segdata(seg, AM_SEGMENT_ID_INACTIVE, SEG_LVL_ALT_LF_Y_H,
                      -MAX_LOOP_FILTER);
      av1_set_segdata(seg, AM_SEGMENT_ID_INACTIVE, SEG_LVL_ALT_LF_Y_V,
                      -MAX_LOOP_FILTER);
      av1_set_segdata(seg, AM_SEGMENT_ID_INACTIVE, SEG_LVL_ALT_LF_U,
                      -MAX_LOOP_FILTER);
      av1_set_segdata(seg, AM_SEGMENT_ID_INACTIVE, SEG_LVL_ALT_LF_V,
                      -MAX_LOOP_FILTER);
    } else {
      av1_disable_segfeature(seg, AM_SEGMENT_ID_INACTIVE, SEG_LVL_SKIP);
      av1_disable_segfeature(seg, AM_SEGMENT_ID_INACTIVE, SEG_LVL_ALT_LF_Y_H);
      av1_disable_segfeature(seg, AM_SEGMENT_ID_INACTIVE, SEG_LVL_ALT_LF_Y_V);
      av1_disable_segfeature(seg, AM_SEGMENT_ID_INACTIVE, SEG_LVL_ALT_LF_U);
      av1_disable_segfeature(seg, AM_SEGMENT_ID_INACTIVE, SEG_LVL_ALT_LF_V);
      if (seg->enabled) {
        seg->update_data = 1;
        seg->update_map = 1;
      }
    }
    cpi->active_map.update = 0;
  }
}

int av1_set_active_map(AV1_COMP *cpi, unsigned char *new_map_16x16, int rows,
                       int cols) {
  if (rows == cpi->common.mb_rows && cols == cpi->common.mb_cols) {
    unsigned char *const active_map_8x8 = cpi->active_map.map;
    const int mi_rows = cpi->common.mi_rows;
    const int mi_cols = cpi->common.mi_cols;
    const int row_scale = mi_size_high[BLOCK_16X16] == 2 ? 1 : 2;
    const int col_scale = mi_size_wide[BLOCK_16X16] == 2 ? 1 : 2;
    cpi->active_map.update = 1;
    if (new_map_16x16) {
      int r, c;
      for (r = 0; r < mi_rows; ++r) {
        for (c = 0; c < mi_cols; ++c) {
          active_map_8x8[r * mi_cols + c] =
              new_map_16x16[(r >> row_scale) * cols + (c >> col_scale)]
                  ? AM_SEGMENT_ID_ACTIVE
                  : AM_SEGMENT_ID_INACTIVE;
        }
      }
      cpi->active_map.enabled = 1;
    } else {
      cpi->active_map.enabled = 0;
    }
    return 0;
  } else {
    return -1;
  }
}

int av1_get_active_map(AV1_COMP *cpi, unsigned char *new_map_16x16, int rows,
                       int cols) {
  if (rows == cpi->common.mb_rows && cols == cpi->common.mb_cols &&
      new_map_16x16) {
    unsigned char *const seg_map_8x8 = cpi->segmentation_map;
    const int mi_rows = cpi->common.mi_rows;
    const int mi_cols = cpi->common.mi_cols;
    const int row_scale = mi_size_high[BLOCK_16X16] == 2 ? 1 : 2;
    const int col_scale = mi_size_wide[BLOCK_16X16] == 2 ? 1 : 2;

    memset(new_map_16x16, !cpi->active_map.enabled, rows * cols);
    if (cpi->active_map.enabled) {
      int r, c;
      for (r = 0; r < mi_rows; ++r) {
        for (c = 0; c < mi_cols; ++c) {
          // Cyclic refresh segments are considered active despite not having
          // AM_SEGMENT_ID_ACTIVE
          new_map_16x16[(r >> row_scale) * cols + (c >> col_scale)] |=
              seg_map_8x8[r * mi_cols + c] != AM_SEGMENT_ID_INACTIVE;
        }
      }
    }
    return 0;
  } else {
    return -1;
  }
}

// Compute the horizontal frequency components' energy in a frame
// by calculuating the 16x4 Horizontal DCT. This is to be used to
// decide the superresolution parameters.
void analyze_hor_freq(const AV1_COMP *cpi, double *energy) {
  uint64_t freq_energy[16] = { 0 };
  const YV12_BUFFER_CONFIG *buf = cpi->source;
  const int bd = cpi->td.mb.e_mbd.bd;
  const int width = buf->y_crop_width;
  const int height = buf->y_crop_height;
  DECLARE_ALIGNED(16, int32_t, coeff[16 * 4]);
  int n = 0;
  memset(freq_energy, 0, sizeof(freq_energy));
  if (buf->flags & YV12_FLAG_HIGHBITDEPTH) {
    const int16_t *src16 = (const int16_t *)CONVERT_TO_SHORTPTR(buf->y_buffer);
    for (int i = 0; i < height - 4; i += 4) {
      for (int j = 0; j < width - 16; j += 16) {
        av1_fwd_txfm2d_16x4(src16 + i * buf->y_stride + j, coeff, buf->y_stride,
                            H_DCT, bd);
        for (int k = 1; k < 16; ++k) {
          const uint64_t this_energy =
              ((int64_t)coeff[k] * coeff[k]) +
              ((int64_t)coeff[k + 16] * coeff[k + 16]) +
              ((int64_t)coeff[k + 32] * coeff[k + 32]) +
              ((int64_t)coeff[k + 48] * coeff[k + 48]);
          freq_energy[k] += ROUND_POWER_OF_TWO(this_energy, 2 + 2 * (bd - 8));
        }
        n++;
      }
    }
  } else {
    assert(bd == 8);
    DECLARE_ALIGNED(16, int16_t, src16[16 * 4]);
    for (int i = 0; i < height - 4; i += 4) {
      for (int j = 0; j < width - 16; j += 16) {
        for (int ii = 0; ii < 4; ++ii)
          for (int jj = 0; jj < 16; ++jj)
            src16[ii * 16 + jj] =
                buf->y_buffer[(i + ii) * buf->y_stride + (j + jj)];
        av1_fwd_txfm2d_16x4(src16, coeff, 16, H_DCT, bd);
        for (int k = 1; k < 16; ++k) {
          const uint64_t this_energy =
              ((int64_t)coeff[k] * coeff[k]) +
              ((int64_t)coeff[k + 16] * coeff[k + 16]) +
              ((int64_t)coeff[k + 32] * coeff[k + 32]) +
              ((int64_t)coeff[k + 48] * coeff[k + 48]);
          freq_energy[k] += ROUND_POWER_OF_TWO(this_energy, 2);
        }
        n++;
      }
    }
  }
  if (n) {
    for (int k = 1; k < 16; ++k) energy[k] = (double)freq_energy[k] / n;
    // Convert to cumulative energy
    for (int k = 14; k > 0; --k) energy[k] += energy[k + 1];
  } else {
    for (int k = 1; k < 16; ++k) energy[k] = 1e+20;
  }
}

static void set_high_precision_mv(AV1_COMP *cpi, int allow_high_precision_mv,
                                  int cur_frame_force_integer_mv) {
  MACROBLOCK *const mb = &cpi->td.mb;
  cpi->common.allow_high_precision_mv =
      allow_high_precision_mv && cur_frame_force_integer_mv == 0;
  const int copy_hp =
      cpi->common.allow_high_precision_mv && cur_frame_force_integer_mv == 0;
  int *(*src)[2] = copy_hp ? &mb->nmvcost_hp : &mb->nmvcost;
  mb->mv_cost_stack = *src;
}

static BLOCK_SIZE select_sb_size(const AV1_COMP *const cpi) {
  const AV1_COMMON *const cm = &cpi->common;

  if (cpi->oxcf.superblock_size == AOM_SUPERBLOCK_SIZE_64X64)
    return BLOCK_64X64;
#if CONFIG_FILEOPTIONS
  if (cm->options && cm->options->ext_partition)
#endif
    if (cpi->oxcf.superblock_size == AOM_SUPERBLOCK_SIZE_128X128)
      return BLOCK_128X128;

  assert(cpi->oxcf.superblock_size == AOM_SUPERBLOCK_SIZE_DYNAMIC);

// TODO(any): Possibly could improve this with a heuristic.
#if CONFIG_FILEOPTIONS
  if (cm->options && !cm->options->ext_partition) return BLOCK_64X64;
#endif

  // When superres / resize is on, 'cm->width / height' can change between
  // calls, so we don't apply this heuristic there. Also, this heuristic gives
  // compression gain for speed >= 2 only.
  // Things break if superblock size changes per-frame which is why this
  // heuristic is set based on configured speed rather than actual
  // speed-features (which may change per-frame in future)
  if (cpi->oxcf.superres_mode == SUPERRES_NONE &&
      cpi->oxcf.resize_mode == RESIZE_NONE && cpi->oxcf.speed >= 2) {
    return (cm->width >= 480 && cm->height >= 360) ? BLOCK_128X128
                                                   : BLOCK_64X64;
  }

  return BLOCK_128X128;
}

static void setup_frame(AV1_COMP *cpi) {
  AV1_COMMON *const cm = &cpi->common;
  // Set up entropy context depending on frame type. The decoder mandates
  // the use of the default context, index 0, for keyframes and inter
  // frames where the error_resilient_mode or intra_only flag is set. For
  // other inter-frames the encoder currently uses only two contexts;
  // context 1 for ALTREF frames and context 0 for the others.

  if (frame_is_intra_only(cm) || cm->error_resilient_mode ||
      cpi->ext_use_primary_ref_none) {
    av1_setup_past_independence(cm);
  }

  if (cm->current_frame.frame_type == KEY_FRAME && cm->show_frame) {
    av1_zero(cpi->interp_filter_selected);
    set_sb_size(&cm->seq_params, select_sb_size(cpi));
  } else if (frame_is_sframe(cm)) {
    av1_zero(cpi->interp_filter_selected);
    set_sb_size(&cm->seq_params, select_sb_size(cpi));
  } else {
    const RefCntBuffer *const primary_ref_buf = get_primary_ref_frame_buf(cm);
    if (primary_ref_buf == NULL) {
      av1_setup_past_independence(cm);
      cm->seg.update_map = 1;
      cm->seg.update_data = 1;
    } else {
      *cm->fc = primary_ref_buf->frame_context;
    }
    av1_zero(cpi->interp_filter_selected[0]);
  }

  cm->prev_frame = get_primary_ref_frame_buf(cm);
  cpi->vaq_refresh = 0;
}

static void enc_setup_mi(AV1_COMMON *cm) {
  int i;
  int mi_rows_sb_aligned = calc_mi_size(cm->mi_rows);
  cm->mi = cm->mip;
  memset(cm->mip, 0, cm->mi_stride * mi_rows_sb_aligned * sizeof(*cm->mip));
  cm->prev_mi = cm->prev_mip;
  // Clear top border row
  memset(cm->prev_mip, 0, sizeof(*cm->prev_mip) * cm->mi_stride);
  // Clear left border column
  for (i = 0; i < mi_rows_sb_aligned; ++i)
    memset(&cm->prev_mip[i * cm->mi_stride], 0, sizeof(*cm->prev_mip));
  cm->mi_grid_visible = cm->mi_grid_base;
  cm->prev_mi_grid_visible = cm->prev_mi_grid_base;

  memset(cm->mi_grid_base, 0,
         cm->mi_stride * mi_rows_sb_aligned * sizeof(*cm->mi_grid_base));
}

static int enc_alloc_mi(AV1_COMMON *cm, int mi_size) {
  cm->mip = aom_calloc(mi_size, sizeof(*cm->mip));
  if (!cm->mip) return 1;
  cm->prev_mip = aom_calloc(mi_size, sizeof(*cm->prev_mip));
  if (!cm->prev_mip) return 1;
  cm->mi_alloc_size = mi_size;

  cm->mi_grid_base =
      (MB_MODE_INFO **)aom_calloc(mi_size, sizeof(MB_MODE_INFO *));
  if (!cm->mi_grid_base) return 1;
  cm->prev_mi_grid_base =
      (MB_MODE_INFO **)aom_calloc(mi_size, sizeof(MB_MODE_INFO *));
  if (!cm->prev_mi_grid_base) return 1;

  return 0;
}

static void enc_free_mi(AV1_COMMON *cm) {
  aom_free(cm->mip);
  cm->mip = NULL;
  aom_free(cm->prev_mip);
  cm->prev_mip = NULL;
  aom_free(cm->mi_grid_base);
  cm->mi_grid_base = NULL;
  aom_free(cm->prev_mi_grid_base);
  cm->prev_mi_grid_base = NULL;
  cm->mi_alloc_size = 0;
}

static void swap_mi_and_prev_mi(AV1_COMMON *cm) {
  // Current mip will be the prev_mip for the next frame.
  MB_MODE_INFO **temp_base = cm->prev_mi_grid_base;
  MB_MODE_INFO *temp = cm->prev_mip;
  cm->prev_mip = cm->mip;
  cm->mip = temp;

  // Update the upper left visible macroblock ptrs.
  cm->mi = cm->mip;
  cm->prev_mi = cm->prev_mip;

  cm->prev_mi_grid_base = cm->mi_grid_base;
  cm->mi_grid_base = temp_base;
  cm->mi_grid_visible = cm->mi_grid_base;
  cm->prev_mi_grid_visible = cm->prev_mi_grid_base;
}

void av1_initialize_enc(void) {
  av1_rtcd();
  aom_dsp_rtcd();
  aom_scale_rtcd();
  av1_init_intra_predictors();
  av1_init_me_luts();
  av1_rc_init_minq_luts();
  av1_init_wedge_masks();
}

static void dealloc_context_buffers_ext(AV1_COMP *cpi) {
  if (cpi->mbmi_ext_base) {
    aom_free(cpi->mbmi_ext_base);
    cpi->mbmi_ext_base = NULL;
  }
}

static void alloc_context_buffers_ext(AV1_COMP *cpi) {
  AV1_COMMON *cm = &cpi->common;
  int mi_size = cm->mi_cols * cm->mi_rows;

  dealloc_context_buffers_ext(cpi);
  CHECK_MEM_ERROR(cm, cpi->mbmi_ext_base,
                  aom_calloc(mi_size, sizeof(*cpi->mbmi_ext_base)));
}

static void reset_film_grain_chroma_params(aom_film_grain_t *pars) {
  pars->num_cr_points = 0;
  pars->cr_mult = 0;
  pars->cr_luma_mult = 0;
  memset(pars->scaling_points_cr, 0, sizeof(pars->scaling_points_cr));
  memset(pars->ar_coeffs_cr, 0, sizeof(pars->ar_coeffs_cr));
  pars->num_cb_points = 0;
  pars->cb_mult = 0;
  pars->cb_luma_mult = 0;
  pars->chroma_scaling_from_luma = 0;
  memset(pars->scaling_points_cb, 0, sizeof(pars->scaling_points_cb));
  memset(pars->ar_coeffs_cb, 0, sizeof(pars->ar_coeffs_cb));
}

static void update_film_grain_parameters(struct AV1_COMP *cpi,
                                         const AV1EncoderConfig *oxcf) {
  AV1_COMMON *const cm = &cpi->common;
  cpi->oxcf = *oxcf;

  if (cpi->film_grain_table) {
    aom_film_grain_table_free(cpi->film_grain_table);
    aom_free(cpi->film_grain_table);
    cpi->film_grain_table = NULL;
  }

  if (oxcf->film_grain_test_vector) {
    cm->seq_params.film_grain_params_present = 1;
    if (cm->current_frame.frame_type == KEY_FRAME) {
      memcpy(&cm->film_grain_params,
             film_grain_test_vectors + oxcf->film_grain_test_vector - 1,
             sizeof(cm->film_grain_params));
      if (oxcf->monochrome)
        reset_film_grain_chroma_params(&cm->film_grain_params);
      cm->film_grain_params.bit_depth = cm->seq_params.bit_depth;
      if (cm->seq_params.color_range == AOM_CR_FULL_RANGE) {
        cm->film_grain_params.clip_to_restricted_range = 0;
      }
    }
  } else if (oxcf->film_grain_table_filename) {
    cpi->film_grain_table = aom_malloc(sizeof(*cpi->film_grain_table));
    memset(cpi->film_grain_table, 0, sizeof(aom_film_grain_table_t));

    aom_film_grain_table_read(cpi->film_grain_table,
                              oxcf->film_grain_table_filename, &cm->error);
  } else {
    cm->seq_params.film_grain_params_present = 0;
    memset(&cm->film_grain_params, 0, sizeof(cm->film_grain_params));
  }
}

static void dealloc_compressor_data(AV1_COMP *cpi) {
  AV1_COMMON *const cm = &cpi->common;
  const int num_planes = av1_num_planes(cm);

  dealloc_context_buffers_ext(cpi);

  aom_free(cpi->tile_data);
  cpi->tile_data = NULL;

  // Delete sementation map
  aom_free(cpi->segmentation_map);
  cpi->segmentation_map = NULL;

  av1_cyclic_refresh_free(cpi->cyclic_refresh);
  cpi->cyclic_refresh = NULL;

  aom_free(cpi->active_map.map);
  cpi->active_map.map = NULL;

  aom_free(cpi->td.mb.above_pred_buf);
  cpi->td.mb.above_pred_buf = NULL;

  aom_free(cpi->td.mb.left_pred_buf);
  cpi->td.mb.left_pred_buf = NULL;

  aom_free(cpi->td.mb.wsrc_buf);
  cpi->td.mb.wsrc_buf = NULL;

  aom_free(cpi->td.mb.inter_modes_info);
  cpi->td.mb.inter_modes_info = NULL;

  for (int i = 0; i < 2; i++)
    for (int j = 0; j < 2; j++) {
      aom_free(cpi->td.mb.hash_value_buffer[i][j]);
      cpi->td.mb.hash_value_buffer[i][j] = NULL;
    }
  aom_free(cpi->td.mb.mask_buf);
  cpi->td.mb.mask_buf = NULL;

  aom_free(cm->tpl_mvs);
  cm->tpl_mvs = NULL;

  av1_free_ref_frame_buffers(cm->buffer_pool);
  av1_free_txb_buf(cpi);
  av1_free_context_buffers(cm);

  aom_free_frame_buffer(&cpi->last_frame_uf);
  av1_free_restoration_buffers(cm);
  aom_free_frame_buffer(&cpi->trial_frame_rst);
  aom_free_frame_buffer(&cpi->scaled_source);
  aom_free_frame_buffer(&cpi->scaled_last_source);
  aom_free_frame_buffer(&cpi->alt_ref_buffer);
  av1_lookahead_destroy(cpi->lookahead);

  aom_free(cpi->tile_tok[0][0]);
  cpi->tile_tok[0][0] = 0;

  aom_free(cpi->tplist[0][0]);
  cpi->tplist[0][0] = NULL;

  av1_free_pc_tree(&cpi->td, num_planes);

  aom_free(cpi->td.mb.palette_buffer);

  aom_free(cpi->td.mb.tmp_conv_dst);
  for (int j = 0; j < 2; ++j) {
    aom_free(cpi->td.mb.tmp_obmc_bufs[j]);
  }

#if CONFIG_DENOISE
  if (cpi->denoise_and_model) {
    aom_denoise_and_model_free(cpi->denoise_and_model);
    cpi->denoise_and_model = NULL;
  }
#endif
  if (cpi->film_grain_table) {
    aom_film_grain_table_free(cpi->film_grain_table);
    cpi->film_grain_table = NULL;
  }
}

static void save_coding_context(AV1_COMP *cpi) {
  CODING_CONTEXT *const cc = &cpi->coding_context;
  AV1_COMMON *cm = &cpi->common;

  // Stores a snapshot of key state variables which can subsequently be
  // restored with a call to av1_restore_coding_context. These functions are
  // intended for use in a re-code loop in av1_compress_frame where the
  // quantizer value is adjusted between loop iterations.
  av1_copy(cc->nmv_vec_cost, cpi->td.mb.nmv_vec_cost);
  av1_copy(cc->nmv_costs, cpi->nmv_costs);
  av1_copy(cc->nmv_costs_hp, cpi->nmv_costs_hp);

  cc->fc = *cm->fc;
}

static void restore_coding_context(AV1_COMP *cpi) {
  CODING_CONTEXT *const cc = &cpi->coding_context;
  AV1_COMMON *cm = &cpi->common;

  // Restore key state variables to the snapshot state stored in the
  // previous call to av1_save_coding_context.
  av1_copy(cpi->td.mb.nmv_vec_cost, cc->nmv_vec_cost);
  av1_copy(cpi->nmv_costs, cc->nmv_costs);
  av1_copy(cpi->nmv_costs_hp, cc->nmv_costs_hp);

  *cm->fc = cc->fc;
}

static void configure_static_seg_features(AV1_COMP *cpi) {
  AV1_COMMON *const cm = &cpi->common;
  const RATE_CONTROL *const rc = &cpi->rc;
  struct segmentation *const seg = &cm->seg;

  int high_q = (int)(rc->avg_q > 48.0);
  int qi_delta;

  // Disable and clear down for KF
  if (cm->current_frame.frame_type == KEY_FRAME) {
    // Clear down the global segmentation map
    memset(cpi->segmentation_map, 0, cm->mi_rows * cm->mi_cols);
    seg->update_map = 0;
    seg->update_data = 0;
    cpi->static_mb_pct = 0;

    // Disable segmentation
    av1_disable_segmentation(seg);

    // Clear down the segment features.
    av1_clearall_segfeatures(seg);
  } else if (cpi->refresh_alt_ref_frame) {
    // If this is an alt ref frame
    // Clear down the global segmentation map
    memset(cpi->segmentation_map, 0, cm->mi_rows * cm->mi_cols);
    seg->update_map = 0;
    seg->update_data = 0;
    cpi->static_mb_pct = 0;

    // Disable segmentation and individual segment features by default
    av1_disable_segmentation(seg);
    av1_clearall_segfeatures(seg);

    // Scan frames from current to arf frame.
    // This function re-enables segmentation if appropriate.
    av1_update_mbgraph_stats(cpi);

    // If segmentation was enabled set those features needed for the
    // arf itself.
    if (seg->enabled) {
      seg->update_map = 1;
      seg->update_data = 1;

      qi_delta = av1_compute_qdelta(rc, rc->avg_q, rc->avg_q * 0.875,
                                    cm->seq_params.bit_depth);
      av1_set_segdata(seg, 1, SEG_LVL_ALT_Q, qi_delta - 2);
      av1_set_segdata(seg, 1, SEG_LVL_ALT_LF_Y_H, -2);
      av1_set_segdata(seg, 1, SEG_LVL_ALT_LF_Y_V, -2);
      av1_set_segdata(seg, 1, SEG_LVL_ALT_LF_U, -2);
      av1_set_segdata(seg, 1, SEG_LVL_ALT_LF_V, -2);

      av1_enable_segfeature(seg, 1, SEG_LVL_ALT_LF_Y_H);
      av1_enable_segfeature(seg, 1, SEG_LVL_ALT_LF_Y_V);
      av1_enable_segfeature(seg, 1, SEG_LVL_ALT_LF_U);
      av1_enable_segfeature(seg, 1, SEG_LVL_ALT_LF_V);

      av1_enable_segfeature(seg, 1, SEG_LVL_ALT_Q);
    }
  } else if (seg->enabled) {
    // All other frames if segmentation has been enabled

    // First normal frame in a valid gf or alt ref group
    if (rc->frames_since_golden == 0) {
      // Set up segment features for normal frames in an arf group
      if (rc->source_alt_ref_active) {
        seg->update_map = 0;
        seg->update_data = 1;

        qi_delta = av1_compute_qdelta(rc, rc->avg_q, rc->avg_q * 1.125,
                                      cm->seq_params.bit_depth);
        av1_set_segdata(seg, 1, SEG_LVL_ALT_Q, qi_delta + 2);
        av1_enable_segfeature(seg, 1, SEG_LVL_ALT_Q);

        av1_set_segdata(seg, 1, SEG_LVL_ALT_LF_Y_H, -2);
        av1_set_segdata(seg, 1, SEG_LVL_ALT_LF_Y_V, -2);
        av1_set_segdata(seg, 1, SEG_LVL_ALT_LF_U, -2);
        av1_set_segdata(seg, 1, SEG_LVL_ALT_LF_V, -2);

        av1_enable_segfeature(seg, 1, SEG_LVL_ALT_LF_Y_H);
        av1_enable_segfeature(seg, 1, SEG_LVL_ALT_LF_Y_V);
        av1_enable_segfeature(seg, 1, SEG_LVL_ALT_LF_U);
        av1_enable_segfeature(seg, 1, SEG_LVL_ALT_LF_V);

        // Segment coding disabled for compred testing
        if (high_q || (cpi->static_mb_pct == 100)) {
          av1_set_segdata(seg, 1, SEG_LVL_REF_FRAME, ALTREF_FRAME);
          av1_enable_segfeature(seg, 1, SEG_LVL_REF_FRAME);
          av1_enable_segfeature(seg, 1, SEG_LVL_SKIP);
        }
      } else {
        // Disable segmentation and clear down features if alt ref
        // is not active for this group

        av1_disable_segmentation(seg);

        memset(cpi->segmentation_map, 0, cm->mi_rows * cm->mi_cols);

        seg->update_map = 0;
        seg->update_data = 0;

        av1_clearall_segfeatures(seg);
      }
    } else if (rc->is_src_frame_alt_ref) {
      // Special case where we are coding over the top of a previous
      // alt ref frame.
      // Segment coding disabled for compred testing

      // Enable ref frame features for segment 0 as well
      av1_enable_segfeature(seg, 0, SEG_LVL_REF_FRAME);
      av1_enable_segfeature(seg, 1, SEG_LVL_REF_FRAME);

      // All mbs should use ALTREF_FRAME
      av1_clear_segdata(seg, 0, SEG_LVL_REF_FRAME);
      av1_set_segdata(seg, 0, SEG_LVL_REF_FRAME, ALTREF_FRAME);
      av1_clear_segdata(seg, 1, SEG_LVL_REF_FRAME);
      av1_set_segdata(seg, 1, SEG_LVL_REF_FRAME, ALTREF_FRAME);

      // Skip all MBs if high Q (0,0 mv and skip coeffs)
      if (high_q) {
        av1_enable_segfeature(seg, 0, SEG_LVL_SKIP);
        av1_enable_segfeature(seg, 1, SEG_LVL_SKIP);
      }
      // Enable data update
      seg->update_data = 1;
    } else {
      // All other frames.

      // No updates.. leave things as they are.
      seg->update_map = 0;
      seg->update_data = 0;
    }
  }
}

static void update_reference_segmentation_map(AV1_COMP *cpi) {
  AV1_COMMON *const cm = &cpi->common;
  MB_MODE_INFO **mi_4x4_ptr = cm->mi_grid_visible;
  uint8_t *cache_ptr = cm->cur_frame->seg_map;
  int row, col;

  for (row = 0; row < cm->mi_rows; row++) {
    MB_MODE_INFO **mi_4x4 = mi_4x4_ptr;
    uint8_t *cache = cache_ptr;
    for (col = 0; col < cm->mi_cols; col++, mi_4x4++, cache++)
      cache[0] = mi_4x4[0]->segment_id;
    mi_4x4_ptr += cm->mi_stride;
    cache_ptr += cm->mi_cols;
  }
}

static void alloc_raw_frame_buffers(AV1_COMP *cpi) {
  AV1_COMMON *cm = &cpi->common;
  const SequenceHeader *const seq_params = &cm->seq_params;
  const AV1EncoderConfig *oxcf = &cpi->oxcf;

  if (!cpi->lookahead)
    cpi->lookahead = av1_lookahead_init(
        oxcf->width, oxcf->height, seq_params->subsampling_x,
        seq_params->subsampling_y, seq_params->use_highbitdepth,
        oxcf->lag_in_frames, oxcf->border_in_pixels);
  if (!cpi->lookahead)
    aom_internal_error(&cm->error, AOM_CODEC_MEM_ERROR,
                       "Failed to allocate lag buffers");

  // TODO(agrange) Check if ARF is enabled and skip allocation if not.
  if (aom_realloc_frame_buffer(
          &cpi->alt_ref_buffer, oxcf->width, oxcf->height,
          seq_params->subsampling_x, seq_params->subsampling_y,
          seq_params->use_highbitdepth, oxcf->border_in_pixels,
          cm->byte_alignment, NULL, NULL, NULL))
    aom_internal_error(&cm->error, AOM_CODEC_MEM_ERROR,
                       "Failed to allocate altref buffer");
}

static void alloc_util_frame_buffers(AV1_COMP *cpi) {
  AV1_COMMON *const cm = &cpi->common;
  const SequenceHeader *const seq_params = &cm->seq_params;
  if (aom_realloc_frame_buffer(
          &cpi->last_frame_uf, cm->width, cm->height, seq_params->subsampling_x,
          seq_params->subsampling_y, seq_params->use_highbitdepth,
          cpi->oxcf.border_in_pixels, cm->byte_alignment, NULL, NULL, NULL))
    aom_internal_error(&cm->error, AOM_CODEC_MEM_ERROR,
                       "Failed to allocate last frame buffer");

  if (aom_realloc_frame_buffer(
          &cpi->trial_frame_rst, cm->superres_upscaled_width,
          cm->superres_upscaled_height, seq_params->subsampling_x,
          seq_params->subsampling_y, seq_params->use_highbitdepth,
          AOM_RESTORATION_FRAME_BORDER, cm->byte_alignment, NULL, NULL, NULL))
    aom_internal_error(&cm->error, AOM_CODEC_MEM_ERROR,
                       "Failed to allocate trial restored frame buffer");

  if (aom_realloc_frame_buffer(
          &cpi->scaled_source, cm->width, cm->height, seq_params->subsampling_x,
          seq_params->subsampling_y, seq_params->use_highbitdepth,
          cpi->oxcf.border_in_pixels, cm->byte_alignment, NULL, NULL, NULL))
    aom_internal_error(&cm->error, AOM_CODEC_MEM_ERROR,
                       "Failed to allocate scaled source buffer");

  if (aom_realloc_frame_buffer(
          &cpi->scaled_last_source, cm->width, cm->height,
          seq_params->subsampling_x, seq_params->subsampling_y,
          seq_params->use_highbitdepth, cpi->oxcf.border_in_pixels,
          cm->byte_alignment, NULL, NULL, NULL))
    aom_internal_error(&cm->error, AOM_CODEC_MEM_ERROR,
                       "Failed to allocate scaled last source buffer");
}

static void alloc_compressor_data(AV1_COMP *cpi) {
  AV1_COMMON *cm = &cpi->common;
  const int num_planes = av1_num_planes(cm);

  av1_alloc_context_buffers(cm, cm->width, cm->height);

  int mi_rows_aligned_to_sb =
      ALIGN_POWER_OF_TWO(cm->mi_rows, cm->seq_params.mib_size_log2);
  int sb_rows = mi_rows_aligned_to_sb >> cm->seq_params.mib_size_log2;

  av1_alloc_txb_buf(cpi);

  alloc_context_buffers_ext(cpi);

  aom_free(cpi->tile_tok[0][0]);

  {
    unsigned int tokens =
        get_token_alloc(cm->mb_rows, cm->mb_cols, MAX_SB_SIZE_LOG2, num_planes);
    CHECK_MEM_ERROR(cm, cpi->tile_tok[0][0],
                    aom_calloc(tokens, sizeof(*cpi->tile_tok[0][0])));
  }
  aom_free(cpi->tplist[0][0]);

  CHECK_MEM_ERROR(cm, cpi->tplist[0][0],
                  aom_calloc(sb_rows * MAX_TILE_ROWS * MAX_TILE_COLS,
                             sizeof(*cpi->tplist[0][0])));

  av1_setup_pc_tree(&cpi->common, &cpi->td);
}

void av1_new_framerate(AV1_COMP *cpi, double framerate) {
  cpi->framerate = framerate < 0.1 ? 30 : framerate;
  av1_rc_update_framerate(cpi, cpi->common.width, cpi->common.height);
}

static void set_tile_info(AV1_COMP *cpi) {
  AV1_COMMON *const cm = &cpi->common;
  int i, start_sb;

  av1_get_tile_limits(cm);

  // configure tile columns
  if (cpi->oxcf.tile_width_count == 0 || cpi->oxcf.tile_height_count == 0) {
    cm->uniform_tile_spacing_flag = 1;
    cm->log2_tile_cols = AOMMAX(cpi->oxcf.tile_columns, cm->min_log2_tile_cols);
    cm->log2_tile_cols = AOMMIN(cm->log2_tile_cols, cm->max_log2_tile_cols);
  } else {
    int mi_cols = ALIGN_POWER_OF_TWO(cm->mi_cols, cm->seq_params.mib_size_log2);
    int sb_cols = mi_cols >> cm->seq_params.mib_size_log2;
    int size_sb, j = 0;
    cm->uniform_tile_spacing_flag = 0;
    for (i = 0, start_sb = 0; start_sb < sb_cols && i < MAX_TILE_COLS; i++) {
      cm->tile_col_start_sb[i] = start_sb;
      size_sb = cpi->oxcf.tile_widths[j++];
      if (j >= cpi->oxcf.tile_width_count) j = 0;
      start_sb += AOMMIN(size_sb, cm->max_tile_width_sb);
    }
    cm->tile_cols = i;
    cm->tile_col_start_sb[i] = sb_cols;
  }
  av1_calculate_tile_cols(cm);

  // configure tile rows
  if (cm->uniform_tile_spacing_flag) {
    cm->log2_tile_rows = AOMMAX(cpi->oxcf.tile_rows, cm->min_log2_tile_rows);
    cm->log2_tile_rows = AOMMIN(cm->log2_tile_rows, cm->max_log2_tile_rows);
  } else {
    int mi_rows = ALIGN_POWER_OF_TWO(cm->mi_rows, cm->seq_params.mib_size_log2);
    int sb_rows = mi_rows >> cm->seq_params.mib_size_log2;
    int size_sb, j = 0;
    for (i = 0, start_sb = 0; start_sb < sb_rows && i < MAX_TILE_ROWS; i++) {
      cm->tile_row_start_sb[i] = start_sb;
      size_sb = cpi->oxcf.tile_heights[j++];
      if (j >= cpi->oxcf.tile_height_count) j = 0;
      start_sb += AOMMIN(size_sb, cm->max_tile_height_sb);
    }
    cm->tile_rows = i;
    cm->tile_row_start_sb[i] = sb_rows;
  }
  av1_calculate_tile_rows(cm);
}

static void update_frame_size(AV1_COMP *cpi) {
  AV1_COMMON *const cm = &cpi->common;
  MACROBLOCKD *const xd = &cpi->td.mb.e_mbd;

  av1_set_mb_mi(cm, cm->width, cm->height);
  av1_init_context_buffers(cm);
  av1_init_macroblockd(cm, xd, NULL);
  memset(cpi->mbmi_ext_base, 0,
         cm->mi_rows * cm->mi_cols * sizeof(*cpi->mbmi_ext_base));
  set_tile_info(cpi);
}

static void init_buffer_indices(AV1_COMP *cpi) {
  int fb_idx;
  for (fb_idx = 0; fb_idx < REF_FRAMES; ++fb_idx)
    cpi->common.remapped_ref_idx[fb_idx] = fb_idx;
  cpi->rate_index = 0;
  cpi->rate_size = 0;
}

static INLINE int does_level_match(int width, int height, double fps,
                                   int lvl_width, int lvl_height,
                                   double lvl_fps, int lvl_dim_mult) {
  const int64_t lvl_luma_pels = lvl_width * lvl_height;
  const double lvl_display_sample_rate = lvl_luma_pels * lvl_fps;
  const int64_t luma_pels = width * height;
  const double display_sample_rate = luma_pels * fps;
  return luma_pels <= lvl_luma_pels &&
         display_sample_rate <= lvl_display_sample_rate &&
         width <= lvl_width * lvl_dim_mult &&
         height <= lvl_height * lvl_dim_mult;
}

static void set_bitstream_level_tier(SequenceHeader *seq, AV1_COMMON *cm,
                                     const AV1EncoderConfig *oxcf) {
  // TODO(any): This is a placeholder function that only addresses dimensions
  // and max display sample rates.
  // Need to add checks for max bit rate, max decoded luma sample rate, header
  // rate, etc. that are not covered by this function.
  (void)oxcf;
  BitstreamLevel bl = { 9, 3 };
  if (does_level_match(oxcf->width, oxcf->height, oxcf->init_framerate, 512,
                       288, 30.0, 4)) {
    bl.major = 2;
    bl.minor = 0;
  } else if (does_level_match(oxcf->width, oxcf->height, oxcf->init_framerate,
                              704, 396, 30.0, 4)) {
    bl.major = 2;
    bl.minor = 1;
  } else if (does_level_match(oxcf->width, oxcf->height, oxcf->init_framerate,
                              1088, 612, 30.0, 4)) {
    bl.major = 3;
    bl.minor = 0;
  } else if (does_level_match(oxcf->width, oxcf->height, oxcf->init_framerate,
                              1376, 774, 30.0, 4)) {
    bl.major = 3;
    bl.minor = 1;
  } else if (does_level_match(oxcf->width, oxcf->height, oxcf->init_framerate,
                              2048, 1152, 30.0, 3)) {
    bl.major = 4;
    bl.minor = 0;
  } else if (does_level_match(oxcf->width, oxcf->height, oxcf->init_framerate,
                              2048, 1152, 60.0, 3)) {
    bl.major = 4;
    bl.minor = 1;
  } else if (does_level_match(oxcf->width, oxcf->height, oxcf->init_framerate,
                              4096, 2176, 30.0, 2)) {
    bl.major = 5;
    bl.minor = 0;
  } else if (does_level_match(oxcf->width, oxcf->height, oxcf->init_framerate,
                              4096, 2176, 60.0, 2)) {
    bl.major = 5;
    bl.minor = 1;
  } else if (does_level_match(oxcf->width, oxcf->height, oxcf->init_framerate,
                              4096, 2176, 120.0, 2)) {
    bl.major = 5;
    bl.minor = 2;
  } else if (does_level_match(oxcf->width, oxcf->height, oxcf->init_framerate,
                              8192, 4352, 30.0, 2)) {
    bl.major = 6;
    bl.minor = 0;
  } else if (does_level_match(oxcf->width, oxcf->height, oxcf->init_framerate,
                              8192, 4352, 60.0, 2)) {
    bl.major = 6;
    bl.minor = 1;
  } else if (does_level_match(oxcf->width, oxcf->height, oxcf->init_framerate,
                              8192, 4352, 120.0, 2)) {
    bl.major = 6;
    bl.minor = 2;
  } else if (does_level_match(oxcf->width, oxcf->height, oxcf->init_framerate,
                              16384, 8704, 30.0, 2)) {
    bl.major = 7;
    bl.minor = 0;
  } else if (does_level_match(oxcf->width, oxcf->height, oxcf->init_framerate,
                              16384, 8704, 60.0, 2)) {
    bl.major = 7;
    bl.minor = 1;
  } else if (does_level_match(oxcf->width, oxcf->height, oxcf->init_framerate,
                              16384, 8704, 120.0, 2)) {
    bl.major = 7;
    bl.minor = 2;
  }
  for (int i = 0; i < MAX_NUM_OPERATING_POINTS; ++i) {
    seq->level[i] = bl;
    seq->tier[i] = 0;  // setting main tier by default
    // Set the maximum parameters for bitrate and buffer size for this profile,
    // level, and tier
    cm->op_params[i].bitrate = max_level_bitrate(
        cm->seq_params.profile, major_minor_to_seq_level_idx(seq->level[i]),
        seq->tier[i]);
    // Level with seq_level_idx = 31 returns a high "dummy" bitrate to pass the
    // check
    if (cm->op_params[i].bitrate == 0)
      aom_internal_error(
          &cm->error, AOM_CODEC_UNSUP_BITSTREAM,
          "AV1 does not support this combination of profile, level, and tier.");
    // Buffer size in bits/s is bitrate in bits/s * 1 s
    cm->op_params[i].buffer_size = cm->op_params[i].bitrate;
  }
}

static void init_seq_coding_tools(SequenceHeader *seq, AV1_COMMON *cm,
                                  const AV1EncoderConfig *oxcf) {
  seq->still_picture = (oxcf->limit == 1);
  seq->reduced_still_picture_hdr = seq->still_picture;
  seq->reduced_still_picture_hdr &= !oxcf->full_still_picture_hdr;
  seq->force_screen_content_tools = 2;
  seq->force_integer_mv = 2;
  seq->order_hint_info.enable_order_hint = oxcf->enable_order_hint;
  seq->frame_id_numbers_present_flag =
      !(seq->still_picture && seq->reduced_still_picture_hdr) &&
      !oxcf->large_scale_tile && oxcf->error_resilient_mode;
  if (seq->still_picture && seq->reduced_still_picture_hdr) {
    seq->order_hint_info.enable_order_hint = 0;
    seq->force_screen_content_tools = 2;
    seq->force_integer_mv = 2;
  }
  seq->order_hint_info.order_hint_bits_minus_1 =
      seq->order_hint_info.enable_order_hint
          ? DEFAULT_EXPLICIT_ORDER_HINT_BITS - 1
          : -1;

  seq->max_frame_width =
      oxcf->forced_max_frame_width ? oxcf->forced_max_frame_width : oxcf->width;
  seq->max_frame_height = oxcf->forced_max_frame_height
                              ? oxcf->forced_max_frame_height
                              : oxcf->height;
  seq->num_bits_width =
      (seq->max_frame_width > 1) ? get_msb(seq->max_frame_width - 1) + 1 : 1;
  seq->num_bits_height =
      (seq->max_frame_height > 1) ? get_msb(seq->max_frame_height - 1) + 1 : 1;
  assert(seq->num_bits_width <= 16);
  assert(seq->num_bits_height <= 16);

  seq->frame_id_length = FRAME_ID_LENGTH;
  seq->delta_frame_id_length = DELTA_FRAME_ID_LENGTH;

  seq->enable_dual_filter = oxcf->enable_dual_filter;
  seq->order_hint_info.enable_dist_wtd_comp = oxcf->enable_dist_wtd_comp;
  seq->order_hint_info.enable_dist_wtd_comp &=
      seq->order_hint_info.enable_order_hint;
  seq->order_hint_info.enable_ref_frame_mvs = oxcf->enable_ref_frame_mvs;
  seq->order_hint_info.enable_ref_frame_mvs &=
      seq->order_hint_info.enable_order_hint;
  seq->enable_superres = oxcf->enable_superres;
  seq->enable_cdef = oxcf->enable_cdef;
  seq->enable_restoration = oxcf->enable_restoration;
  seq->enable_warped_motion = oxcf->enable_warped_motion;
  seq->enable_interintra_compound = oxcf->enable_interintra_comp;
  seq->enable_masked_compound = oxcf->enable_masked_comp;
  seq->enable_intra_edge_filter = oxcf->enable_intra_edge_filter;
  seq->enable_filter_intra = oxcf->enable_filter_intra;
#if CONFIG_ADAPT_FILTER_INTRA
  seq->enable_adapt_filter_intra = 1;
#endif

  set_bitstream_level_tier(seq, cm, oxcf);

  if (seq->operating_points_cnt_minus_1 == 0) {
    seq->operating_point_idc[0] = 0;
  } else {
    // Set operating_point_idc[] such that for the i-th operating point the
    // first (operating_points_cnt-i) spatial layers and the first temporal
    // layer are decoded Note that highest quality operating point should come
    // first
    for (int i = 0; i < seq->operating_points_cnt_minus_1 + 1; i++)
      seq->operating_point_idc[i] =
          (~(~0u << (seq->operating_points_cnt_minus_1 + 1 - i)) << 8) | 1;
  }
}

static void init_config(struct AV1_COMP *cpi, AV1EncoderConfig *oxcf) {
  AV1_COMMON *const cm = &cpi->common;

  cpi->oxcf = *oxcf;
  cpi->framerate = oxcf->init_framerate;

  cm->seq_params.profile = oxcf->profile;
  cm->seq_params.bit_depth = oxcf->bit_depth;
  cm->seq_params.use_highbitdepth = oxcf->use_highbitdepth;
  cm->seq_params.color_primaries = oxcf->color_primaries;
  cm->seq_params.transfer_characteristics = oxcf->transfer_characteristics;
  cm->seq_params.matrix_coefficients = oxcf->matrix_coefficients;
  cm->seq_params.monochrome = oxcf->monochrome;
  cm->seq_params.chroma_sample_position = oxcf->chroma_sample_position;
  cm->seq_params.color_range = oxcf->color_range;
  cm->timing_info_present = oxcf->timing_info_present;
  cm->timing_info.num_units_in_display_tick =
      oxcf->timing_info.num_units_in_display_tick;
  cm->timing_info.time_scale = oxcf->timing_info.time_scale;
  cm->timing_info.equal_picture_interval =
      oxcf->timing_info.equal_picture_interval;
  cm->timing_info.num_ticks_per_picture =
      oxcf->timing_info.num_ticks_per_picture;

  cm->seq_params.display_model_info_present_flag =
      oxcf->display_model_info_present_flag;
  cm->seq_params.decoder_model_info_present_flag =
      oxcf->decoder_model_info_present_flag;
  if (oxcf->decoder_model_info_present_flag) {
    // set the decoder model parameters in schedule mode
    cm->buffer_model.num_units_in_decoding_tick =
        oxcf->buffer_model.num_units_in_decoding_tick;
    cm->buffer_removal_time_present = 1;
    set_aom_dec_model_info(&cm->buffer_model);
    set_dec_model_op_parameters(&cm->op_params[0]);
  } else if (cm->timing_info_present &&
             cm->timing_info.equal_picture_interval &&
             !cm->seq_params.decoder_model_info_present_flag) {
    // set the decoder model parameters in resource availability mode
    set_resource_availability_parameters(&cm->op_params[0]);
  } else {
    cm->op_params[0].initial_display_delay =
        10;  // Default value (not signaled)
  }

  if (cm->seq_params.monochrome) {
    cm->seq_params.subsampling_x = 1;
    cm->seq_params.subsampling_y = 1;
  } else if (cm->seq_params.color_primaries == AOM_CICP_CP_BT_709 &&
             cm->seq_params.transfer_characteristics == AOM_CICP_TC_SRGB &&
             cm->seq_params.matrix_coefficients == AOM_CICP_MC_IDENTITY) {
    cm->seq_params.subsampling_x = 0;
    cm->seq_params.subsampling_y = 0;
  } else {
    if (cm->seq_params.profile == 0) {
      cm->seq_params.subsampling_x = 1;
      cm->seq_params.subsampling_y = 1;
    } else if (cm->seq_params.profile == 1) {
      cm->seq_params.subsampling_x = 0;
      cm->seq_params.subsampling_y = 0;
    } else {
      if (cm->seq_params.bit_depth == AOM_BITS_12) {
        cm->seq_params.subsampling_x = oxcf->chroma_subsampling_x;
        cm->seq_params.subsampling_y = oxcf->chroma_subsampling_y;
      } else {
        cm->seq_params.subsampling_x = 1;
        cm->seq_params.subsampling_y = 0;
      }
    }
  }

  cm->width = oxcf->width;
  cm->height = oxcf->height;
  set_sb_size(&cm->seq_params,
              select_sb_size(cpi));  // set sb size before allocations
  alloc_compressor_data(cpi);

  update_film_grain_parameters(cpi, oxcf);

  // Single thread case: use counts in common.
  cpi->td.counts = &cpi->counts;

  // change includes all joint functionality
  av1_change_config(cpi, oxcf);

  cpi->static_mb_pct = 0;
  cpi->ref_frame_flags = 0;

  // Reset resize pending flags
  cpi->resize_pending_width = 0;
  cpi->resize_pending_height = 0;

  init_buffer_indices(cpi);
}

static void set_rc_buffer_sizes(RATE_CONTROL *rc,
                                const AV1EncoderConfig *oxcf) {
  const int64_t bandwidth = oxcf->target_bandwidth;
  const int64_t starting = oxcf->starting_buffer_level_ms;
  const int64_t optimal = oxcf->optimal_buffer_level_ms;
  const int64_t maximum = oxcf->maximum_buffer_size_ms;

  rc->starting_buffer_level = starting * bandwidth / 1000;
  rc->optimal_buffer_level =
      (optimal == 0) ? bandwidth / 8 : optimal * bandwidth / 1000;
  rc->maximum_buffer_size =
      (maximum == 0) ? bandwidth / 8 : maximum * bandwidth / 1000;
}

#define HIGHBD_BFP(BT, SDF, SDAF, VF, SVF, SVAF, SDX4DF, JSDAF, JSVAF) \
  cpi->fn_ptr[BT].sdf = SDF;                                           \
  cpi->fn_ptr[BT].sdaf = SDAF;                                         \
  cpi->fn_ptr[BT].vf = VF;                                             \
  cpi->fn_ptr[BT].svf = SVF;                                           \
  cpi->fn_ptr[BT].svaf = SVAF;                                         \
  cpi->fn_ptr[BT].sdx4df = SDX4DF;                                     \
  cpi->fn_ptr[BT].jsdaf = JSDAF;                                       \
  cpi->fn_ptr[BT].jsvaf = JSVAF;

#define MAKE_BFP_SAD_WRAPPER(fnname)                                           \
  static unsigned int fnname##_bits8(const uint8_t *src_ptr,                   \
                                     int source_stride,                        \
                                     const uint8_t *ref_ptr, int ref_stride) { \
    return fnname(src_ptr, source_stride, ref_ptr, ref_stride);                \
  }                                                                            \
  static unsigned int fnname##_bits10(                                         \
      const uint8_t *src_ptr, int source_stride, const uint8_t *ref_ptr,       \
      int ref_stride) {                                                        \
    return fnname(src_ptr, source_stride, ref_ptr, ref_stride) >> 2;           \
  }                                                                            \
  static unsigned int fnname##_bits12(                                         \
      const uint8_t *src_ptr, int source_stride, const uint8_t *ref_ptr,       \
      int ref_stride) {                                                        \
    return fnname(src_ptr, source_stride, ref_ptr, ref_stride) >> 4;           \
  }

#define MAKE_BFP_SADAVG_WRAPPER(fnname)                                        \
  static unsigned int fnname##_bits8(                                          \
      const uint8_t *src_ptr, int source_stride, const uint8_t *ref_ptr,       \
      int ref_stride, const uint8_t *second_pred) {                            \
    return fnname(src_ptr, source_stride, ref_ptr, ref_stride, second_pred);   \
  }                                                                            \
  static unsigned int fnname##_bits10(                                         \
      const uint8_t *src_ptr, int source_stride, const uint8_t *ref_ptr,       \
      int ref_stride, const uint8_t *second_pred) {                            \
    return fnname(src_ptr, source_stride, ref_ptr, ref_stride, second_pred) >> \
           2;                                                                  \
  }                                                                            \
  static unsigned int fnname##_bits12(                                         \
      const uint8_t *src_ptr, int source_stride, const uint8_t *ref_ptr,       \
      int ref_stride, const uint8_t *second_pred) {                            \
    return fnname(src_ptr, source_stride, ref_ptr, ref_stride, second_pred) >> \
           4;                                                                  \
  }

#define MAKE_BFP_SAD4D_WRAPPER(fnname)                                        \
  static void fnname##_bits8(const uint8_t *src_ptr, int source_stride,       \
                             const uint8_t *const ref_ptr[], int ref_stride,  \
                             unsigned int *sad_array) {                       \
    fnname(src_ptr, source_stride, ref_ptr, ref_stride, sad_array);           \
  }                                                                           \
  static void fnname##_bits10(const uint8_t *src_ptr, int source_stride,      \
                              const uint8_t *const ref_ptr[], int ref_stride, \
                              unsigned int *sad_array) {                      \
    int i;                                                                    \
    fnname(src_ptr, source_stride, ref_ptr, ref_stride, sad_array);           \
    for (i = 0; i < 4; i++) sad_array[i] >>= 2;                               \
  }                                                                           \
  static void fnname##_bits12(const uint8_t *src_ptr, int source_stride,      \
                              const uint8_t *const ref_ptr[], int ref_stride, \
                              unsigned int *sad_array) {                      \
    int i;                                                                    \
    fnname(src_ptr, source_stride, ref_ptr, ref_stride, sad_array);           \
    for (i = 0; i < 4; i++) sad_array[i] >>= 4;                               \
  }

#define MAKE_BFP_JSADAVG_WRAPPER(fnname)                                    \
  static unsigned int fnname##_bits8(                                       \
      const uint8_t *src_ptr, int source_stride, const uint8_t *ref_ptr,    \
      int ref_stride, const uint8_t *second_pred,                           \
      const DIST_WTD_COMP_PARAMS *jcp_param) {                              \
    return fnname(src_ptr, source_stride, ref_ptr, ref_stride, second_pred, \
                  jcp_param);                                               \
  }                                                                         \
  static unsigned int fnname##_bits10(                                      \
      const uint8_t *src_ptr, int source_stride, const uint8_t *ref_ptr,    \
      int ref_stride, const uint8_t *second_pred,                           \
      const DIST_WTD_COMP_PARAMS *jcp_param) {                              \
    return fnname(src_ptr, source_stride, ref_ptr, ref_stride, second_pred, \
                  jcp_param) >>                                             \
           2;                                                               \
  }                                                                         \
  static unsigned int fnname##_bits12(                                      \
      const uint8_t *src_ptr, int source_stride, const uint8_t *ref_ptr,    \
      int ref_stride, const uint8_t *second_pred,                           \
      const DIST_WTD_COMP_PARAMS *jcp_param) {                              \
    return fnname(src_ptr, source_stride, ref_ptr, ref_stride, second_pred, \
                  jcp_param) >>                                             \
           4;                                                               \
  }

MAKE_BFP_SAD_WRAPPER(aom_highbd_sad128x128)
MAKE_BFP_SADAVG_WRAPPER(aom_highbd_sad128x128_avg)
MAKE_BFP_SAD4D_WRAPPER(aom_highbd_sad128x128x4d)
MAKE_BFP_SAD_WRAPPER(aom_highbd_sad128x64)
MAKE_BFP_SADAVG_WRAPPER(aom_highbd_sad128x64_avg)
MAKE_BFP_SAD4D_WRAPPER(aom_highbd_sad128x64x4d)
MAKE_BFP_SAD_WRAPPER(aom_highbd_sad64x128)
MAKE_BFP_SADAVG_WRAPPER(aom_highbd_sad64x128_avg)
MAKE_BFP_SAD4D_WRAPPER(aom_highbd_sad64x128x4d)
MAKE_BFP_SAD_WRAPPER(aom_highbd_sad32x16)
MAKE_BFP_SADAVG_WRAPPER(aom_highbd_sad32x16_avg)
MAKE_BFP_SAD4D_WRAPPER(aom_highbd_sad32x16x4d)
MAKE_BFP_SAD_WRAPPER(aom_highbd_sad16x32)
MAKE_BFP_SADAVG_WRAPPER(aom_highbd_sad16x32_avg)
MAKE_BFP_SAD4D_WRAPPER(aom_highbd_sad16x32x4d)
MAKE_BFP_SAD_WRAPPER(aom_highbd_sad64x32)
MAKE_BFP_SADAVG_WRAPPER(aom_highbd_sad64x32_avg)
MAKE_BFP_SAD4D_WRAPPER(aom_highbd_sad64x32x4d)
MAKE_BFP_SAD_WRAPPER(aom_highbd_sad32x64)
MAKE_BFP_SADAVG_WRAPPER(aom_highbd_sad32x64_avg)
MAKE_BFP_SAD4D_WRAPPER(aom_highbd_sad32x64x4d)
MAKE_BFP_SAD_WRAPPER(aom_highbd_sad32x32)
MAKE_BFP_SADAVG_WRAPPER(aom_highbd_sad32x32_avg)
MAKE_BFP_SAD4D_WRAPPER(aom_highbd_sad32x32x4d)
MAKE_BFP_SAD_WRAPPER(aom_highbd_sad64x64)
MAKE_BFP_SADAVG_WRAPPER(aom_highbd_sad64x64_avg)
MAKE_BFP_SAD4D_WRAPPER(aom_highbd_sad64x64x4d)
MAKE_BFP_SAD_WRAPPER(aom_highbd_sad16x16)
MAKE_BFP_SADAVG_WRAPPER(aom_highbd_sad16x16_avg)
MAKE_BFP_SAD4D_WRAPPER(aom_highbd_sad16x16x4d)
MAKE_BFP_SAD_WRAPPER(aom_highbd_sad16x8)
MAKE_BFP_SADAVG_WRAPPER(aom_highbd_sad16x8_avg)
MAKE_BFP_SAD4D_WRAPPER(aom_highbd_sad16x8x4d)
MAKE_BFP_SAD_WRAPPER(aom_highbd_sad8x16)
MAKE_BFP_SADAVG_WRAPPER(aom_highbd_sad8x16_avg)
MAKE_BFP_SAD4D_WRAPPER(aom_highbd_sad8x16x4d)
MAKE_BFP_SAD_WRAPPER(aom_highbd_sad8x8)
MAKE_BFP_SADAVG_WRAPPER(aom_highbd_sad8x8_avg)
MAKE_BFP_SAD4D_WRAPPER(aom_highbd_sad8x8x4d)
MAKE_BFP_SAD_WRAPPER(aom_highbd_sad8x4)
MAKE_BFP_SADAVG_WRAPPER(aom_highbd_sad8x4_avg)
MAKE_BFP_SAD4D_WRAPPER(aom_highbd_sad8x4x4d)
MAKE_BFP_SAD_WRAPPER(aom_highbd_sad4x8)
MAKE_BFP_SADAVG_WRAPPER(aom_highbd_sad4x8_avg)
MAKE_BFP_SAD4D_WRAPPER(aom_highbd_sad4x8x4d)
MAKE_BFP_SAD_WRAPPER(aom_highbd_sad4x4)
MAKE_BFP_SADAVG_WRAPPER(aom_highbd_sad4x4_avg)
MAKE_BFP_SAD4D_WRAPPER(aom_highbd_sad4x4x4d)

MAKE_BFP_SAD_WRAPPER(aom_highbd_sad4x16)
MAKE_BFP_SADAVG_WRAPPER(aom_highbd_sad4x16_avg)
MAKE_BFP_SAD4D_WRAPPER(aom_highbd_sad4x16x4d)
MAKE_BFP_SAD_WRAPPER(aom_highbd_sad16x4)
MAKE_BFP_SADAVG_WRAPPER(aom_highbd_sad16x4_avg)
MAKE_BFP_SAD4D_WRAPPER(aom_highbd_sad16x4x4d)
MAKE_BFP_SAD_WRAPPER(aom_highbd_sad8x32)
MAKE_BFP_SADAVG_WRAPPER(aom_highbd_sad8x32_avg)
MAKE_BFP_SAD4D_WRAPPER(aom_highbd_sad8x32x4d)
MAKE_BFP_SAD_WRAPPER(aom_highbd_sad32x8)
MAKE_BFP_SADAVG_WRAPPER(aom_highbd_sad32x8_avg)
MAKE_BFP_SAD4D_WRAPPER(aom_highbd_sad32x8x4d)
MAKE_BFP_SAD_WRAPPER(aom_highbd_sad16x64)
MAKE_BFP_SADAVG_WRAPPER(aom_highbd_sad16x64_avg)
MAKE_BFP_SAD4D_WRAPPER(aom_highbd_sad16x64x4d)
MAKE_BFP_SAD_WRAPPER(aom_highbd_sad64x16)
MAKE_BFP_SADAVG_WRAPPER(aom_highbd_sad64x16_avg)
MAKE_BFP_SAD4D_WRAPPER(aom_highbd_sad64x16x4d)

MAKE_BFP_JSADAVG_WRAPPER(aom_highbd_dist_wtd_sad128x128_avg)
MAKE_BFP_JSADAVG_WRAPPER(aom_highbd_dist_wtd_sad128x64_avg)
MAKE_BFP_JSADAVG_WRAPPER(aom_highbd_dist_wtd_sad64x128_avg)
MAKE_BFP_JSADAVG_WRAPPER(aom_highbd_dist_wtd_sad32x16_avg)
MAKE_BFP_JSADAVG_WRAPPER(aom_highbd_dist_wtd_sad16x32_avg)
MAKE_BFP_JSADAVG_WRAPPER(aom_highbd_dist_wtd_sad64x32_avg)
MAKE_BFP_JSADAVG_WRAPPER(aom_highbd_dist_wtd_sad32x64_avg)
MAKE_BFP_JSADAVG_WRAPPER(aom_highbd_dist_wtd_sad32x32_avg)
MAKE_BFP_JSADAVG_WRAPPER(aom_highbd_dist_wtd_sad64x64_avg)
MAKE_BFP_JSADAVG_WRAPPER(aom_highbd_dist_wtd_sad16x16_avg)
MAKE_BFP_JSADAVG_WRAPPER(aom_highbd_dist_wtd_sad16x8_avg)
MAKE_BFP_JSADAVG_WRAPPER(aom_highbd_dist_wtd_sad8x16_avg)
MAKE_BFP_JSADAVG_WRAPPER(aom_highbd_dist_wtd_sad8x8_avg)
MAKE_BFP_JSADAVG_WRAPPER(aom_highbd_dist_wtd_sad8x4_avg)
MAKE_BFP_JSADAVG_WRAPPER(aom_highbd_dist_wtd_sad4x8_avg)
MAKE_BFP_JSADAVG_WRAPPER(aom_highbd_dist_wtd_sad4x4_avg)
MAKE_BFP_JSADAVG_WRAPPER(aom_highbd_dist_wtd_sad4x16_avg)
MAKE_BFP_JSADAVG_WRAPPER(aom_highbd_dist_wtd_sad16x4_avg)
MAKE_BFP_JSADAVG_WRAPPER(aom_highbd_dist_wtd_sad8x32_avg)
MAKE_BFP_JSADAVG_WRAPPER(aom_highbd_dist_wtd_sad32x8_avg)
MAKE_BFP_JSADAVG_WRAPPER(aom_highbd_dist_wtd_sad16x64_avg)
MAKE_BFP_JSADAVG_WRAPPER(aom_highbd_dist_wtd_sad64x16_avg)

#define HIGHBD_MBFP(BT, MCSDF, MCSVF) \
  cpi->fn_ptr[BT].msdf = MCSDF;       \
  cpi->fn_ptr[BT].msvf = MCSVF;

#define MAKE_MBFP_COMPOUND_SAD_WRAPPER(fnname)                           \
  static unsigned int fnname##_bits8(                                    \
      const uint8_t *src_ptr, int source_stride, const uint8_t *ref_ptr, \
      int ref_stride, const uint8_t *second_pred_ptr, const uint8_t *m,  \
      int m_stride, int invert_mask) {                                   \
    return fnname(src_ptr, source_stride, ref_ptr, ref_stride,           \
                  second_pred_ptr, m, m_stride, invert_mask);            \
  }                                                                      \
  static unsigned int fnname##_bits10(                                   \
      const uint8_t *src_ptr, int source_stride, const uint8_t *ref_ptr, \
      int ref_stride, const uint8_t *second_pred_ptr, const uint8_t *m,  \
      int m_stride, int invert_mask) {                                   \
    return fnname(src_ptr, source_stride, ref_ptr, ref_stride,           \
                  second_pred_ptr, m, m_stride, invert_mask) >>          \
           2;                                                            \
  }                                                                      \
  static unsigned int fnname##_bits12(                                   \
      const uint8_t *src_ptr, int source_stride, const uint8_t *ref_ptr, \
      int ref_stride, const uint8_t *second_pred_ptr, const uint8_t *m,  \
      int m_stride, int invert_mask) {                                   \
    return fnname(src_ptr, source_stride, ref_ptr, ref_stride,           \
                  second_pred_ptr, m, m_stride, invert_mask) >>          \
           4;                                                            \
  }

MAKE_MBFP_COMPOUND_SAD_WRAPPER(aom_highbd_masked_sad128x128)
MAKE_MBFP_COMPOUND_SAD_WRAPPER(aom_highbd_masked_sad128x64)
MAKE_MBFP_COMPOUND_SAD_WRAPPER(aom_highbd_masked_sad64x128)
MAKE_MBFP_COMPOUND_SAD_WRAPPER(aom_highbd_masked_sad64x64)
MAKE_MBFP_COMPOUND_SAD_WRAPPER(aom_highbd_masked_sad64x32)
MAKE_MBFP_COMPOUND_SAD_WRAPPER(aom_highbd_masked_sad32x64)
MAKE_MBFP_COMPOUND_SAD_WRAPPER(aom_highbd_masked_sad32x32)
MAKE_MBFP_COMPOUND_SAD_WRAPPER(aom_highbd_masked_sad32x16)
MAKE_MBFP_COMPOUND_SAD_WRAPPER(aom_highbd_masked_sad16x32)
MAKE_MBFP_COMPOUND_SAD_WRAPPER(aom_highbd_masked_sad16x16)
MAKE_MBFP_COMPOUND_SAD_WRAPPER(aom_highbd_masked_sad16x8)
MAKE_MBFP_COMPOUND_SAD_WRAPPER(aom_highbd_masked_sad8x16)
MAKE_MBFP_COMPOUND_SAD_WRAPPER(aom_highbd_masked_sad8x8)
MAKE_MBFP_COMPOUND_SAD_WRAPPER(aom_highbd_masked_sad8x4)
MAKE_MBFP_COMPOUND_SAD_WRAPPER(aom_highbd_masked_sad4x8)
MAKE_MBFP_COMPOUND_SAD_WRAPPER(aom_highbd_masked_sad4x4)
MAKE_MBFP_COMPOUND_SAD_WRAPPER(aom_highbd_masked_sad4x16)
MAKE_MBFP_COMPOUND_SAD_WRAPPER(aom_highbd_masked_sad16x4)
MAKE_MBFP_COMPOUND_SAD_WRAPPER(aom_highbd_masked_sad8x32)
MAKE_MBFP_COMPOUND_SAD_WRAPPER(aom_highbd_masked_sad32x8)
MAKE_MBFP_COMPOUND_SAD_WRAPPER(aom_highbd_masked_sad16x64)
MAKE_MBFP_COMPOUND_SAD_WRAPPER(aom_highbd_masked_sad64x16)

#define HIGHBD_OBFP(BT, OSDF, OVF, OSVF) \
  cpi->fn_ptr[BT].osdf = OSDF;           \
  cpi->fn_ptr[BT].ovf = OVF;             \
  cpi->fn_ptr[BT].osvf = OSVF;

#define MAKE_OBFP_SAD_WRAPPER(fnname)                                     \
  static unsigned int fnname##_bits8(const uint8_t *ref, int ref_stride,  \
                                     const int32_t *wsrc,                 \
                                     const int32_t *msk) {                \
    return fnname(ref, ref_stride, wsrc, msk);                            \
  }                                                                       \
  static unsigned int fnname##_bits10(const uint8_t *ref, int ref_stride, \
                                      const int32_t *wsrc,                \
                                      const int32_t *msk) {               \
    return fnname(ref, ref_stride, wsrc, msk) >> 2;                       \
  }                                                                       \
  static unsigned int fnname##_bits12(const uint8_t *ref, int ref_stride, \
                                      const int32_t *wsrc,                \
                                      const int32_t *msk) {               \
    return fnname(ref, ref_stride, wsrc, msk) >> 4;                       \
  }

MAKE_OBFP_SAD_WRAPPER(aom_highbd_obmc_sad128x128)
MAKE_OBFP_SAD_WRAPPER(aom_highbd_obmc_sad128x64)
MAKE_OBFP_SAD_WRAPPER(aom_highbd_obmc_sad64x128)
MAKE_OBFP_SAD_WRAPPER(aom_highbd_obmc_sad64x64)
MAKE_OBFP_SAD_WRAPPER(aom_highbd_obmc_sad64x32)
MAKE_OBFP_SAD_WRAPPER(aom_highbd_obmc_sad32x64)
MAKE_OBFP_SAD_WRAPPER(aom_highbd_obmc_sad32x32)
MAKE_OBFP_SAD_WRAPPER(aom_highbd_obmc_sad32x16)
MAKE_OBFP_SAD_WRAPPER(aom_highbd_obmc_sad16x32)
MAKE_OBFP_SAD_WRAPPER(aom_highbd_obmc_sad16x16)
MAKE_OBFP_SAD_WRAPPER(aom_highbd_obmc_sad16x8)
MAKE_OBFP_SAD_WRAPPER(aom_highbd_obmc_sad8x16)
MAKE_OBFP_SAD_WRAPPER(aom_highbd_obmc_sad8x8)
MAKE_OBFP_SAD_WRAPPER(aom_highbd_obmc_sad8x4)
MAKE_OBFP_SAD_WRAPPER(aom_highbd_obmc_sad4x8)
MAKE_OBFP_SAD_WRAPPER(aom_highbd_obmc_sad4x4)
MAKE_OBFP_SAD_WRAPPER(aom_highbd_obmc_sad4x16)
MAKE_OBFP_SAD_WRAPPER(aom_highbd_obmc_sad16x4)
MAKE_OBFP_SAD_WRAPPER(aom_highbd_obmc_sad8x32)
MAKE_OBFP_SAD_WRAPPER(aom_highbd_obmc_sad32x8)
MAKE_OBFP_SAD_WRAPPER(aom_highbd_obmc_sad16x64)
MAKE_OBFP_SAD_WRAPPER(aom_highbd_obmc_sad64x16)

static void highbd_set_var_fns(AV1_COMP *const cpi) {
  AV1_COMMON *const cm = &cpi->common;
  if (cm->seq_params.use_highbitdepth) {
    switch (cm->seq_params.bit_depth) {
      case AOM_BITS_8:
        HIGHBD_BFP(BLOCK_64X16, aom_highbd_sad64x16_bits8,
                   aom_highbd_sad64x16_avg_bits8, aom_highbd_8_variance64x16,
                   aom_highbd_8_sub_pixel_variance64x16,
                   aom_highbd_8_sub_pixel_avg_variance64x16,
                   aom_highbd_sad64x16x4d_bits8,
                   aom_highbd_dist_wtd_sad64x16_avg_bits8,
                   aom_highbd_8_dist_wtd_sub_pixel_avg_variance64x16)

        HIGHBD_BFP(BLOCK_16X64, aom_highbd_sad16x64_bits8,
                   aom_highbd_sad16x64_avg_bits8, aom_highbd_8_variance16x64,
                   aom_highbd_8_sub_pixel_variance16x64,
                   aom_highbd_8_sub_pixel_avg_variance16x64,
                   aom_highbd_sad16x64x4d_bits8,
                   aom_highbd_dist_wtd_sad16x64_avg_bits8,
                   aom_highbd_8_dist_wtd_sub_pixel_avg_variance16x64)

        HIGHBD_BFP(
            BLOCK_32X8, aom_highbd_sad32x8_bits8, aom_highbd_sad32x8_avg_bits8,
            aom_highbd_8_variance32x8, aom_highbd_8_sub_pixel_variance32x8,
            aom_highbd_8_sub_pixel_avg_variance32x8,
            aom_highbd_sad32x8x4d_bits8, aom_highbd_dist_wtd_sad32x8_avg_bits8,
            aom_highbd_8_dist_wtd_sub_pixel_avg_variance32x8)

        HIGHBD_BFP(
            BLOCK_8X32, aom_highbd_sad8x32_bits8, aom_highbd_sad8x32_avg_bits8,
            aom_highbd_8_variance8x32, aom_highbd_8_sub_pixel_variance8x32,
            aom_highbd_8_sub_pixel_avg_variance8x32,
            aom_highbd_sad8x32x4d_bits8, aom_highbd_dist_wtd_sad8x32_avg_bits8,
            aom_highbd_8_dist_wtd_sub_pixel_avg_variance8x32)

        HIGHBD_BFP(
            BLOCK_16X4, aom_highbd_sad16x4_bits8, aom_highbd_sad16x4_avg_bits8,
            aom_highbd_8_variance16x4, aom_highbd_8_sub_pixel_variance16x4,
            aom_highbd_8_sub_pixel_avg_variance16x4,
            aom_highbd_sad16x4x4d_bits8, aom_highbd_dist_wtd_sad16x4_avg_bits8,
            aom_highbd_8_dist_wtd_sub_pixel_avg_variance16x4)

        HIGHBD_BFP(
            BLOCK_4X16, aom_highbd_sad4x16_bits8, aom_highbd_sad4x16_avg_bits8,
            aom_highbd_8_variance4x16, aom_highbd_8_sub_pixel_variance4x16,
            aom_highbd_8_sub_pixel_avg_variance4x16,
            aom_highbd_sad4x16x4d_bits8, aom_highbd_dist_wtd_sad4x16_avg_bits8,
            aom_highbd_8_dist_wtd_sub_pixel_avg_variance4x16)

        HIGHBD_BFP(BLOCK_32X16, aom_highbd_sad32x16_bits8,
                   aom_highbd_sad32x16_avg_bits8, aom_highbd_8_variance32x16,
                   aom_highbd_8_sub_pixel_variance32x16,
                   aom_highbd_8_sub_pixel_avg_variance32x16,
                   aom_highbd_sad32x16x4d_bits8,
                   aom_highbd_dist_wtd_sad32x16_avg_bits8,
                   aom_highbd_8_dist_wtd_sub_pixel_avg_variance32x16)

        HIGHBD_BFP(BLOCK_16X32, aom_highbd_sad16x32_bits8,
                   aom_highbd_sad16x32_avg_bits8, aom_highbd_8_variance16x32,
                   aom_highbd_8_sub_pixel_variance16x32,
                   aom_highbd_8_sub_pixel_avg_variance16x32,
                   aom_highbd_sad16x32x4d_bits8,
                   aom_highbd_dist_wtd_sad16x32_avg_bits8,
                   aom_highbd_8_dist_wtd_sub_pixel_avg_variance16x32)

        HIGHBD_BFP(BLOCK_64X32, aom_highbd_sad64x32_bits8,
                   aom_highbd_sad64x32_avg_bits8, aom_highbd_8_variance64x32,
                   aom_highbd_8_sub_pixel_variance64x32,
                   aom_highbd_8_sub_pixel_avg_variance64x32,
                   aom_highbd_sad64x32x4d_bits8,
                   aom_highbd_dist_wtd_sad64x32_avg_bits8,
                   aom_highbd_8_dist_wtd_sub_pixel_avg_variance64x32)

        HIGHBD_BFP(BLOCK_32X64, aom_highbd_sad32x64_bits8,
                   aom_highbd_sad32x64_avg_bits8, aom_highbd_8_variance32x64,
                   aom_highbd_8_sub_pixel_variance32x64,
                   aom_highbd_8_sub_pixel_avg_variance32x64,
                   aom_highbd_sad32x64x4d_bits8,
                   aom_highbd_dist_wtd_sad32x64_avg_bits8,
                   aom_highbd_8_dist_wtd_sub_pixel_avg_variance32x64)

        HIGHBD_BFP(BLOCK_32X32, aom_highbd_sad32x32_bits8,
                   aom_highbd_sad32x32_avg_bits8, aom_highbd_8_variance32x32,
                   aom_highbd_8_sub_pixel_variance32x32,
                   aom_highbd_8_sub_pixel_avg_variance32x32,
                   aom_highbd_sad32x32x4d_bits8,
                   aom_highbd_dist_wtd_sad32x32_avg_bits8,
                   aom_highbd_8_dist_wtd_sub_pixel_avg_variance32x32)

        HIGHBD_BFP(BLOCK_64X64, aom_highbd_sad64x64_bits8,
                   aom_highbd_sad64x64_avg_bits8, aom_highbd_8_variance64x64,
                   aom_highbd_8_sub_pixel_variance64x64,
                   aom_highbd_8_sub_pixel_avg_variance64x64,
                   aom_highbd_sad64x64x4d_bits8,
                   aom_highbd_dist_wtd_sad64x64_avg_bits8,
                   aom_highbd_8_dist_wtd_sub_pixel_avg_variance64x64)

        HIGHBD_BFP(BLOCK_16X16, aom_highbd_sad16x16_bits8,
                   aom_highbd_sad16x16_avg_bits8, aom_highbd_8_variance16x16,
                   aom_highbd_8_sub_pixel_variance16x16,
                   aom_highbd_8_sub_pixel_avg_variance16x16,
                   aom_highbd_sad16x16x4d_bits8,
                   aom_highbd_dist_wtd_sad16x16_avg_bits8,
                   aom_highbd_8_dist_wtd_sub_pixel_avg_variance16x16)

        HIGHBD_BFP(
            BLOCK_16X8, aom_highbd_sad16x8_bits8, aom_highbd_sad16x8_avg_bits8,
            aom_highbd_8_variance16x8, aom_highbd_8_sub_pixel_variance16x8,
            aom_highbd_8_sub_pixel_avg_variance16x8,
            aom_highbd_sad16x8x4d_bits8, aom_highbd_dist_wtd_sad16x8_avg_bits8,
            aom_highbd_8_dist_wtd_sub_pixel_avg_variance16x8)

        HIGHBD_BFP(
            BLOCK_8X16, aom_highbd_sad8x16_bits8, aom_highbd_sad8x16_avg_bits8,
            aom_highbd_8_variance8x16, aom_highbd_8_sub_pixel_variance8x16,
            aom_highbd_8_sub_pixel_avg_variance8x16,
            aom_highbd_sad8x16x4d_bits8, aom_highbd_dist_wtd_sad8x16_avg_bits8,
            aom_highbd_8_dist_wtd_sub_pixel_avg_variance8x16)

        HIGHBD_BFP(
            BLOCK_8X8, aom_highbd_sad8x8_bits8, aom_highbd_sad8x8_avg_bits8,
            aom_highbd_8_variance8x8, aom_highbd_8_sub_pixel_variance8x8,
            aom_highbd_8_sub_pixel_avg_variance8x8, aom_highbd_sad8x8x4d_bits8,
            aom_highbd_dist_wtd_sad8x8_avg_bits8,
            aom_highbd_8_dist_wtd_sub_pixel_avg_variance8x8)

        HIGHBD_BFP(
            BLOCK_8X4, aom_highbd_sad8x4_bits8, aom_highbd_sad8x4_avg_bits8,
            aom_highbd_8_variance8x4, aom_highbd_8_sub_pixel_variance8x4,
            aom_highbd_8_sub_pixel_avg_variance8x4, aom_highbd_sad8x4x4d_bits8,
            aom_highbd_dist_wtd_sad8x4_avg_bits8,
            aom_highbd_8_dist_wtd_sub_pixel_avg_variance8x4)

        HIGHBD_BFP(
            BLOCK_4X8, aom_highbd_sad4x8_bits8, aom_highbd_sad4x8_avg_bits8,
            aom_highbd_8_variance4x8, aom_highbd_8_sub_pixel_variance4x8,
            aom_highbd_8_sub_pixel_avg_variance4x8, aom_highbd_sad4x8x4d_bits8,
            aom_highbd_dist_wtd_sad4x8_avg_bits8,
            aom_highbd_8_dist_wtd_sub_pixel_avg_variance4x8)

        HIGHBD_BFP(
            BLOCK_4X4, aom_highbd_sad4x4_bits8, aom_highbd_sad4x4_avg_bits8,
            aom_highbd_8_variance4x4, aom_highbd_8_sub_pixel_variance4x4,
            aom_highbd_8_sub_pixel_avg_variance4x4, aom_highbd_sad4x4x4d_bits8,
            aom_highbd_dist_wtd_sad4x4_avg_bits8,
            aom_highbd_8_dist_wtd_sub_pixel_avg_variance4x4)

        HIGHBD_BFP(BLOCK_128X128, aom_highbd_sad128x128_bits8,
                   aom_highbd_sad128x128_avg_bits8,
                   aom_highbd_8_variance128x128,
                   aom_highbd_8_sub_pixel_variance128x128,
                   aom_highbd_8_sub_pixel_avg_variance128x128,
                   aom_highbd_sad128x128x4d_bits8,
                   aom_highbd_dist_wtd_sad128x128_avg_bits8,
                   aom_highbd_8_dist_wtd_sub_pixel_avg_variance128x128)

        HIGHBD_BFP(BLOCK_128X64, aom_highbd_sad128x64_bits8,
                   aom_highbd_sad128x64_avg_bits8, aom_highbd_8_variance128x64,
                   aom_highbd_8_sub_pixel_variance128x64,
                   aom_highbd_8_sub_pixel_avg_variance128x64,
                   aom_highbd_sad128x64x4d_bits8,
                   aom_highbd_dist_wtd_sad128x64_avg_bits8,
                   aom_highbd_8_dist_wtd_sub_pixel_avg_variance128x64)

        HIGHBD_BFP(BLOCK_64X128, aom_highbd_sad64x128_bits8,
                   aom_highbd_sad64x128_avg_bits8, aom_highbd_8_variance64x128,
                   aom_highbd_8_sub_pixel_variance64x128,
                   aom_highbd_8_sub_pixel_avg_variance64x128,
                   aom_highbd_sad64x128x4d_bits8,
                   aom_highbd_dist_wtd_sad64x128_avg_bits8,
                   aom_highbd_8_dist_wtd_sub_pixel_avg_variance64x128)

        HIGHBD_MBFP(BLOCK_128X128, aom_highbd_masked_sad128x128_bits8,
                    aom_highbd_8_masked_sub_pixel_variance128x128)
        HIGHBD_MBFP(BLOCK_128X64, aom_highbd_masked_sad128x64_bits8,
                    aom_highbd_8_masked_sub_pixel_variance128x64)
        HIGHBD_MBFP(BLOCK_64X128, aom_highbd_masked_sad64x128_bits8,
                    aom_highbd_8_masked_sub_pixel_variance64x128)
        HIGHBD_MBFP(BLOCK_64X64, aom_highbd_masked_sad64x64_bits8,
                    aom_highbd_8_masked_sub_pixel_variance64x64)
        HIGHBD_MBFP(BLOCK_64X32, aom_highbd_masked_sad64x32_bits8,
                    aom_highbd_8_masked_sub_pixel_variance64x32)
        HIGHBD_MBFP(BLOCK_32X64, aom_highbd_masked_sad32x64_bits8,
                    aom_highbd_8_masked_sub_pixel_variance32x64)
        HIGHBD_MBFP(BLOCK_32X32, aom_highbd_masked_sad32x32_bits8,
                    aom_highbd_8_masked_sub_pixel_variance32x32)
        HIGHBD_MBFP(BLOCK_32X16, aom_highbd_masked_sad32x16_bits8,
                    aom_highbd_8_masked_sub_pixel_variance32x16)
        HIGHBD_MBFP(BLOCK_16X32, aom_highbd_masked_sad16x32_bits8,
                    aom_highbd_8_masked_sub_pixel_variance16x32)
        HIGHBD_MBFP(BLOCK_16X16, aom_highbd_masked_sad16x16_bits8,
                    aom_highbd_8_masked_sub_pixel_variance16x16)
        HIGHBD_MBFP(BLOCK_8X16, aom_highbd_masked_sad8x16_bits8,
                    aom_highbd_8_masked_sub_pixel_variance8x16)
        HIGHBD_MBFP(BLOCK_16X8, aom_highbd_masked_sad16x8_bits8,
                    aom_highbd_8_masked_sub_pixel_variance16x8)
        HIGHBD_MBFP(BLOCK_8X8, aom_highbd_masked_sad8x8_bits8,
                    aom_highbd_8_masked_sub_pixel_variance8x8)
        HIGHBD_MBFP(BLOCK_4X8, aom_highbd_masked_sad4x8_bits8,
                    aom_highbd_8_masked_sub_pixel_variance4x8)
        HIGHBD_MBFP(BLOCK_8X4, aom_highbd_masked_sad8x4_bits8,
                    aom_highbd_8_masked_sub_pixel_variance8x4)
        HIGHBD_MBFP(BLOCK_4X4, aom_highbd_masked_sad4x4_bits8,
                    aom_highbd_8_masked_sub_pixel_variance4x4)
        HIGHBD_MBFP(BLOCK_64X16, aom_highbd_masked_sad64x16_bits8,
                    aom_highbd_8_masked_sub_pixel_variance64x16)
        HIGHBD_MBFP(BLOCK_16X64, aom_highbd_masked_sad16x64_bits8,
                    aom_highbd_8_masked_sub_pixel_variance16x64)
        HIGHBD_MBFP(BLOCK_32X8, aom_highbd_masked_sad32x8_bits8,
                    aom_highbd_8_masked_sub_pixel_variance32x8)
        HIGHBD_MBFP(BLOCK_8X32, aom_highbd_masked_sad8x32_bits8,
                    aom_highbd_8_masked_sub_pixel_variance8x32)
        HIGHBD_MBFP(BLOCK_16X4, aom_highbd_masked_sad16x4_bits8,
                    aom_highbd_8_masked_sub_pixel_variance16x4)
        HIGHBD_MBFP(BLOCK_4X16, aom_highbd_masked_sad4x16_bits8,
                    aom_highbd_8_masked_sub_pixel_variance4x16)
        HIGHBD_OBFP(BLOCK_128X128, aom_highbd_obmc_sad128x128_bits8,
                    aom_highbd_obmc_variance128x128,
                    aom_highbd_obmc_sub_pixel_variance128x128)
        HIGHBD_OBFP(BLOCK_128X64, aom_highbd_obmc_sad128x64_bits8,
                    aom_highbd_obmc_variance128x64,
                    aom_highbd_obmc_sub_pixel_variance128x64)
        HIGHBD_OBFP(BLOCK_64X128, aom_highbd_obmc_sad64x128_bits8,
                    aom_highbd_obmc_variance64x128,
                    aom_highbd_obmc_sub_pixel_variance64x128)
        HIGHBD_OBFP(BLOCK_64X64, aom_highbd_obmc_sad64x64_bits8,
                    aom_highbd_obmc_variance64x64,
                    aom_highbd_obmc_sub_pixel_variance64x64)
        HIGHBD_OBFP(BLOCK_64X32, aom_highbd_obmc_sad64x32_bits8,
                    aom_highbd_obmc_variance64x32,
                    aom_highbd_obmc_sub_pixel_variance64x32)
        HIGHBD_OBFP(BLOCK_32X64, aom_highbd_obmc_sad32x64_bits8,
                    aom_highbd_obmc_variance32x64,
                    aom_highbd_obmc_sub_pixel_variance32x64)
        HIGHBD_OBFP(BLOCK_32X32, aom_highbd_obmc_sad32x32_bits8,
                    aom_highbd_obmc_variance32x32,
                    aom_highbd_obmc_sub_pixel_variance32x32)
        HIGHBD_OBFP(BLOCK_32X16, aom_highbd_obmc_sad32x16_bits8,
                    aom_highbd_obmc_variance32x16,
                    aom_highbd_obmc_sub_pixel_variance32x16)
        HIGHBD_OBFP(BLOCK_16X32, aom_highbd_obmc_sad16x32_bits8,
                    aom_highbd_obmc_variance16x32,
                    aom_highbd_obmc_sub_pixel_variance16x32)
        HIGHBD_OBFP(BLOCK_16X16, aom_highbd_obmc_sad16x16_bits8,
                    aom_highbd_obmc_variance16x16,
                    aom_highbd_obmc_sub_pixel_variance16x16)
        HIGHBD_OBFP(BLOCK_8X16, aom_highbd_obmc_sad8x16_bits8,
                    aom_highbd_obmc_variance8x16,
                    aom_highbd_obmc_sub_pixel_variance8x16)
        HIGHBD_OBFP(BLOCK_16X8, aom_highbd_obmc_sad16x8_bits8,
                    aom_highbd_obmc_variance16x8,
                    aom_highbd_obmc_sub_pixel_variance16x8)
        HIGHBD_OBFP(BLOCK_8X8, aom_highbd_obmc_sad8x8_bits8,
                    aom_highbd_obmc_variance8x8,
                    aom_highbd_obmc_sub_pixel_variance8x8)
        HIGHBD_OBFP(BLOCK_4X8, aom_highbd_obmc_sad4x8_bits8,
                    aom_highbd_obmc_variance4x8,
                    aom_highbd_obmc_sub_pixel_variance4x8)
        HIGHBD_OBFP(BLOCK_8X4, aom_highbd_obmc_sad8x4_bits8,
                    aom_highbd_obmc_variance8x4,
                    aom_highbd_obmc_sub_pixel_variance8x4)
        HIGHBD_OBFP(BLOCK_4X4, aom_highbd_obmc_sad4x4_bits8,
                    aom_highbd_obmc_variance4x4,
                    aom_highbd_obmc_sub_pixel_variance4x4)
        HIGHBD_OBFP(BLOCK_64X16, aom_highbd_obmc_sad64x16_bits8,
                    aom_highbd_obmc_variance64x16,
                    aom_highbd_obmc_sub_pixel_variance64x16)
        HIGHBD_OBFP(BLOCK_16X64, aom_highbd_obmc_sad16x64_bits8,
                    aom_highbd_obmc_variance16x64,
                    aom_highbd_obmc_sub_pixel_variance16x64)
        HIGHBD_OBFP(BLOCK_32X8, aom_highbd_obmc_sad32x8_bits8,
                    aom_highbd_obmc_variance32x8,
                    aom_highbd_obmc_sub_pixel_variance32x8)
        HIGHBD_OBFP(BLOCK_8X32, aom_highbd_obmc_sad8x32_bits8,
                    aom_highbd_obmc_variance8x32,
                    aom_highbd_obmc_sub_pixel_variance8x32)
        HIGHBD_OBFP(BLOCK_16X4, aom_highbd_obmc_sad16x4_bits8,
                    aom_highbd_obmc_variance16x4,
                    aom_highbd_obmc_sub_pixel_variance16x4)
        HIGHBD_OBFP(BLOCK_4X16, aom_highbd_obmc_sad4x16_bits8,
                    aom_highbd_obmc_variance4x16,
                    aom_highbd_obmc_sub_pixel_variance4x16)
        break;

      case AOM_BITS_10:
        HIGHBD_BFP(BLOCK_64X16, aom_highbd_sad64x16_bits10,
                   aom_highbd_sad64x16_avg_bits10, aom_highbd_10_variance64x16,
                   aom_highbd_10_sub_pixel_variance64x16,
                   aom_highbd_10_sub_pixel_avg_variance64x16,
                   aom_highbd_sad64x16x4d_bits10,
                   aom_highbd_dist_wtd_sad64x16_avg_bits10,
                   aom_highbd_10_dist_wtd_sub_pixel_avg_variance64x16);

        HIGHBD_BFP(BLOCK_16X64, aom_highbd_sad16x64_bits10,
                   aom_highbd_sad16x64_avg_bits10, aom_highbd_10_variance16x64,
                   aom_highbd_10_sub_pixel_variance16x64,
                   aom_highbd_10_sub_pixel_avg_variance16x64,
                   aom_highbd_sad16x64x4d_bits10,
                   aom_highbd_dist_wtd_sad16x64_avg_bits10,
                   aom_highbd_10_dist_wtd_sub_pixel_avg_variance16x64);

        HIGHBD_BFP(BLOCK_32X8, aom_highbd_sad32x8_bits10,
                   aom_highbd_sad32x8_avg_bits10, aom_highbd_10_variance32x8,
                   aom_highbd_10_sub_pixel_variance32x8,
                   aom_highbd_10_sub_pixel_avg_variance32x8,
                   aom_highbd_sad32x8x4d_bits10,
                   aom_highbd_dist_wtd_sad32x8_avg_bits10,
                   aom_highbd_10_dist_wtd_sub_pixel_avg_variance32x8);

        HIGHBD_BFP(BLOCK_8X32, aom_highbd_sad8x32_bits10,
                   aom_highbd_sad8x32_avg_bits10, aom_highbd_10_variance8x32,
                   aom_highbd_10_sub_pixel_variance8x32,
                   aom_highbd_10_sub_pixel_avg_variance8x32,
                   aom_highbd_sad8x32x4d_bits10,
                   aom_highbd_dist_wtd_sad8x32_avg_bits10,
                   aom_highbd_10_dist_wtd_sub_pixel_avg_variance8x32);

        HIGHBD_BFP(BLOCK_16X4, aom_highbd_sad16x4_bits10,
                   aom_highbd_sad16x4_avg_bits10, aom_highbd_10_variance16x4,
                   aom_highbd_10_sub_pixel_variance16x4,
                   aom_highbd_10_sub_pixel_avg_variance16x4,
                   aom_highbd_sad16x4x4d_bits10,
                   aom_highbd_dist_wtd_sad16x4_avg_bits10,
                   aom_highbd_10_dist_wtd_sub_pixel_avg_variance16x4);

        HIGHBD_BFP(BLOCK_4X16, aom_highbd_sad4x16_bits10,
                   aom_highbd_sad4x16_avg_bits10, aom_highbd_10_variance4x16,
                   aom_highbd_10_sub_pixel_variance4x16,
                   aom_highbd_10_sub_pixel_avg_variance4x16,
                   aom_highbd_sad4x16x4d_bits10,
                   aom_highbd_dist_wtd_sad4x16_avg_bits10,
                   aom_highbd_10_dist_wtd_sub_pixel_avg_variance4x16);

        HIGHBD_BFP(BLOCK_32X16, aom_highbd_sad32x16_bits10,
                   aom_highbd_sad32x16_avg_bits10, aom_highbd_10_variance32x16,
                   aom_highbd_10_sub_pixel_variance32x16,
                   aom_highbd_10_sub_pixel_avg_variance32x16,
                   aom_highbd_sad32x16x4d_bits10,
                   aom_highbd_dist_wtd_sad32x16_avg_bits10,
                   aom_highbd_10_dist_wtd_sub_pixel_avg_variance32x16);

        HIGHBD_BFP(BLOCK_16X32, aom_highbd_sad16x32_bits10,
                   aom_highbd_sad16x32_avg_bits10, aom_highbd_10_variance16x32,
                   aom_highbd_10_sub_pixel_variance16x32,
                   aom_highbd_10_sub_pixel_avg_variance16x32,
                   aom_highbd_sad16x32x4d_bits10,
                   aom_highbd_dist_wtd_sad16x32_avg_bits10,
                   aom_highbd_10_dist_wtd_sub_pixel_avg_variance16x32);

        HIGHBD_BFP(BLOCK_64X32, aom_highbd_sad64x32_bits10,
                   aom_highbd_sad64x32_avg_bits10, aom_highbd_10_variance64x32,
                   aom_highbd_10_sub_pixel_variance64x32,
                   aom_highbd_10_sub_pixel_avg_variance64x32,
                   aom_highbd_sad64x32x4d_bits10,
                   aom_highbd_dist_wtd_sad64x32_avg_bits10,
                   aom_highbd_10_dist_wtd_sub_pixel_avg_variance64x32);

        HIGHBD_BFP(BLOCK_32X64, aom_highbd_sad32x64_bits10,
                   aom_highbd_sad32x64_avg_bits10, aom_highbd_10_variance32x64,
                   aom_highbd_10_sub_pixel_variance32x64,
                   aom_highbd_10_sub_pixel_avg_variance32x64,
                   aom_highbd_sad32x64x4d_bits10,
                   aom_highbd_dist_wtd_sad32x64_avg_bits10,
                   aom_highbd_10_dist_wtd_sub_pixel_avg_variance32x64);

        HIGHBD_BFP(BLOCK_32X32, aom_highbd_sad32x32_bits10,
                   aom_highbd_sad32x32_avg_bits10, aom_highbd_10_variance32x32,
                   aom_highbd_10_sub_pixel_variance32x32,
                   aom_highbd_10_sub_pixel_avg_variance32x32,
                   aom_highbd_sad32x32x4d_bits10,
                   aom_highbd_dist_wtd_sad32x32_avg_bits10,
                   aom_highbd_10_dist_wtd_sub_pixel_avg_variance32x32);

        HIGHBD_BFP(BLOCK_64X64, aom_highbd_sad64x64_bits10,
                   aom_highbd_sad64x64_avg_bits10, aom_highbd_10_variance64x64,
                   aom_highbd_10_sub_pixel_variance64x64,
                   aom_highbd_10_sub_pixel_avg_variance64x64,
                   aom_highbd_sad64x64x4d_bits10,
                   aom_highbd_dist_wtd_sad64x64_avg_bits10,
                   aom_highbd_10_dist_wtd_sub_pixel_avg_variance64x64);

        HIGHBD_BFP(BLOCK_16X16, aom_highbd_sad16x16_bits10,
                   aom_highbd_sad16x16_avg_bits10, aom_highbd_10_variance16x16,
                   aom_highbd_10_sub_pixel_variance16x16,
                   aom_highbd_10_sub_pixel_avg_variance16x16,
                   aom_highbd_sad16x16x4d_bits10,
                   aom_highbd_dist_wtd_sad16x16_avg_bits10,
                   aom_highbd_10_dist_wtd_sub_pixel_avg_variance16x16);

        HIGHBD_BFP(BLOCK_16X8, aom_highbd_sad16x8_bits10,
                   aom_highbd_sad16x8_avg_bits10, aom_highbd_10_variance16x8,
                   aom_highbd_10_sub_pixel_variance16x8,
                   aom_highbd_10_sub_pixel_avg_variance16x8,
                   aom_highbd_sad16x8x4d_bits10,
                   aom_highbd_dist_wtd_sad16x8_avg_bits10,
                   aom_highbd_10_dist_wtd_sub_pixel_avg_variance16x8);

        HIGHBD_BFP(BLOCK_8X16, aom_highbd_sad8x16_bits10,
                   aom_highbd_sad8x16_avg_bits10, aom_highbd_10_variance8x16,
                   aom_highbd_10_sub_pixel_variance8x16,
                   aom_highbd_10_sub_pixel_avg_variance8x16,
                   aom_highbd_sad8x16x4d_bits10,
                   aom_highbd_dist_wtd_sad8x16_avg_bits10,
                   aom_highbd_10_dist_wtd_sub_pixel_avg_variance8x16);

        HIGHBD_BFP(
            BLOCK_8X8, aom_highbd_sad8x8_bits10, aom_highbd_sad8x8_avg_bits10,
            aom_highbd_10_variance8x8, aom_highbd_10_sub_pixel_variance8x8,
            aom_highbd_10_sub_pixel_avg_variance8x8,
            aom_highbd_sad8x8x4d_bits10, aom_highbd_dist_wtd_sad8x8_avg_bits10,
            aom_highbd_10_dist_wtd_sub_pixel_avg_variance8x8);

        HIGHBD_BFP(
            BLOCK_8X4, aom_highbd_sad8x4_bits10, aom_highbd_sad8x4_avg_bits10,
            aom_highbd_10_variance8x4, aom_highbd_10_sub_pixel_variance8x4,
            aom_highbd_10_sub_pixel_avg_variance8x4,
            aom_highbd_sad8x4x4d_bits10, aom_highbd_dist_wtd_sad8x4_avg_bits10,
            aom_highbd_10_dist_wtd_sub_pixel_avg_variance8x4);

        HIGHBD_BFP(
            BLOCK_4X8, aom_highbd_sad4x8_bits10, aom_highbd_sad4x8_avg_bits10,
            aom_highbd_10_variance4x8, aom_highbd_10_sub_pixel_variance4x8,
            aom_highbd_10_sub_pixel_avg_variance4x8,
            aom_highbd_sad4x8x4d_bits10, aom_highbd_dist_wtd_sad4x8_avg_bits10,
            aom_highbd_10_dist_wtd_sub_pixel_avg_variance4x8);

        HIGHBD_BFP(
            BLOCK_4X4, aom_highbd_sad4x4_bits10, aom_highbd_sad4x4_avg_bits10,
            aom_highbd_10_variance4x4, aom_highbd_10_sub_pixel_variance4x4,
            aom_highbd_10_sub_pixel_avg_variance4x4,
            aom_highbd_sad4x4x4d_bits10, aom_highbd_dist_wtd_sad4x4_avg_bits10,
            aom_highbd_10_dist_wtd_sub_pixel_avg_variance4x4);

        HIGHBD_BFP(BLOCK_128X128, aom_highbd_sad128x128_bits10,
                   aom_highbd_sad128x128_avg_bits10,
                   aom_highbd_10_variance128x128,
                   aom_highbd_10_sub_pixel_variance128x128,
                   aom_highbd_10_sub_pixel_avg_variance128x128,
                   aom_highbd_sad128x128x4d_bits10,
                   aom_highbd_dist_wtd_sad128x128_avg_bits10,
                   aom_highbd_10_dist_wtd_sub_pixel_avg_variance128x128);

        HIGHBD_BFP(BLOCK_128X64, aom_highbd_sad128x64_bits10,
                   aom_highbd_sad128x64_avg_bits10,
                   aom_highbd_10_variance128x64,
                   aom_highbd_10_sub_pixel_variance128x64,
                   aom_highbd_10_sub_pixel_avg_variance128x64,
                   aom_highbd_sad128x64x4d_bits10,
                   aom_highbd_dist_wtd_sad128x64_avg_bits10,
                   aom_highbd_10_dist_wtd_sub_pixel_avg_variance128x64);

        HIGHBD_BFP(BLOCK_64X128, aom_highbd_sad64x128_bits10,
                   aom_highbd_sad64x128_avg_bits10,
                   aom_highbd_10_variance64x128,
                   aom_highbd_10_sub_pixel_variance64x128,
                   aom_highbd_10_sub_pixel_avg_variance64x128,
                   aom_highbd_sad64x128x4d_bits10,
                   aom_highbd_dist_wtd_sad64x128_avg_bits10,
                   aom_highbd_10_dist_wtd_sub_pixel_avg_variance64x128);

        HIGHBD_MBFP(BLOCK_128X128, aom_highbd_masked_sad128x128_bits10,
                    aom_highbd_10_masked_sub_pixel_variance128x128)
        HIGHBD_MBFP(BLOCK_128X64, aom_highbd_masked_sad128x64_bits10,
                    aom_highbd_10_masked_sub_pixel_variance128x64)
        HIGHBD_MBFP(BLOCK_64X128, aom_highbd_masked_sad64x128_bits10,
                    aom_highbd_10_masked_sub_pixel_variance64x128)
        HIGHBD_MBFP(BLOCK_64X64, aom_highbd_masked_sad64x64_bits10,
                    aom_highbd_10_masked_sub_pixel_variance64x64)
        HIGHBD_MBFP(BLOCK_64X32, aom_highbd_masked_sad64x32_bits10,
                    aom_highbd_10_masked_sub_pixel_variance64x32)
        HIGHBD_MBFP(BLOCK_32X64, aom_highbd_masked_sad32x64_bits10,
                    aom_highbd_10_masked_sub_pixel_variance32x64)
        HIGHBD_MBFP(BLOCK_32X32, aom_highbd_masked_sad32x32_bits10,
                    aom_highbd_10_masked_sub_pixel_variance32x32)
        HIGHBD_MBFP(BLOCK_32X16, aom_highbd_masked_sad32x16_bits10,
                    aom_highbd_10_masked_sub_pixel_variance32x16)
        HIGHBD_MBFP(BLOCK_16X32, aom_highbd_masked_sad16x32_bits10,
                    aom_highbd_10_masked_sub_pixel_variance16x32)
        HIGHBD_MBFP(BLOCK_16X16, aom_highbd_masked_sad16x16_bits10,
                    aom_highbd_10_masked_sub_pixel_variance16x16)
        HIGHBD_MBFP(BLOCK_8X16, aom_highbd_masked_sad8x16_bits10,
                    aom_highbd_10_masked_sub_pixel_variance8x16)
        HIGHBD_MBFP(BLOCK_16X8, aom_highbd_masked_sad16x8_bits10,
                    aom_highbd_10_masked_sub_pixel_variance16x8)
        HIGHBD_MBFP(BLOCK_8X8, aom_highbd_masked_sad8x8_bits10,
                    aom_highbd_10_masked_sub_pixel_variance8x8)
        HIGHBD_MBFP(BLOCK_4X8, aom_highbd_masked_sad4x8_bits10,
                    aom_highbd_10_masked_sub_pixel_variance4x8)
        HIGHBD_MBFP(BLOCK_8X4, aom_highbd_masked_sad8x4_bits10,
                    aom_highbd_10_masked_sub_pixel_variance8x4)
        HIGHBD_MBFP(BLOCK_4X4, aom_highbd_masked_sad4x4_bits10,
                    aom_highbd_10_masked_sub_pixel_variance4x4)
        HIGHBD_MBFP(BLOCK_64X16, aom_highbd_masked_sad64x16_bits10,
                    aom_highbd_10_masked_sub_pixel_variance64x16)
        HIGHBD_MBFP(BLOCK_16X64, aom_highbd_masked_sad16x64_bits10,
                    aom_highbd_10_masked_sub_pixel_variance16x64)
        HIGHBD_MBFP(BLOCK_32X8, aom_highbd_masked_sad32x8_bits10,
                    aom_highbd_10_masked_sub_pixel_variance32x8)
        HIGHBD_MBFP(BLOCK_8X32, aom_highbd_masked_sad8x32_bits10,
                    aom_highbd_10_masked_sub_pixel_variance8x32)
        HIGHBD_MBFP(BLOCK_16X4, aom_highbd_masked_sad16x4_bits10,
                    aom_highbd_10_masked_sub_pixel_variance16x4)
        HIGHBD_MBFP(BLOCK_4X16, aom_highbd_masked_sad4x16_bits10,
                    aom_highbd_10_masked_sub_pixel_variance4x16)
        HIGHBD_OBFP(BLOCK_128X128, aom_highbd_obmc_sad128x128_bits10,
                    aom_highbd_10_obmc_variance128x128,
                    aom_highbd_10_obmc_sub_pixel_variance128x128)
        HIGHBD_OBFP(BLOCK_128X64, aom_highbd_obmc_sad128x64_bits10,
                    aom_highbd_10_obmc_variance128x64,
                    aom_highbd_10_obmc_sub_pixel_variance128x64)
        HIGHBD_OBFP(BLOCK_64X128, aom_highbd_obmc_sad64x128_bits10,
                    aom_highbd_10_obmc_variance64x128,
                    aom_highbd_10_obmc_sub_pixel_variance64x128)
        HIGHBD_OBFP(BLOCK_64X64, aom_highbd_obmc_sad64x64_bits10,
                    aom_highbd_10_obmc_variance64x64,
                    aom_highbd_10_obmc_sub_pixel_variance64x64)
        HIGHBD_OBFP(BLOCK_64X32, aom_highbd_obmc_sad64x32_bits10,
                    aom_highbd_10_obmc_variance64x32,
                    aom_highbd_10_obmc_sub_pixel_variance64x32)
        HIGHBD_OBFP(BLOCK_32X64, aom_highbd_obmc_sad32x64_bits10,
                    aom_highbd_10_obmc_variance32x64,
                    aom_highbd_10_obmc_sub_pixel_variance32x64)
        HIGHBD_OBFP(BLOCK_32X32, aom_highbd_obmc_sad32x32_bits10,
                    aom_highbd_10_obmc_variance32x32,
                    aom_highbd_10_obmc_sub_pixel_variance32x32)
        HIGHBD_OBFP(BLOCK_32X16, aom_highbd_obmc_sad32x16_bits10,
                    aom_highbd_10_obmc_variance32x16,
                    aom_highbd_10_obmc_sub_pixel_variance32x16)
        HIGHBD_OBFP(BLOCK_16X32, aom_highbd_obmc_sad16x32_bits10,
                    aom_highbd_10_obmc_variance16x32,
                    aom_highbd_10_obmc_sub_pixel_variance16x32)
        HIGHBD_OBFP(BLOCK_16X16, aom_highbd_obmc_sad16x16_bits10,
                    aom_highbd_10_obmc_variance16x16,
                    aom_highbd_10_obmc_sub_pixel_variance16x16)
        HIGHBD_OBFP(BLOCK_8X16, aom_highbd_obmc_sad8x16_bits10,
                    aom_highbd_10_obmc_variance8x16,
                    aom_highbd_10_obmc_sub_pixel_variance8x16)
        HIGHBD_OBFP(BLOCK_16X8, aom_highbd_obmc_sad16x8_bits10,
                    aom_highbd_10_obmc_variance16x8,
                    aom_highbd_10_obmc_sub_pixel_variance16x8)
        HIGHBD_OBFP(BLOCK_8X8, aom_highbd_obmc_sad8x8_bits10,
                    aom_highbd_10_obmc_variance8x8,
                    aom_highbd_10_obmc_sub_pixel_variance8x8)
        HIGHBD_OBFP(BLOCK_4X8, aom_highbd_obmc_sad4x8_bits10,
                    aom_highbd_10_obmc_variance4x8,
                    aom_highbd_10_obmc_sub_pixel_variance4x8)
        HIGHBD_OBFP(BLOCK_8X4, aom_highbd_obmc_sad8x4_bits10,
                    aom_highbd_10_obmc_variance8x4,
                    aom_highbd_10_obmc_sub_pixel_variance8x4)
        HIGHBD_OBFP(BLOCK_4X4, aom_highbd_obmc_sad4x4_bits10,
                    aom_highbd_10_obmc_variance4x4,
                    aom_highbd_10_obmc_sub_pixel_variance4x4)

        HIGHBD_OBFP(BLOCK_64X16, aom_highbd_obmc_sad64x16_bits10,
                    aom_highbd_10_obmc_variance64x16,
                    aom_highbd_10_obmc_sub_pixel_variance64x16)

        HIGHBD_OBFP(BLOCK_16X64, aom_highbd_obmc_sad16x64_bits10,
                    aom_highbd_10_obmc_variance16x64,
                    aom_highbd_10_obmc_sub_pixel_variance16x64)

        HIGHBD_OBFP(BLOCK_32X8, aom_highbd_obmc_sad32x8_bits10,
                    aom_highbd_10_obmc_variance32x8,
                    aom_highbd_10_obmc_sub_pixel_variance32x8)

        HIGHBD_OBFP(BLOCK_8X32, aom_highbd_obmc_sad8x32_bits10,
                    aom_highbd_10_obmc_variance8x32,
                    aom_highbd_10_obmc_sub_pixel_variance8x32)

        HIGHBD_OBFP(BLOCK_16X4, aom_highbd_obmc_sad16x4_bits10,
                    aom_highbd_10_obmc_variance16x4,
                    aom_highbd_10_obmc_sub_pixel_variance16x4)

        HIGHBD_OBFP(BLOCK_4X16, aom_highbd_obmc_sad4x16_bits10,
                    aom_highbd_10_obmc_variance4x16,
                    aom_highbd_10_obmc_sub_pixel_variance4x16)
        break;

      case AOM_BITS_12:
        HIGHBD_BFP(BLOCK_64X16, aom_highbd_sad64x16_bits12,
                   aom_highbd_sad64x16_avg_bits12, aom_highbd_12_variance64x16,
                   aom_highbd_12_sub_pixel_variance64x16,
                   aom_highbd_12_sub_pixel_avg_variance64x16,
                   aom_highbd_sad64x16x4d_bits12,
                   aom_highbd_dist_wtd_sad64x16_avg_bits12,
                   aom_highbd_12_dist_wtd_sub_pixel_avg_variance64x16);

        HIGHBD_BFP(BLOCK_16X64, aom_highbd_sad16x64_bits12,
                   aom_highbd_sad16x64_avg_bits12, aom_highbd_12_variance16x64,
                   aom_highbd_12_sub_pixel_variance16x64,
                   aom_highbd_12_sub_pixel_avg_variance16x64,
                   aom_highbd_sad16x64x4d_bits12,
                   aom_highbd_dist_wtd_sad16x64_avg_bits12,
                   aom_highbd_12_dist_wtd_sub_pixel_avg_variance16x64);

        HIGHBD_BFP(BLOCK_32X8, aom_highbd_sad32x8_bits12,
                   aom_highbd_sad32x8_avg_bits12, aom_highbd_12_variance32x8,
                   aom_highbd_12_sub_pixel_variance32x8,
                   aom_highbd_12_sub_pixel_avg_variance32x8,
                   aom_highbd_sad32x8x4d_bits12,
                   aom_highbd_dist_wtd_sad32x8_avg_bits12,
                   aom_highbd_12_dist_wtd_sub_pixel_avg_variance32x8);

        HIGHBD_BFP(BLOCK_8X32, aom_highbd_sad8x32_bits12,
                   aom_highbd_sad8x32_avg_bits12, aom_highbd_12_variance8x32,
                   aom_highbd_12_sub_pixel_variance8x32,
                   aom_highbd_12_sub_pixel_avg_variance8x32,
                   aom_highbd_sad8x32x4d_bits12,
                   aom_highbd_dist_wtd_sad8x32_avg_bits12,
                   aom_highbd_12_dist_wtd_sub_pixel_avg_variance8x32);

        HIGHBD_BFP(BLOCK_16X4, aom_highbd_sad16x4_bits12,
                   aom_highbd_sad16x4_avg_bits12, aom_highbd_12_variance16x4,
                   aom_highbd_12_sub_pixel_variance16x4,
                   aom_highbd_12_sub_pixel_avg_variance16x4,
                   aom_highbd_sad16x4x4d_bits12,
                   aom_highbd_dist_wtd_sad16x4_avg_bits12,
                   aom_highbd_12_dist_wtd_sub_pixel_avg_variance16x4);

        HIGHBD_BFP(BLOCK_4X16, aom_highbd_sad4x16_bits12,
                   aom_highbd_sad4x16_avg_bits12, aom_highbd_12_variance4x16,
                   aom_highbd_12_sub_pixel_variance4x16,
                   aom_highbd_12_sub_pixel_avg_variance4x16,
                   aom_highbd_sad4x16x4d_bits12,
                   aom_highbd_dist_wtd_sad4x16_avg_bits12,
                   aom_highbd_12_dist_wtd_sub_pixel_avg_variance4x16);

        HIGHBD_BFP(BLOCK_32X16, aom_highbd_sad32x16_bits12,
                   aom_highbd_sad32x16_avg_bits12, aom_highbd_12_variance32x16,
                   aom_highbd_12_sub_pixel_variance32x16,
                   aom_highbd_12_sub_pixel_avg_variance32x16,
                   aom_highbd_sad32x16x4d_bits12,
                   aom_highbd_dist_wtd_sad32x16_avg_bits12,
                   aom_highbd_12_dist_wtd_sub_pixel_avg_variance32x16);

        HIGHBD_BFP(BLOCK_16X32, aom_highbd_sad16x32_bits12,
                   aom_highbd_sad16x32_avg_bits12, aom_highbd_12_variance16x32,
                   aom_highbd_12_sub_pixel_variance16x32,
                   aom_highbd_12_sub_pixel_avg_variance16x32,
                   aom_highbd_sad16x32x4d_bits12,
                   aom_highbd_dist_wtd_sad16x32_avg_bits12,
                   aom_highbd_12_dist_wtd_sub_pixel_avg_variance16x32);

        HIGHBD_BFP(BLOCK_64X32, aom_highbd_sad64x32_bits12,
                   aom_highbd_sad64x32_avg_bits12, aom_highbd_12_variance64x32,
                   aom_highbd_12_sub_pixel_variance64x32,
                   aom_highbd_12_sub_pixel_avg_variance64x32,
                   aom_highbd_sad64x32x4d_bits12,
                   aom_highbd_dist_wtd_sad64x32_avg_bits12,
                   aom_highbd_12_dist_wtd_sub_pixel_avg_variance64x32);

        HIGHBD_BFP(BLOCK_32X64, aom_highbd_sad32x64_bits12,
                   aom_highbd_sad32x64_avg_bits12, aom_highbd_12_variance32x64,
                   aom_highbd_12_sub_pixel_variance32x64,
                   aom_highbd_12_sub_pixel_avg_variance32x64,
                   aom_highbd_sad32x64x4d_bits12,
                   aom_highbd_dist_wtd_sad32x64_avg_bits12,
                   aom_highbd_12_dist_wtd_sub_pixel_avg_variance32x64);

        HIGHBD_BFP(BLOCK_32X32, aom_highbd_sad32x32_bits12,
                   aom_highbd_sad32x32_avg_bits12, aom_highbd_12_variance32x32,
                   aom_highbd_12_sub_pixel_variance32x32,
                   aom_highbd_12_sub_pixel_avg_variance32x32,
                   aom_highbd_sad32x32x4d_bits12,
                   aom_highbd_dist_wtd_sad32x32_avg_bits12,
                   aom_highbd_12_dist_wtd_sub_pixel_avg_variance32x32);

        HIGHBD_BFP(BLOCK_64X64, aom_highbd_sad64x64_bits12,
                   aom_highbd_sad64x64_avg_bits12, aom_highbd_12_variance64x64,
                   aom_highbd_12_sub_pixel_variance64x64,
                   aom_highbd_12_sub_pixel_avg_variance64x64,
                   aom_highbd_sad64x64x4d_bits12,
                   aom_highbd_dist_wtd_sad64x64_avg_bits12,
                   aom_highbd_12_dist_wtd_sub_pixel_avg_variance64x64);

        HIGHBD_BFP(BLOCK_16X16, aom_highbd_sad16x16_bits12,
                   aom_highbd_sad16x16_avg_bits12, aom_highbd_12_variance16x16,
                   aom_highbd_12_sub_pixel_variance16x16,
                   aom_highbd_12_sub_pixel_avg_variance16x16,
                   aom_highbd_sad16x16x4d_bits12,
                   aom_highbd_dist_wtd_sad16x16_avg_bits12,
                   aom_highbd_12_dist_wtd_sub_pixel_avg_variance16x16);

        HIGHBD_BFP(BLOCK_16X8, aom_highbd_sad16x8_bits12,
                   aom_highbd_sad16x8_avg_bits12, aom_highbd_12_variance16x8,
                   aom_highbd_12_sub_pixel_variance16x8,
                   aom_highbd_12_sub_pixel_avg_variance16x8,
                   aom_highbd_sad16x8x4d_bits12,
                   aom_highbd_dist_wtd_sad16x8_avg_bits12,
                   aom_highbd_12_dist_wtd_sub_pixel_avg_variance16x8);

        HIGHBD_BFP(BLOCK_8X16, aom_highbd_sad8x16_bits12,
                   aom_highbd_sad8x16_avg_bits12, aom_highbd_12_variance8x16,
                   aom_highbd_12_sub_pixel_variance8x16,
                   aom_highbd_12_sub_pixel_avg_variance8x16,
                   aom_highbd_sad8x16x4d_bits12,
                   aom_highbd_dist_wtd_sad8x16_avg_bits12,
                   aom_highbd_12_dist_wtd_sub_pixel_avg_variance8x16);

        HIGHBD_BFP(
            BLOCK_8X8, aom_highbd_sad8x8_bits12, aom_highbd_sad8x8_avg_bits12,
            aom_highbd_12_variance8x8, aom_highbd_12_sub_pixel_variance8x8,
            aom_highbd_12_sub_pixel_avg_variance8x8,
            aom_highbd_sad8x8x4d_bits12, aom_highbd_dist_wtd_sad8x8_avg_bits12,
            aom_highbd_12_dist_wtd_sub_pixel_avg_variance8x8);

        HIGHBD_BFP(
            BLOCK_8X4, aom_highbd_sad8x4_bits12, aom_highbd_sad8x4_avg_bits12,
            aom_highbd_12_variance8x4, aom_highbd_12_sub_pixel_variance8x4,
            aom_highbd_12_sub_pixel_avg_variance8x4,
            aom_highbd_sad8x4x4d_bits12, aom_highbd_dist_wtd_sad8x4_avg_bits12,
            aom_highbd_12_dist_wtd_sub_pixel_avg_variance8x4);

        HIGHBD_BFP(
            BLOCK_4X8, aom_highbd_sad4x8_bits12, aom_highbd_sad4x8_avg_bits12,
            aom_highbd_12_variance4x8, aom_highbd_12_sub_pixel_variance4x8,
            aom_highbd_12_sub_pixel_avg_variance4x8,
            aom_highbd_sad4x8x4d_bits12, aom_highbd_dist_wtd_sad4x8_avg_bits12,
            aom_highbd_12_dist_wtd_sub_pixel_avg_variance4x8);

        HIGHBD_BFP(
            BLOCK_4X4, aom_highbd_sad4x4_bits12, aom_highbd_sad4x4_avg_bits12,
            aom_highbd_12_variance4x4, aom_highbd_12_sub_pixel_variance4x4,
            aom_highbd_12_sub_pixel_avg_variance4x4,
            aom_highbd_sad4x4x4d_bits12, aom_highbd_dist_wtd_sad4x4_avg_bits12,
            aom_highbd_12_dist_wtd_sub_pixel_avg_variance4x4);

        HIGHBD_BFP(BLOCK_128X128, aom_highbd_sad128x128_bits12,
                   aom_highbd_sad128x128_avg_bits12,
                   aom_highbd_12_variance128x128,
                   aom_highbd_12_sub_pixel_variance128x128,
                   aom_highbd_12_sub_pixel_avg_variance128x128,
                   aom_highbd_sad128x128x4d_bits12,
                   aom_highbd_dist_wtd_sad128x128_avg_bits12,
                   aom_highbd_12_dist_wtd_sub_pixel_avg_variance128x128);

        HIGHBD_BFP(BLOCK_128X64, aom_highbd_sad128x64_bits12,
                   aom_highbd_sad128x64_avg_bits12,
                   aom_highbd_12_variance128x64,
                   aom_highbd_12_sub_pixel_variance128x64,
                   aom_highbd_12_sub_pixel_avg_variance128x64,
                   aom_highbd_sad128x64x4d_bits12,
                   aom_highbd_dist_wtd_sad128x64_avg_bits12,
                   aom_highbd_12_dist_wtd_sub_pixel_avg_variance128x64);

        HIGHBD_BFP(BLOCK_64X128, aom_highbd_sad64x128_bits12,
                   aom_highbd_sad64x128_avg_bits12,
                   aom_highbd_12_variance64x128,
                   aom_highbd_12_sub_pixel_variance64x128,
                   aom_highbd_12_sub_pixel_avg_variance64x128,
                   aom_highbd_sad64x128x4d_bits12,
                   aom_highbd_dist_wtd_sad64x128_avg_bits12,
                   aom_highbd_12_dist_wtd_sub_pixel_avg_variance64x128);

        HIGHBD_MBFP(BLOCK_128X128, aom_highbd_masked_sad128x128_bits12,
                    aom_highbd_12_masked_sub_pixel_variance128x128)
        HIGHBD_MBFP(BLOCK_128X64, aom_highbd_masked_sad128x64_bits12,
                    aom_highbd_12_masked_sub_pixel_variance128x64)
        HIGHBD_MBFP(BLOCK_64X128, aom_highbd_masked_sad64x128_bits12,
                    aom_highbd_12_masked_sub_pixel_variance64x128)
        HIGHBD_MBFP(BLOCK_64X64, aom_highbd_masked_sad64x64_bits12,
                    aom_highbd_12_masked_sub_pixel_variance64x64)
        HIGHBD_MBFP(BLOCK_64X32, aom_highbd_masked_sad64x32_bits12,
                    aom_highbd_12_masked_sub_pixel_variance64x32)
        HIGHBD_MBFP(BLOCK_32X64, aom_highbd_masked_sad32x64_bits12,
                    aom_highbd_12_masked_sub_pixel_variance32x64)
        HIGHBD_MBFP(BLOCK_32X32, aom_highbd_masked_sad32x32_bits12,
                    aom_highbd_12_masked_sub_pixel_variance32x32)
        HIGHBD_MBFP(BLOCK_32X16, aom_highbd_masked_sad32x16_bits12,
                    aom_highbd_12_masked_sub_pixel_variance32x16)
        HIGHBD_MBFP(BLOCK_16X32, aom_highbd_masked_sad16x32_bits12,
                    aom_highbd_12_masked_sub_pixel_variance16x32)
        HIGHBD_MBFP(BLOCK_16X16, aom_highbd_masked_sad16x16_bits12,
                    aom_highbd_12_masked_sub_pixel_variance16x16)
        HIGHBD_MBFP(BLOCK_8X16, aom_highbd_masked_sad8x16_bits12,
                    aom_highbd_12_masked_sub_pixel_variance8x16)
        HIGHBD_MBFP(BLOCK_16X8, aom_highbd_masked_sad16x8_bits12,
                    aom_highbd_12_masked_sub_pixel_variance16x8)
        HIGHBD_MBFP(BLOCK_8X8, aom_highbd_masked_sad8x8_bits12,
                    aom_highbd_12_masked_sub_pixel_variance8x8)
        HIGHBD_MBFP(BLOCK_4X8, aom_highbd_masked_sad4x8_bits12,
                    aom_highbd_12_masked_sub_pixel_variance4x8)
        HIGHBD_MBFP(BLOCK_8X4, aom_highbd_masked_sad8x4_bits12,
                    aom_highbd_12_masked_sub_pixel_variance8x4)
        HIGHBD_MBFP(BLOCK_4X4, aom_highbd_masked_sad4x4_bits12,
                    aom_highbd_12_masked_sub_pixel_variance4x4)
        HIGHBD_MBFP(BLOCK_64X16, aom_highbd_masked_sad64x16_bits12,
                    aom_highbd_12_masked_sub_pixel_variance64x16)
        HIGHBD_MBFP(BLOCK_16X64, aom_highbd_masked_sad16x64_bits12,
                    aom_highbd_12_masked_sub_pixel_variance16x64)
        HIGHBD_MBFP(BLOCK_32X8, aom_highbd_masked_sad32x8_bits12,
                    aom_highbd_12_masked_sub_pixel_variance32x8)
        HIGHBD_MBFP(BLOCK_8X32, aom_highbd_masked_sad8x32_bits12,
                    aom_highbd_12_masked_sub_pixel_variance8x32)
        HIGHBD_MBFP(BLOCK_16X4, aom_highbd_masked_sad16x4_bits12,
                    aom_highbd_12_masked_sub_pixel_variance16x4)
        HIGHBD_MBFP(BLOCK_4X16, aom_highbd_masked_sad4x16_bits12,
                    aom_highbd_12_masked_sub_pixel_variance4x16)
        HIGHBD_OBFP(BLOCK_128X128, aom_highbd_obmc_sad128x128_bits12,
                    aom_highbd_12_obmc_variance128x128,
                    aom_highbd_12_obmc_sub_pixel_variance128x128)
        HIGHBD_OBFP(BLOCK_128X64, aom_highbd_obmc_sad128x64_bits12,
                    aom_highbd_12_obmc_variance128x64,
                    aom_highbd_12_obmc_sub_pixel_variance128x64)
        HIGHBD_OBFP(BLOCK_64X128, aom_highbd_obmc_sad64x128_bits12,
                    aom_highbd_12_obmc_variance64x128,
                    aom_highbd_12_obmc_sub_pixel_variance64x128)
        HIGHBD_OBFP(BLOCK_64X64, aom_highbd_obmc_sad64x64_bits12,
                    aom_highbd_12_obmc_variance64x64,
                    aom_highbd_12_obmc_sub_pixel_variance64x64)
        HIGHBD_OBFP(BLOCK_64X32, aom_highbd_obmc_sad64x32_bits12,
                    aom_highbd_12_obmc_variance64x32,
                    aom_highbd_12_obmc_sub_pixel_variance64x32)
        HIGHBD_OBFP(BLOCK_32X64, aom_highbd_obmc_sad32x64_bits12,
                    aom_highbd_12_obmc_variance32x64,
                    aom_highbd_12_obmc_sub_pixel_variance32x64)
        HIGHBD_OBFP(BLOCK_32X32, aom_highbd_obmc_sad32x32_bits12,
                    aom_highbd_12_obmc_variance32x32,
                    aom_highbd_12_obmc_sub_pixel_variance32x32)
        HIGHBD_OBFP(BLOCK_32X16, aom_highbd_obmc_sad32x16_bits12,
                    aom_highbd_12_obmc_variance32x16,
                    aom_highbd_12_obmc_sub_pixel_variance32x16)
        HIGHBD_OBFP(BLOCK_16X32, aom_highbd_obmc_sad16x32_bits12,
                    aom_highbd_12_obmc_variance16x32,
                    aom_highbd_12_obmc_sub_pixel_variance16x32)
        HIGHBD_OBFP(BLOCK_16X16, aom_highbd_obmc_sad16x16_bits12,
                    aom_highbd_12_obmc_variance16x16,
                    aom_highbd_12_obmc_sub_pixel_variance16x16)
        HIGHBD_OBFP(BLOCK_8X16, aom_highbd_obmc_sad8x16_bits12,
                    aom_highbd_12_obmc_variance8x16,
                    aom_highbd_12_obmc_sub_pixel_variance8x16)
        HIGHBD_OBFP(BLOCK_16X8, aom_highbd_obmc_sad16x8_bits12,
                    aom_highbd_12_obmc_variance16x8,
                    aom_highbd_12_obmc_sub_pixel_variance16x8)
        HIGHBD_OBFP(BLOCK_8X8, aom_highbd_obmc_sad8x8_bits12,
                    aom_highbd_12_obmc_variance8x8,
                    aom_highbd_12_obmc_sub_pixel_variance8x8)
        HIGHBD_OBFP(BLOCK_4X8, aom_highbd_obmc_sad4x8_bits12,
                    aom_highbd_12_obmc_variance4x8,
                    aom_highbd_12_obmc_sub_pixel_variance4x8)
        HIGHBD_OBFP(BLOCK_8X4, aom_highbd_obmc_sad8x4_bits12,
                    aom_highbd_12_obmc_variance8x4,
                    aom_highbd_12_obmc_sub_pixel_variance8x4)
        HIGHBD_OBFP(BLOCK_4X4, aom_highbd_obmc_sad4x4_bits12,
                    aom_highbd_12_obmc_variance4x4,
                    aom_highbd_12_obmc_sub_pixel_variance4x4)
        HIGHBD_OBFP(BLOCK_64X16, aom_highbd_obmc_sad64x16_bits12,
                    aom_highbd_12_obmc_variance64x16,
                    aom_highbd_12_obmc_sub_pixel_variance64x16)
        HIGHBD_OBFP(BLOCK_16X64, aom_highbd_obmc_sad16x64_bits12,
                    aom_highbd_12_obmc_variance16x64,
                    aom_highbd_12_obmc_sub_pixel_variance16x64)
        HIGHBD_OBFP(BLOCK_32X8, aom_highbd_obmc_sad32x8_bits12,
                    aom_highbd_12_obmc_variance32x8,
                    aom_highbd_12_obmc_sub_pixel_variance32x8)
        HIGHBD_OBFP(BLOCK_8X32, aom_highbd_obmc_sad8x32_bits12,
                    aom_highbd_12_obmc_variance8x32,
                    aom_highbd_12_obmc_sub_pixel_variance8x32)
        HIGHBD_OBFP(BLOCK_16X4, aom_highbd_obmc_sad16x4_bits12,
                    aom_highbd_12_obmc_variance16x4,
                    aom_highbd_12_obmc_sub_pixel_variance16x4)
        HIGHBD_OBFP(BLOCK_4X16, aom_highbd_obmc_sad4x16_bits12,
                    aom_highbd_12_obmc_variance4x16,
                    aom_highbd_12_obmc_sub_pixel_variance4x16)
        break;

      default:
        assert(0 &&
               "cm->seq_params.bit_depth should be AOM_BITS_8, "
               "AOM_BITS_10 or AOM_BITS_12");
    }
  }
}

static void realloc_segmentation_maps(AV1_COMP *cpi) {
  AV1_COMMON *const cm = &cpi->common;

  // Create the encoder segmentation map and set all entries to 0
  aom_free(cpi->segmentation_map);
  CHECK_MEM_ERROR(cm, cpi->segmentation_map,
                  aom_calloc(cm->mi_rows * cm->mi_cols, 1));

  // Create a map used for cyclic background refresh.
  if (cpi->cyclic_refresh) av1_cyclic_refresh_free(cpi->cyclic_refresh);
  CHECK_MEM_ERROR(cm, cpi->cyclic_refresh,
                  av1_cyclic_refresh_alloc(cm->mi_rows, cm->mi_cols));

  // Create a map used to mark inactive areas.
  aom_free(cpi->active_map.map);
  CHECK_MEM_ERROR(cm, cpi->active_map.map,
                  aom_calloc(cm->mi_rows * cm->mi_cols, 1));
}

void av1_change_config(struct AV1_COMP *cpi, const AV1EncoderConfig *oxcf) {
  AV1_COMMON *const cm = &cpi->common;
  SequenceHeader *const seq_params = &cm->seq_params;
  const int num_planes = av1_num_planes(cm);
  RATE_CONTROL *const rc = &cpi->rc;
  MACROBLOCK *const x = &cpi->td.mb;

  if (seq_params->profile != oxcf->profile) seq_params->profile = oxcf->profile;
  seq_params->bit_depth = oxcf->bit_depth;
  seq_params->color_primaries = oxcf->color_primaries;
  seq_params->transfer_characteristics = oxcf->transfer_characteristics;
  seq_params->matrix_coefficients = oxcf->matrix_coefficients;
  seq_params->monochrome = oxcf->monochrome;
  seq_params->chroma_sample_position = oxcf->chroma_sample_position;
  seq_params->color_range = oxcf->color_range;

  assert(IMPLIES(seq_params->profile <= PROFILE_1,
                 seq_params->bit_depth <= AOM_BITS_10));

  cm->timing_info_present = oxcf->timing_info_present;
  cm->timing_info.num_units_in_display_tick =
      oxcf->timing_info.num_units_in_display_tick;
  cm->timing_info.time_scale = oxcf->timing_info.time_scale;
  cm->timing_info.equal_picture_interval =
      oxcf->timing_info.equal_picture_interval;
  cm->timing_info.num_ticks_per_picture =
      oxcf->timing_info.num_ticks_per_picture;

  seq_params->display_model_info_present_flag =
      oxcf->display_model_info_present_flag;
  seq_params->decoder_model_info_present_flag =
      oxcf->decoder_model_info_present_flag;
  if (oxcf->decoder_model_info_present_flag) {
    // set the decoder model parameters in schedule mode
    cm->buffer_model.num_units_in_decoding_tick =
        oxcf->buffer_model.num_units_in_decoding_tick;
    cm->buffer_removal_time_present = 1;
    set_aom_dec_model_info(&cm->buffer_model);
    set_dec_model_op_parameters(&cm->op_params[0]);
  } else if (cm->timing_info_present &&
             cm->timing_info.equal_picture_interval &&
             !seq_params->decoder_model_info_present_flag) {
    // set the decoder model parameters in resource availability mode
    set_resource_availability_parameters(&cm->op_params[0]);
  } else {
    cm->op_params[0].initial_display_delay =
        10;  // Default value (not signaled)
  }

  update_film_grain_parameters(cpi, oxcf);

  cpi->oxcf = *oxcf;
  cpi->common.options = oxcf->cfg;
  x->e_mbd.bd = (int)seq_params->bit_depth;
  x->e_mbd.global_motion = cm->global_motion;

  if ((oxcf->pass == 0) && (oxcf->rc_mode == AOM_Q)) {
    rc->baseline_gf_interval = FIXED_GF_INTERVAL;
  } else {
    rc->baseline_gf_interval = (MIN_GF_INTERVAL + MAX_GF_INTERVAL) / 2;
  }

  cpi->refresh_last_frame = 1;
  cpi->refresh_golden_frame = 0;
  cpi->refresh_bwd_ref_frame = 0;
  cpi->refresh_alt2_ref_frame = 0;

  cm->refresh_frame_context = (oxcf->frame_parallel_decoding_mode)
                                  ? REFRESH_FRAME_CONTEXT_DISABLED
                                  : REFRESH_FRAME_CONTEXT_BACKWARD;
  if (oxcf->large_scale_tile)
    cm->refresh_frame_context = REFRESH_FRAME_CONTEXT_DISABLED;

  if (x->palette_buffer == NULL) {
    CHECK_MEM_ERROR(cm, x->palette_buffer,
                    aom_memalign(16, sizeof(*x->palette_buffer)));
  }

  if (x->tmp_conv_dst == NULL) {
    CHECK_MEM_ERROR(
        cm, x->tmp_conv_dst,
        aom_memalign(32, MAX_SB_SIZE * MAX_SB_SIZE * sizeof(*x->tmp_conv_dst)));
    x->e_mbd.tmp_conv_dst = x->tmp_conv_dst;
  }
  for (int i = 0; i < 2; ++i) {
    if (x->tmp_obmc_bufs[i] == NULL) {
      CHECK_MEM_ERROR(cm, x->tmp_obmc_bufs[i],
                      aom_memalign(32, 2 * MAX_MB_PLANE * MAX_SB_SQUARE *
                                           sizeof(*x->tmp_obmc_bufs[i])));
      x->e_mbd.tmp_obmc_bufs[i] = x->tmp_obmc_bufs[i];
    }
  }

  av1_reset_segment_features(cm);
  set_high_precision_mv(cpi, 1, 0);

  set_rc_buffer_sizes(rc, &cpi->oxcf);

  // Under a configuration change, where maximum_buffer_size may change,
  // keep buffer level clipped to the maximum allowed buffer size.
  rc->bits_off_target = AOMMIN(rc->bits_off_target, rc->maximum_buffer_size);
  rc->buffer_level = AOMMIN(rc->buffer_level, rc->maximum_buffer_size);

  // Set up frame rate and related parameters rate control values.
  av1_new_framerate(cpi, cpi->framerate);

  // Set absolute upper and lower quality limits
  rc->worst_quality = cpi->oxcf.worst_allowed_q;
  rc->best_quality = cpi->oxcf.best_allowed_q;

  cm->interp_filter = oxcf->large_scale_tile ? EIGHTTAP_REGULAR : SWITCHABLE;
  cm->switchable_motion_mode = 1;

  if (cpi->oxcf.render_width > 0 && cpi->oxcf.render_height > 0) {
    cm->render_width = cpi->oxcf.render_width;
    cm->render_height = cpi->oxcf.render_height;
  } else {
    cm->render_width = cpi->oxcf.width;
    cm->render_height = cpi->oxcf.height;
  }
  cm->width = cpi->oxcf.width;
  cm->height = cpi->oxcf.height;

  int sb_size = seq_params->sb_size;
  // Superblock size should not be updated after the first key frame.
  if (!cpi->seq_params_locked) {
    set_sb_size(&cm->seq_params, select_sb_size(cpi));
  }

  if (cpi->initial_width || sb_size != seq_params->sb_size) {
    if (cm->width > cpi->initial_width || cm->height > cpi->initial_height ||
        seq_params->sb_size != sb_size) {
      av1_free_context_buffers(cm);
      av1_free_pc_tree(&cpi->td, num_planes);
      alloc_compressor_data(cpi);
      realloc_segmentation_maps(cpi);
      cpi->initial_width = cpi->initial_height = 0;
    }
  }
  update_frame_size(cpi);

  cpi->alt_ref_source = NULL;
  rc->is_src_frame_alt_ref = 0;

  rc->is_bwd_ref_frame = 0;
  rc->is_last_bipred_frame = 0;
  rc->is_bipred_frame = 0;

  set_tile_info(cpi);

  cpi->ext_refresh_frame_flags_pending = 0;
  cpi->ext_refresh_frame_context_pending = 0;

  highbd_set_var_fns(cpi);

  // Init sequence level coding tools
  // This should not be called after the first key frame.
  if (!cpi->seq_params_locked) {
    seq_params->operating_points_cnt_minus_1 =
        cm->number_spatial_layers > 1 ? cm->number_spatial_layers - 1 : 0;
    init_seq_coding_tools(&cm->seq_params, cm, oxcf);
  }
}

AV1_COMP *av1_create_compressor(AV1EncoderConfig *oxcf,
                                BufferPool *const pool) {
  unsigned int i;
  AV1_COMP *volatile const cpi = aom_memalign(32, sizeof(AV1_COMP));
  AV1_COMMON *volatile const cm = cpi != NULL ? &cpi->common : NULL;

  if (!cm) return NULL;

  av1_zero(*cpi);

  // The jmp_buf is valid only for the duration of the function that calls
  // setjmp(). Therefore, this function must reset the 'setjmp' field to 0
  // before it returns.
  if (setjmp(cm->error.jmp)) {
    cm->error.setjmp = 0;
    av1_remove_compressor(cpi);
    return 0;
  }

  cm->error.setjmp = 1;
  cm->alloc_mi = enc_alloc_mi;
  cm->free_mi = enc_free_mi;
  cm->setup_mi = enc_setup_mi;

  CHECK_MEM_ERROR(cm, cm->fc,
                  (FRAME_CONTEXT *)aom_memalign(32, sizeof(*cm->fc)));
  CHECK_MEM_ERROR(
      cm, cm->default_frame_context,
      (FRAME_CONTEXT *)aom_memalign(32, sizeof(*cm->default_frame_context)));
  memset(cm->fc, 0, sizeof(*cm->fc));
  memset(cm->default_frame_context, 0, sizeof(*cm->default_frame_context));

  cpi->resize_state = 0;
  cpi->resize_avg_qp = 0;
  cpi->resize_buffer_underflow = 0;

  cpi->common.buffer_pool = pool;

  init_config(cpi, oxcf);
  av1_rc_init(&cpi->oxcf, oxcf->pass, &cpi->rc);

  cm->current_frame.frame_number = 0;
  cm->current_frame_id = -1;
  cpi->seq_params_locked = 0;
  cpi->partition_search_skippable_frame = 0;
  cpi->tile_data = NULL;
  cpi->last_show_frame_buf = NULL;
  realloc_segmentation_maps(cpi);

  memset(cpi->nmv_costs, 0, sizeof(cpi->nmv_costs));
  memset(cpi->nmv_costs_hp, 0, sizeof(cpi->nmv_costs_hp));

  for (i = 0; i < (sizeof(cpi->mbgraph_stats) / sizeof(cpi->mbgraph_stats[0]));
       i++) {
    CHECK_MEM_ERROR(
        cm, cpi->mbgraph_stats[i].mb_stats,
        aom_calloc(cm->MBs * sizeof(*cpi->mbgraph_stats[i].mb_stats), 1));
  }

#if CONFIG_FP_MB_STATS
  cpi->use_fp_mb_stats = 0;
  if (cpi->use_fp_mb_stats) {
    // a place holder used to store the first pass mb stats in the first pass
    CHECK_MEM_ERROR(cm, cpi->twopass.frame_mb_stats_buf,
                    aom_calloc(cm->MBs * sizeof(uint8_t), 1));
  } else {
    cpi->twopass.frame_mb_stats_buf = NULL;
  }
#endif

  cpi->refresh_alt_ref_frame = 0;

  cpi->b_calculate_psnr = CONFIG_INTERNAL_STATS;
#if CONFIG_INTERNAL_STATS
  cpi->b_calculate_blockiness = 1;
  cpi->b_calculate_consistency = 1;
  cpi->total_inconsistency = 0;
  cpi->psnr.worst = 100.0;
  cpi->worst_ssim = 100.0;

  cpi->count = 0;
  cpi->bytes = 0;
#if CONFIG_SPEED_STATS
  cpi->tx_search_count = 0;
#endif  // CONFIG_SPEED_STATS

  if (cpi->b_calculate_psnr) {
    cpi->total_sq_error = 0;
    cpi->total_samples = 0;
    cpi->tot_recode_hits = 0;
    cpi->summed_quality = 0;
    cpi->summed_weights = 0;
  }

  cpi->fastssim.worst = 100.0;
  cpi->psnrhvs.worst = 100.0;

  if (cpi->b_calculate_blockiness) {
    cpi->total_blockiness = 0;
    cpi->worst_blockiness = 0.0;
  }

  if (cpi->b_calculate_consistency) {
    CHECK_MEM_ERROR(cm, cpi->ssim_vars,
                    aom_malloc(sizeof(*cpi->ssim_vars) * 4 *
                               cpi->common.mi_rows * cpi->common.mi_cols));
    cpi->worst_consistency = 100.0;
  }
#endif
#if CONFIG_ENTROPY_STATS
  av1_zero(aggregate_fc);
#endif  // CONFIG_ENTROPY_STATS

  cpi->first_time_stamp_ever = INT64_MAX;

  cpi->td.mb.nmvcost[0] = &cpi->nmv_costs[0][MV_MAX];
  cpi->td.mb.nmvcost[1] = &cpi->nmv_costs[1][MV_MAX];
  cpi->td.mb.nmvcost_hp[0] = &cpi->nmv_costs_hp[0][MV_MAX];
  cpi->td.mb.nmvcost_hp[1] = &cpi->nmv_costs_hp[1][MV_MAX];

#ifdef OUTPUT_YUV_SKINMAP
  yuv_skinmap_file = fopen("skinmap.yuv", "ab");
#endif
#ifdef OUTPUT_YUV_REC
  yuv_rec_file = fopen("rec.yuv", "wb");
#endif

  if (oxcf->pass == 1) {
    av1_init_first_pass(cpi);
  } else if (oxcf->pass == 2) {
    const size_t packet_sz = sizeof(FIRSTPASS_STATS);
    const int packets = (int)(oxcf->two_pass_stats_in.sz / packet_sz);

#if CONFIG_FP_MB_STATS
    if (cpi->use_fp_mb_stats) {
      const size_t psz = cpi->common.MBs * sizeof(uint8_t);
      const int ps = (int)(oxcf->firstpass_mb_stats_in.sz / psz);

      cpi->twopass.firstpass_mb_stats.mb_stats_start =
          oxcf->firstpass_mb_stats_in.buf;
      cpi->twopass.firstpass_mb_stats.mb_stats_end =
          cpi->twopass.firstpass_mb_stats.mb_stats_start +
          (ps - 1) * cpi->common.MBs * sizeof(uint8_t);
    }
#endif

    cpi->twopass.stats_in_start = oxcf->two_pass_stats_in.buf;
    cpi->twopass.stats_in = cpi->twopass.stats_in_start;
    cpi->twopass.stats_in_end = &cpi->twopass.stats_in[packets - 1];

    av1_init_second_pass(cpi);
  }

  CHECK_MEM_ERROR(
      cm, cpi->td.mb.above_pred_buf,
      (uint8_t *)aom_memalign(16, MAX_MB_PLANE * MAX_SB_SQUARE *
                                      sizeof(*cpi->td.mb.above_pred_buf)));
  CHECK_MEM_ERROR(
      cm, cpi->td.mb.left_pred_buf,
      (uint8_t *)aom_memalign(16, MAX_MB_PLANE * MAX_SB_SQUARE *
                                      sizeof(*cpi->td.mb.left_pred_buf)));

  CHECK_MEM_ERROR(cm, cpi->td.mb.wsrc_buf,
                  (int32_t *)aom_memalign(
                      16, MAX_SB_SQUARE * sizeof(*cpi->td.mb.wsrc_buf)));

  CHECK_MEM_ERROR(
      cm, cpi->td.mb.inter_modes_info,
      (InterModesInfo *)aom_malloc(sizeof(*cpi->td.mb.inter_modes_info)));

  for (int x = 0; x < 2; x++)
    for (int y = 0; y < 2; y++)
      CHECK_MEM_ERROR(
          cm, cpi->td.mb.hash_value_buffer[x][y],
          (uint32_t *)aom_malloc(AOM_BUFFER_SIZE_FOR_BLOCK_HASH *
                                 sizeof(*cpi->td.mb.hash_value_buffer[0][0])));

  cpi->td.mb.g_crc_initialized = 0;

  CHECK_MEM_ERROR(cm, cpi->td.mb.mask_buf,
                  (int32_t *)aom_memalign(
                      16, MAX_SB_SQUARE * sizeof(*cpi->td.mb.mask_buf)));

  av1_set_speed_features_framesize_independent(cpi, oxcf->speed);
  av1_set_speed_features_framesize_dependent(cpi, oxcf->speed);

  for (int frame = 0; frame < MAX_LAG_BUFFERS; ++frame) {
    int mi_cols = ALIGN_POWER_OF_TWO(cm->mi_cols, MAX_MIB_SIZE_LOG2);
    int mi_rows = ALIGN_POWER_OF_TWO(cm->mi_rows, MAX_MIB_SIZE_LOG2);

    CHECK_MEM_ERROR(cm, cpi->tpl_stats[frame].tpl_stats_ptr,
                    aom_calloc(mi_rows * mi_cols,
                               sizeof(*cpi->tpl_stats[frame].tpl_stats_ptr)));
    cpi->tpl_stats[frame].is_valid = 0;
    cpi->tpl_stats[frame].width = mi_cols;
    cpi->tpl_stats[frame].height = mi_rows;
    cpi->tpl_stats[frame].stride = mi_cols;
    cpi->tpl_stats[frame].mi_rows = cm->mi_rows;
    cpi->tpl_stats[frame].mi_cols = cm->mi_cols;
  }

#if CONFIG_COLLECT_PARTITION_STATS
  av1_zero(cpi->partition_stats);
#endif

#define BFP(BT, SDF, SDAF, VF, SVF, SVAF, SDX4DF, JSDAF, JSVAF) \
  cpi->fn_ptr[BT].sdf = SDF;                                    \
  cpi->fn_ptr[BT].sdaf = SDAF;                                  \
  cpi->fn_ptr[BT].vf = VF;                                      \
  cpi->fn_ptr[BT].svf = SVF;                                    \
  cpi->fn_ptr[BT].svaf = SVAF;                                  \
  cpi->fn_ptr[BT].sdx4df = SDX4DF;                              \
  cpi->fn_ptr[BT].jsdaf = JSDAF;                                \
  cpi->fn_ptr[BT].jsvaf = JSVAF;

  BFP(BLOCK_4X16, aom_sad4x16, aom_sad4x16_avg, aom_variance4x16,
      aom_sub_pixel_variance4x16, aom_sub_pixel_avg_variance4x16,
      aom_sad4x16x4d, aom_dist_wtd_sad4x16_avg,
      aom_dist_wtd_sub_pixel_avg_variance4x16)

  BFP(BLOCK_16X4, aom_sad16x4, aom_sad16x4_avg, aom_variance16x4,
      aom_sub_pixel_variance16x4, aom_sub_pixel_avg_variance16x4,
      aom_sad16x4x4d, aom_dist_wtd_sad16x4_avg,
      aom_dist_wtd_sub_pixel_avg_variance16x4)

  BFP(BLOCK_8X32, aom_sad8x32, aom_sad8x32_avg, aom_variance8x32,
      aom_sub_pixel_variance8x32, aom_sub_pixel_avg_variance8x32,
      aom_sad8x32x4d, aom_dist_wtd_sad8x32_avg,
      aom_dist_wtd_sub_pixel_avg_variance8x32)

  BFP(BLOCK_32X8, aom_sad32x8, aom_sad32x8_avg, aom_variance32x8,
      aom_sub_pixel_variance32x8, aom_sub_pixel_avg_variance32x8,
      aom_sad32x8x4d, aom_dist_wtd_sad32x8_avg,
      aom_dist_wtd_sub_pixel_avg_variance32x8)

  BFP(BLOCK_16X64, aom_sad16x64, aom_sad16x64_avg, aom_variance16x64,
      aom_sub_pixel_variance16x64, aom_sub_pixel_avg_variance16x64,
      aom_sad16x64x4d, aom_dist_wtd_sad16x64_avg,
      aom_dist_wtd_sub_pixel_avg_variance16x64)

  BFP(BLOCK_64X16, aom_sad64x16, aom_sad64x16_avg, aom_variance64x16,
      aom_sub_pixel_variance64x16, aom_sub_pixel_avg_variance64x16,
      aom_sad64x16x4d, aom_dist_wtd_sad64x16_avg,
      aom_dist_wtd_sub_pixel_avg_variance64x16)

  BFP(BLOCK_128X128, aom_sad128x128, aom_sad128x128_avg, aom_variance128x128,
      aom_sub_pixel_variance128x128, aom_sub_pixel_avg_variance128x128,
      aom_sad128x128x4d, aom_dist_wtd_sad128x128_avg,
      aom_dist_wtd_sub_pixel_avg_variance128x128)

  BFP(BLOCK_128X64, aom_sad128x64, aom_sad128x64_avg, aom_variance128x64,
      aom_sub_pixel_variance128x64, aom_sub_pixel_avg_variance128x64,
      aom_sad128x64x4d, aom_dist_wtd_sad128x64_avg,
      aom_dist_wtd_sub_pixel_avg_variance128x64)

  BFP(BLOCK_64X128, aom_sad64x128, aom_sad64x128_avg, aom_variance64x128,
      aom_sub_pixel_variance64x128, aom_sub_pixel_avg_variance64x128,
      aom_sad64x128x4d, aom_dist_wtd_sad64x128_avg,
      aom_dist_wtd_sub_pixel_avg_variance64x128)

  BFP(BLOCK_32X16, aom_sad32x16, aom_sad32x16_avg, aom_variance32x16,
      aom_sub_pixel_variance32x16, aom_sub_pixel_avg_variance32x16,
      aom_sad32x16x4d, aom_dist_wtd_sad32x16_avg,
      aom_dist_wtd_sub_pixel_avg_variance32x16)

  BFP(BLOCK_16X32, aom_sad16x32, aom_sad16x32_avg, aom_variance16x32,
      aom_sub_pixel_variance16x32, aom_sub_pixel_avg_variance16x32,
      aom_sad16x32x4d, aom_dist_wtd_sad16x32_avg,
      aom_dist_wtd_sub_pixel_avg_variance16x32)

  BFP(BLOCK_64X32, aom_sad64x32, aom_sad64x32_avg, aom_variance64x32,
      aom_sub_pixel_variance64x32, aom_sub_pixel_avg_variance64x32,
      aom_sad64x32x4d, aom_dist_wtd_sad64x32_avg,
      aom_dist_wtd_sub_pixel_avg_variance64x32)

  BFP(BLOCK_32X64, aom_sad32x64, aom_sad32x64_avg, aom_variance32x64,
      aom_sub_pixel_variance32x64, aom_sub_pixel_avg_variance32x64,
      aom_sad32x64x4d, aom_dist_wtd_sad32x64_avg,
      aom_dist_wtd_sub_pixel_avg_variance32x64)

  BFP(BLOCK_32X32, aom_sad32x32, aom_sad32x32_avg, aom_variance32x32,
      aom_sub_pixel_variance32x32, aom_sub_pixel_avg_variance32x32,
      aom_sad32x32x4d, aom_dist_wtd_sad32x32_avg,
      aom_dist_wtd_sub_pixel_avg_variance32x32)

  BFP(BLOCK_64X64, aom_sad64x64, aom_sad64x64_avg, aom_variance64x64,
      aom_sub_pixel_variance64x64, aom_sub_pixel_avg_variance64x64,
      aom_sad64x64x4d, aom_dist_wtd_sad64x64_avg,
      aom_dist_wtd_sub_pixel_avg_variance64x64)

  BFP(BLOCK_16X16, aom_sad16x16, aom_sad16x16_avg, aom_variance16x16,
      aom_sub_pixel_variance16x16, aom_sub_pixel_avg_variance16x16,
      aom_sad16x16x4d, aom_dist_wtd_sad16x16_avg,
      aom_dist_wtd_sub_pixel_avg_variance16x16)

  BFP(BLOCK_16X8, aom_sad16x8, aom_sad16x8_avg, aom_variance16x8,
      aom_sub_pixel_variance16x8, aom_sub_pixel_avg_variance16x8,
      aom_sad16x8x4d, aom_dist_wtd_sad16x8_avg,
      aom_dist_wtd_sub_pixel_avg_variance16x8)

  BFP(BLOCK_8X16, aom_sad8x16, aom_sad8x16_avg, aom_variance8x16,
      aom_sub_pixel_variance8x16, aom_sub_pixel_avg_variance8x16,
      aom_sad8x16x4d, aom_dist_wtd_sad8x16_avg,
      aom_dist_wtd_sub_pixel_avg_variance8x16)

  BFP(BLOCK_8X8, aom_sad8x8, aom_sad8x8_avg, aom_variance8x8,
      aom_sub_pixel_variance8x8, aom_sub_pixel_avg_variance8x8, aom_sad8x8x4d,
      aom_dist_wtd_sad8x8_avg, aom_dist_wtd_sub_pixel_avg_variance8x8)

  BFP(BLOCK_8X4, aom_sad8x4, aom_sad8x4_avg, aom_variance8x4,
      aom_sub_pixel_variance8x4, aom_sub_pixel_avg_variance8x4, aom_sad8x4x4d,
      aom_dist_wtd_sad8x4_avg, aom_dist_wtd_sub_pixel_avg_variance8x4)

  BFP(BLOCK_4X8, aom_sad4x8, aom_sad4x8_avg, aom_variance4x8,
      aom_sub_pixel_variance4x8, aom_sub_pixel_avg_variance4x8, aom_sad4x8x4d,
      aom_dist_wtd_sad4x8_avg, aom_dist_wtd_sub_pixel_avg_variance4x8)

  BFP(BLOCK_4X4, aom_sad4x4, aom_sad4x4_avg, aom_variance4x4,
      aom_sub_pixel_variance4x4, aom_sub_pixel_avg_variance4x4, aom_sad4x4x4d,
      aom_dist_wtd_sad4x4_avg, aom_dist_wtd_sub_pixel_avg_variance4x4)

#define OBFP(BT, OSDF, OVF, OSVF) \
  cpi->fn_ptr[BT].osdf = OSDF;    \
  cpi->fn_ptr[BT].ovf = OVF;      \
  cpi->fn_ptr[BT].osvf = OSVF;

  OBFP(BLOCK_128X128, aom_obmc_sad128x128, aom_obmc_variance128x128,
       aom_obmc_sub_pixel_variance128x128)
  OBFP(BLOCK_128X64, aom_obmc_sad128x64, aom_obmc_variance128x64,
       aom_obmc_sub_pixel_variance128x64)
  OBFP(BLOCK_64X128, aom_obmc_sad64x128, aom_obmc_variance64x128,
       aom_obmc_sub_pixel_variance64x128)
  OBFP(BLOCK_64X64, aom_obmc_sad64x64, aom_obmc_variance64x64,
       aom_obmc_sub_pixel_variance64x64)
  OBFP(BLOCK_64X32, aom_obmc_sad64x32, aom_obmc_variance64x32,
       aom_obmc_sub_pixel_variance64x32)
  OBFP(BLOCK_32X64, aom_obmc_sad32x64, aom_obmc_variance32x64,
       aom_obmc_sub_pixel_variance32x64)
  OBFP(BLOCK_32X32, aom_obmc_sad32x32, aom_obmc_variance32x32,
       aom_obmc_sub_pixel_variance32x32)
  OBFP(BLOCK_32X16, aom_obmc_sad32x16, aom_obmc_variance32x16,
       aom_obmc_sub_pixel_variance32x16)
  OBFP(BLOCK_16X32, aom_obmc_sad16x32, aom_obmc_variance16x32,
       aom_obmc_sub_pixel_variance16x32)
  OBFP(BLOCK_16X16, aom_obmc_sad16x16, aom_obmc_variance16x16,
       aom_obmc_sub_pixel_variance16x16)
  OBFP(BLOCK_16X8, aom_obmc_sad16x8, aom_obmc_variance16x8,
       aom_obmc_sub_pixel_variance16x8)
  OBFP(BLOCK_8X16, aom_obmc_sad8x16, aom_obmc_variance8x16,
       aom_obmc_sub_pixel_variance8x16)
  OBFP(BLOCK_8X8, aom_obmc_sad8x8, aom_obmc_variance8x8,
       aom_obmc_sub_pixel_variance8x8)
  OBFP(BLOCK_4X8, aom_obmc_sad4x8, aom_obmc_variance4x8,
       aom_obmc_sub_pixel_variance4x8)
  OBFP(BLOCK_8X4, aom_obmc_sad8x4, aom_obmc_variance8x4,
       aom_obmc_sub_pixel_variance8x4)
  OBFP(BLOCK_4X4, aom_obmc_sad4x4, aom_obmc_variance4x4,
       aom_obmc_sub_pixel_variance4x4)
  OBFP(BLOCK_4X16, aom_obmc_sad4x16, aom_obmc_variance4x16,
       aom_obmc_sub_pixel_variance4x16)
  OBFP(BLOCK_16X4, aom_obmc_sad16x4, aom_obmc_variance16x4,
       aom_obmc_sub_pixel_variance16x4)
  OBFP(BLOCK_8X32, aom_obmc_sad8x32, aom_obmc_variance8x32,
       aom_obmc_sub_pixel_variance8x32)
  OBFP(BLOCK_32X8, aom_obmc_sad32x8, aom_obmc_variance32x8,
       aom_obmc_sub_pixel_variance32x8)
  OBFP(BLOCK_16X64, aom_obmc_sad16x64, aom_obmc_variance16x64,
       aom_obmc_sub_pixel_variance16x64)
  OBFP(BLOCK_64X16, aom_obmc_sad64x16, aom_obmc_variance64x16,
       aom_obmc_sub_pixel_variance64x16)

#define MBFP(BT, MCSDF, MCSVF)  \
  cpi->fn_ptr[BT].msdf = MCSDF; \
  cpi->fn_ptr[BT].msvf = MCSVF;

  MBFP(BLOCK_128X128, aom_masked_sad128x128,
       aom_masked_sub_pixel_variance128x128)
  MBFP(BLOCK_128X64, aom_masked_sad128x64, aom_masked_sub_pixel_variance128x64)
  MBFP(BLOCK_64X128, aom_masked_sad64x128, aom_masked_sub_pixel_variance64x128)
  MBFP(BLOCK_64X64, aom_masked_sad64x64, aom_masked_sub_pixel_variance64x64)
  MBFP(BLOCK_64X32, aom_masked_sad64x32, aom_masked_sub_pixel_variance64x32)
  MBFP(BLOCK_32X64, aom_masked_sad32x64, aom_masked_sub_pixel_variance32x64)
  MBFP(BLOCK_32X32, aom_masked_sad32x32, aom_masked_sub_pixel_variance32x32)
  MBFP(BLOCK_32X16, aom_masked_sad32x16, aom_masked_sub_pixel_variance32x16)
  MBFP(BLOCK_16X32, aom_masked_sad16x32, aom_masked_sub_pixel_variance16x32)
  MBFP(BLOCK_16X16, aom_masked_sad16x16, aom_masked_sub_pixel_variance16x16)
  MBFP(BLOCK_16X8, aom_masked_sad16x8, aom_masked_sub_pixel_variance16x8)
  MBFP(BLOCK_8X16, aom_masked_sad8x16, aom_masked_sub_pixel_variance8x16)
  MBFP(BLOCK_8X8, aom_masked_sad8x8, aom_masked_sub_pixel_variance8x8)
  MBFP(BLOCK_4X8, aom_masked_sad4x8, aom_masked_sub_pixel_variance4x8)
  MBFP(BLOCK_8X4, aom_masked_sad8x4, aom_masked_sub_pixel_variance8x4)
  MBFP(BLOCK_4X4, aom_masked_sad4x4, aom_masked_sub_pixel_variance4x4)

  MBFP(BLOCK_4X16, aom_masked_sad4x16, aom_masked_sub_pixel_variance4x16)

  MBFP(BLOCK_16X4, aom_masked_sad16x4, aom_masked_sub_pixel_variance16x4)

  MBFP(BLOCK_8X32, aom_masked_sad8x32, aom_masked_sub_pixel_variance8x32)

  MBFP(BLOCK_32X8, aom_masked_sad32x8, aom_masked_sub_pixel_variance32x8)

  MBFP(BLOCK_16X64, aom_masked_sad16x64, aom_masked_sub_pixel_variance16x64)

  MBFP(BLOCK_64X16, aom_masked_sad64x16, aom_masked_sub_pixel_variance64x16)

  highbd_set_var_fns(cpi);

  /* av1_init_quantizer() is first called here. Add check in
   * av1_frame_init_quantizer() so that av1_init_quantizer is only
   * called later when needed. This will avoid unnecessary calls of
   * av1_init_quantizer() for every frame.
   */
  av1_init_quantizer(cpi);
  av1_qm_init(cm);

  av1_loop_filter_init(cm);
  cm->superres_scale_denominator = SCALE_NUMERATOR;
  cm->superres_upscaled_width = oxcf->width;
  cm->superres_upscaled_height = oxcf->height;
  av1_loop_restoration_precal();

  cm->error.setjmp = 0;

  return cpi;
}

#if CONFIG_INTERNAL_STATS
#define SNPRINT(H, T) snprintf((H) + strlen(H), sizeof(H) - strlen(H), (T))

#define SNPRINT2(H, T, V) \
  snprintf((H) + strlen(H), sizeof(H) - strlen(H), (T), (V))
#endif  // CONFIG_INTERNAL_STATS

void av1_remove_compressor(AV1_COMP *cpi) {
  AV1_COMMON *cm;
  unsigned int i;
  int t;

  if (!cpi) return;

  cm = &cpi->common;
  const int num_planes = av1_num_planes(cm);

  if (cm->current_frame.frame_number > 0) {
#if CONFIG_ENTROPY_STATS
    if (cpi->oxcf.pass != 1) {
      fprintf(stderr, "Writing counts.stt\n");
      FILE *f = fopen("counts.stt", "wb");
      fwrite(&aggregate_fc, sizeof(aggregate_fc), 1, f);
      fclose(f);
    }
#endif  // CONFIG_ENTROPY_STATS
#if CONFIG_INTERNAL_STATS
    aom_clear_system_state();

    if (cpi->oxcf.pass != 1) {
      char headings[512] = { 0 };
      char results[512] = { 0 };
      FILE *f = fopen("opsnr.stt", "a");
      double time_encoded =
          (cpi->last_end_time_stamp_seen - cpi->first_time_stamp_ever) /
          10000000.000;
      double total_encode_time =
          (cpi->time_receive_data + cpi->time_compress_data) / 1000.000;
      const double dr =
          (double)cpi->bytes * (double)8 / (double)1000 / time_encoded;
      const double peak = (double)((1 << cpi->oxcf.input_bit_depth) - 1);
      const double target_rate = (double)cpi->oxcf.target_bandwidth / 1000;
      const double rate_err = ((100.0 * (dr - target_rate)) / target_rate);

      if (cpi->b_calculate_psnr) {
        const double total_psnr = aom_sse_to_psnr(
            (double)cpi->total_samples, peak, (double)cpi->total_sq_error);
        const double total_ssim =
            100 * pow(cpi->summed_quality / cpi->summed_weights, 8.0);
        snprintf(headings, sizeof(headings),
                 "Bitrate\tAVGPsnr\tGLBPsnr\tAVPsnrP\tGLPsnrP\t"
                 "AOMSSIM\tVPSSIMP\tFASTSIM\tPSNRHVS\t"
                 "WstPsnr\tWstSsim\tWstFast\tWstHVS\t"
                 "AVPsrnY\tAPsnrCb\tAPsnrCr");
        snprintf(results, sizeof(results),
                 "%7.2f\t%7.3f\t%7.3f\t%7.3f\t%7.3f\t"
                 "%7.3f\t%7.3f\t%7.3f\t%7.3f\t"
                 "%7.3f\t%7.3f\t%7.3f\t%7.3f\t"
                 "%7.3f\t%7.3f\t%7.3f",
                 dr, cpi->psnr.stat[STAT_ALL] / cpi->count, total_psnr,
                 cpi->psnr.stat[STAT_ALL] / cpi->count, total_psnr, total_ssim,
                 total_ssim, cpi->fastssim.stat[STAT_ALL] / cpi->count,
                 cpi->psnrhvs.stat[STAT_ALL] / cpi->count, cpi->psnr.worst,
                 cpi->worst_ssim, cpi->fastssim.worst, cpi->psnrhvs.worst,
                 cpi->psnr.stat[STAT_Y] / cpi->count,
                 cpi->psnr.stat[STAT_U] / cpi->count,
                 cpi->psnr.stat[STAT_V] / cpi->count);

        if (cpi->b_calculate_blockiness) {
          SNPRINT(headings, "\t  Block\tWstBlck");
          SNPRINT2(results, "\t%7.3f", cpi->total_blockiness / cpi->count);
          SNPRINT2(results, "\t%7.3f", cpi->worst_blockiness);
        }

        if (cpi->b_calculate_consistency) {
          double consistency =
              aom_sse_to_psnr((double)cpi->total_samples, peak,
                              (double)cpi->total_inconsistency);

          SNPRINT(headings, "\tConsist\tWstCons");
          SNPRINT2(results, "\t%7.3f", consistency);
          SNPRINT2(results, "\t%7.3f", cpi->worst_consistency);
        }
        fprintf(f, "%s\t    Time\tRcErr\tAbsErr\n", headings);
        fprintf(f, "%s\t%8.0f\t%7.2f\t%7.2f\n", results, total_encode_time,
                rate_err, fabs(rate_err));
      }

      fclose(f);
    }
#endif  // CONFIG_INTERNAL_STATS
#if CONFIG_SPEED_STATS
    if (cpi->oxcf.pass != 1) {
      fprintf(stdout, "tx_search_count = %d\n", cpi->tx_search_count);
    }
#endif  // CONFIG_SPEED_STATS

#if CONFIG_COLLECT_PARTITION_STATS
    if (cpi->oxcf.pass != 1) {
      av1_print_partition_stats(&cpi->partition_stats);
    }
#endif
  }

  for (int frame = 0; frame < MAX_LAG_BUFFERS; ++frame) {
    aom_free(cpi->tpl_stats[frame].tpl_stats_ptr);
    cpi->tpl_stats[frame].is_valid = 0;
  }

  for (t = cpi->num_workers - 1; t >= 0; --t) {
    AVxWorker *const worker = &cpi->workers[t];
    EncWorkerData *const thread_data = &cpi->tile_thr_data[t];

    // Deallocate allocated threads.
    aom_get_worker_interface()->end(worker);

    // Deallocate allocated thread data.
    if (cpi->row_mt == 1) aom_free(thread_data->td->tctx);
    if (t > 0) {
      aom_free(thread_data->td->palette_buffer);
      aom_free(thread_data->td->tmp_conv_dst);
      for (int j = 0; j < 2; ++j) {
        aom_free(thread_data->td->tmp_obmc_bufs[j]);
      }
      aom_free(thread_data->td->above_pred_buf);
      aom_free(thread_data->td->left_pred_buf);
      aom_free(thread_data->td->wsrc_buf);

      aom_free(thread_data->td->inter_modes_info);
      for (int x = 0; x < 2; x++) {
        for (int y = 0; y < 2; y++) {
          aom_free(thread_data->td->hash_value_buffer[x][y]);
          thread_data->td->hash_value_buffer[x][y] = NULL;
        }
      }
      aom_free(thread_data->td->mask_buf);
      aom_free(thread_data->td->counts);
      av1_free_pc_tree(thread_data->td, num_planes);
      aom_free(thread_data->td);
    }
  }
#if CONFIG_MULTITHREAD
  if (cpi->row_mt == 1) {
    if (cpi->row_mt_mutex_ != NULL) {
      pthread_mutex_destroy(cpi->row_mt_mutex_);
      aom_free(cpi->row_mt_mutex_);
    }
  }
#endif
  av1_row_mt_mem_dealloc(cpi);
  aom_free(cpi->tile_thr_data);
  aom_free(cpi->workers);

  if (cpi->num_workers > 1) {
    av1_loop_filter_dealloc(&cpi->lf_row_sync);
    av1_loop_restoration_dealloc(&cpi->lr_row_sync, cpi->num_workers);
  }

  dealloc_compressor_data(cpi);

  for (i = 0; i < sizeof(cpi->mbgraph_stats) / sizeof(cpi->mbgraph_stats[0]);
       ++i) {
    aom_free(cpi->mbgraph_stats[i].mb_stats);
  }

#if CONFIG_FP_MB_STATS
  if (cpi->use_fp_mb_stats) {
    aom_free(cpi->twopass.frame_mb_stats_buf);
    cpi->twopass.frame_mb_stats_buf = NULL;
  }
#endif
#if CONFIG_INTERNAL_STATS
  aom_free(cpi->ssim_vars);
  cpi->ssim_vars = NULL;
#endif  // CONFIG_INTERNAL_STATS

  av1_remove_common(cm);
  for (i = 0; i < FRAME_BUFFERS; ++i) {
    av1_hash_table_destroy(&cm->buffer_pool->frame_bufs[i].hash_table);
  }
  if (cpi->sf.use_hash_based_trellis) hbt_destroy();
  av1_free_ref_frame_buffers(cm->buffer_pool);
  aom_free(cpi);

#ifdef OUTPUT_YUV_SKINMAP
  fclose(yuv_skinmap_file);
#endif
#ifdef OUTPUT_YUV_REC
  fclose(yuv_rec_file);
#endif
}

static void generate_psnr_packet(AV1_COMP *cpi) {
  struct aom_codec_cx_pkt pkt;
  int i;
  PSNR_STATS psnr;
  aom_calc_highbd_psnr(cpi->source, &cpi->common.cur_frame->buf, &psnr,
                       cpi->td.mb.e_mbd.bd, cpi->oxcf.input_bit_depth);

  for (i = 0; i < 4; ++i) {
    pkt.data.psnr.samples[i] = psnr.samples[i];
    pkt.data.psnr.sse[i] = psnr.sse[i];
    pkt.data.psnr.psnr[i] = psnr.psnr[i];
  }
  pkt.kind = AOM_CODEC_PSNR_PKT;
  aom_codec_pkt_list_add(cpi->output_pkt_list, &pkt);
}

int av1_use_as_reference(AV1_COMP *cpi, int ref_frame_flags) {
  if (ref_frame_flags > ((1 << INTER_REFS_PER_FRAME) - 1)) return -1;

  cpi->ext_ref_frame_flags = ref_frame_flags;
  return 0;
}

int av1_copy_reference_enc(AV1_COMP *cpi, int idx, YV12_BUFFER_CONFIG *sd) {
  AV1_COMMON *const cm = &cpi->common;
  const int num_planes = av1_num_planes(cm);
  YV12_BUFFER_CONFIG *cfg = get_ref_frame(cm, idx);
  if (cfg) {
    aom_yv12_copy_frame(cfg, sd, num_planes);
    return 0;
  } else {
    return -1;
  }
}

int av1_set_reference_enc(AV1_COMP *cpi, int idx, YV12_BUFFER_CONFIG *sd) {
  AV1_COMMON *const cm = &cpi->common;
  const int num_planes = av1_num_planes(cm);
  YV12_BUFFER_CONFIG *cfg = get_ref_frame(cm, idx);
  if (cfg) {
    aom_yv12_copy_frame(sd, cfg, num_planes);
    return 0;
  } else {
    return -1;
  }
}

int av1_update_entropy(AV1_COMP *cpi, int update) {
  cpi->ext_refresh_frame_context = update;
  cpi->ext_refresh_frame_context_pending = 1;
  return 0;
}

#if defined(OUTPUT_YUV_DENOISED) || defined(OUTPUT_YUV_SKINMAP)
// The denoiser buffer is allocated as a YUV 440 buffer. This function writes it
// as YUV 420. We simply use the top-left pixels of the UV buffers, since we do
// not denoise the UV channels at this time. If ever we implement UV channel
// denoising we will have to modify this.
void aom_write_yuv_frame_420(YV12_BUFFER_CONFIG *s, FILE *f) {
  uint8_t *src = s->y_buffer;
  int h = s->y_height;

  do {
    fwrite(src, s->y_width, 1, f);
    src += s->y_stride;
  } while (--h);

  src = s->u_buffer;
  h = s->uv_height;

  do {
    fwrite(src, s->uv_width, 1, f);
    src += s->uv_stride;
  } while (--h);

  src = s->v_buffer;
  h = s->uv_height;

  do {
    fwrite(src, s->uv_width, 1, f);
    src += s->uv_stride;
  } while (--h);
}
#endif

#ifdef OUTPUT_YUV_REC
void aom_write_one_yuv_frame(AV1_COMMON *cm, YV12_BUFFER_CONFIG *s) {
  uint8_t *src = s->y_buffer;
  int h = cm->height;
  if (yuv_rec_file == NULL) return;
  if (s->flags & YV12_FLAG_HIGHBITDEPTH) {
    uint16_t *src16 = CONVERT_TO_SHORTPTR(s->y_buffer);

    do {
      fwrite(src16, s->y_width, 2, yuv_rec_file);
      src16 += s->y_stride;
    } while (--h);

    src16 = CONVERT_TO_SHORTPTR(s->u_buffer);
    h = s->uv_height;

    do {
      fwrite(src16, s->uv_width, 2, yuv_rec_file);
      src16 += s->uv_stride;
    } while (--h);

    src16 = CONVERT_TO_SHORTPTR(s->v_buffer);
    h = s->uv_height;

    do {
      fwrite(src16, s->uv_width, 2, yuv_rec_file);
      src16 += s->uv_stride;
    } while (--h);

    fflush(yuv_rec_file);
    return;
  }

  do {
    fwrite(src, s->y_width, 1, yuv_rec_file);
    src += s->y_stride;
  } while (--h);

  src = s->u_buffer;
  h = s->uv_height;

  do {
    fwrite(src, s->uv_width, 1, yuv_rec_file);
    src += s->uv_stride;
  } while (--h);

  src = s->v_buffer;
  h = s->uv_height;

  do {
    fwrite(src, s->uv_width, 1, yuv_rec_file);
    src += s->uv_stride;
  } while (--h);

  fflush(yuv_rec_file);
}
#endif  // OUTPUT_YUV_REC

#define GM_RECODE_LOOP_NUM4X4_FACTOR 192
static int recode_loop_test_global_motion(AV1_COMP *cpi) {
  int i;
  int recode = 0;
  RD_COUNTS *const rdc = &cpi->td.rd_counts;
  AV1_COMMON *const cm = &cpi->common;
  for (i = LAST_FRAME; i <= ALTREF_FRAME; ++i) {
    if (cm->global_motion[i].wmtype != IDENTITY &&
        rdc->global_motion_used[i] * GM_RECODE_LOOP_NUM4X4_FACTOR <
            cpi->gmparams_cost[i]) {
      cm->global_motion[i] = default_warp_params;
      assert(cm->global_motion[i].wmtype == IDENTITY);
      cpi->gmparams_cost[i] = 0;
      recode = 1;
      // TODO(sarahparker): The earlier condition for recoding here was:
      // "recode |= (rdc->global_motion_used[i] > 0);". Can we bring something
      // similar to that back to speed up global motion?
    }
  }
  return recode;
}

// Function to test for conditions that indicate we should loop
// back and recode a frame.
static int recode_loop_test(AV1_COMP *cpi, int high_limit, int low_limit, int q,
                            int maxq, int minq) {
  const RATE_CONTROL *const rc = &cpi->rc;
  const AV1EncoderConfig *const oxcf = &cpi->oxcf;
  const int frame_is_kfgfarf = frame_is_kf_gf_arf(cpi);
  int force_recode = 0;

  if ((rc->projected_frame_size >= rc->max_frame_bandwidth) ||
      (cpi->sf.recode_loop == ALLOW_RECODE) ||
      (frame_is_kfgfarf && (cpi->sf.recode_loop == ALLOW_RECODE_KFARFGF))) {
    // TODO(agrange) high_limit could be greater than the scale-down threshold.
    if ((rc->projected_frame_size > high_limit && q < maxq) ||
        (rc->projected_frame_size < low_limit && q > minq)) {
      force_recode = 1;
    } else if (cpi->oxcf.rc_mode == AOM_CQ) {
      // Deal with frame undershoot and whether or not we are
      // below the automatically set cq level.
      if (q > oxcf->cq_level &&
          rc->projected_frame_size < ((rc->this_frame_target * 7) >> 3)) {
        force_recode = 1;
      }
    }
  }
  return force_recode;
}

#define DUMP_REF_FRAME_IMAGES 0

#if DUMP_REF_FRAME_IMAGES == 1
static int dump_one_image(AV1_COMMON *cm,
                          const YV12_BUFFER_CONFIG *const ref_buf,
                          char *file_name) {
  int h;
  FILE *f_ref = NULL;

  if (ref_buf == NULL) {
    printf("Frame data buffer is NULL.\n");
    return AOM_CODEC_MEM_ERROR;
  }

  if ((f_ref = fopen(file_name, "wb")) == NULL) {
    printf("Unable to open file %s to write.\n", file_name);
    return AOM_CODEC_MEM_ERROR;
  }

  // --- Y ---
  for (h = 0; h < cm->height; ++h) {
    fwrite(&ref_buf->y_buffer[h * ref_buf->y_stride], 1, cm->width, f_ref);
  }
  // --- U ---
  for (h = 0; h < (cm->height >> 1); ++h) {
    fwrite(&ref_buf->u_buffer[h * ref_buf->uv_stride], 1, (cm->width >> 1),
           f_ref);
  }
  // --- V ---
  for (h = 0; h < (cm->height >> 1); ++h) {
    fwrite(&ref_buf->v_buffer[h * ref_buf->uv_stride], 1, (cm->width >> 1),
           f_ref);
  }

  fclose(f_ref);

  return AOM_CODEC_OK;
}

static void dump_ref_frame_images(AV1_COMP *cpi) {
  AV1_COMMON *const cm = &cpi->common;
  MV_REFERENCE_FRAME ref_frame;

  for (ref_frame = LAST_FRAME; ref_frame <= ALTREF_FRAME; ++ref_frame) {
    char file_name[256] = "";
    snprintf(file_name, sizeof(file_name), "/tmp/enc_F%d_ref_%d.yuv",
             cm->current_frame.frame_number, ref_frame);
    dump_one_image(cm, get_ref_frame_yv12_buf(cpi, ref_frame), file_name);
  }
}
#endif  // DUMP_REF_FRAME_IMAGES == 1

// This function is used to shift the virtual indices of last reference frames
// as follows:
// LAST_FRAME -> LAST2_FRAME -> LAST3_FRAME
// when the LAST_FRAME is updated.
static INLINE void shift_last_ref_frames(AV1_COMP *cpi) {
  // TODO(isbs): shift the scaled indices as well
  for (int ref_frame = LAST3_FRAME; ref_frame > LAST_FRAME; --ref_frame) {
    const int ref_idx = ref_frame - LAST_FRAME;
    cpi->common.remapped_ref_idx[ref_idx] =
        cpi->common.remapped_ref_idx[ref_idx - 1];

    if (!cpi->rc.is_src_frame_alt_ref) {
      memcpy(cpi->interp_filter_selected[ref_frame],
             cpi->interp_filter_selected[ref_frame - 1],
             sizeof(cpi->interp_filter_selected[ref_frame - 1]));
    }
  }
}

// This function is used to shift the virtual indices of bwd reference
// frames as follows:
// BWD_REF -> ALT2_REF -> EXT_REF
// to clear a space to store the closest bwdref
static INLINE void rshift_bwd_ref_frames(AV1_COMP *cpi) {
  // TODO(isbs): shift the scaled indices as well
  static const int ordered_bwd[3] = { BWDREF_FRAME, ALTREF2_FRAME,
                                      EXTREF_FRAME };

  for (int i = 2; i > 0; --i) {
    // [0] is allocated to the current coded frame, i.e. bwdref
    memcpy(cpi->interp_filter_selected[ordered_bwd[i]],
           cpi->interp_filter_selected[ordered_bwd[i - 1]],
           sizeof(cpi->interp_filter_selected[ordered_bwd[i - 1]]));

    cpi->common.remapped_ref_idx[ordered_bwd[i] - LAST_FRAME] =
        cpi->common.remapped_ref_idx[ordered_bwd[i - 1] - LAST_FRAME];
  }
}

// This function is used to shift the virtual indices of bwd reference
// frames as follows:
// BWD_REF <- ALT2_REF <- EXT_REF
// to update the bwd reference frame for coding the next frame.
static INLINE void lshift_bwd_ref_frames(AV1_COMP *cpi) {
  // TODO(isbs): shift the scaled indices as well
  static const int ordered_bwd[3] = { BWDREF_FRAME, ALTREF2_FRAME,
                                      EXTREF_FRAME };

  for (int i = 0; i < 2; ++i) {
    // [0] is allocated to the current coded frame, i.e. bwdref
    memcpy(cpi->interp_filter_selected[ordered_bwd[i]],
           cpi->interp_filter_selected[ordered_bwd[i + 1]],
           sizeof(cpi->interp_filter_selected[ordered_bwd[i + 1]]));

    cpi->common.remapped_ref_idx[ordered_bwd[i] - LAST_FRAME] =
        cpi->common.remapped_ref_idx[ordered_bwd[i + 1] - LAST_FRAME];
  }
}

static void update_reference_frames(AV1_COMP *cpi) {
  AV1_COMMON *const cm = &cpi->common;

  // NOTE: Save the new show frame buffer index for --test-code=warn, i.e.,
  //       for the purpose to verify no mismatch between encoder and decoder.
  if (cm->show_frame) cpi->last_show_frame_buf = cm->cur_frame;

  // In the case of show_existing frame, we will not send fresh flag
  // to decoder. Any change in the reference frame buffer can be done by
  // switching the virtual indices.
  if (cm->show_existing_frame) {
    // If we are not indicating to the decoder that this frame is
    // a show_existing_frame, which occurs in error_resilient mode,
    // we still want to refresh the LAST_FRAME when the current frame
    // was the source of an ext_arf.
    cpi->refresh_last_frame =
        !encode_show_existing_frame(cm) && cpi->rc.is_src_frame_ext_arf;
    cpi->refresh_golden_frame = 0;
    cpi->refresh_bwd_ref_frame = 0;
    cpi->refresh_alt2_ref_frame = 0;
    cpi->refresh_alt_ref_frame = 0;

    cpi->rc.is_bwd_ref_frame = 0;
    cpi->rc.is_last_bipred_frame = 0;
    cpi->rc.is_bipred_frame = 0;
  }

  // At this point the new frame has been encoded.
  // If any buffer copy / swapping is signaled it should be done here.

  // Only update all of the reference buffers if a KEY_FRAME is also a
  // show_frame. This ensures a fwd keyframe does not update all of the buffers
  if ((cm->current_frame.frame_type == KEY_FRAME && cm->show_frame) ||
      frame_is_sframe(cm)) {
    for (int ref_frame = 0; ref_frame < REF_FRAMES; ++ref_frame) {
      assign_frame_buffer_p(&cm->ref_frame_map[cm->remapped_ref_idx[ref_frame]],
                            cm->cur_frame);
    }
    return;
  }

  if (av1_preserve_existing_gf(cpi)) {
    // We have decided to preserve the previously existing golden frame as our
    // new ARF frame. However, in the short term in function
    // av1_bitstream.c::get_refresh_mask() we left it in the GF slot and, if
    // we're updating the GF with the current decoded frame, we save it to the
    // ARF slot instead.
    // We now have to update the ARF with the current frame and swap gld_fb_idx
    // and alt_fb_idx so that, overall, we've stored the old GF in the new ARF
    // slot and, if we're updating the GF, the current frame becomes the new GF.
    int tmp;

    // ARF in general is a better reference than overlay. We shouldkeep ARF as
    // reference instead of replacing it with overlay.

    if (!cpi->preserve_arf_as_gld) {
      assign_frame_buffer_p(
          &cm->ref_frame_map[get_ref_frame_map_idx(cm, ALTREF_FRAME)],
          cm->cur_frame);
    }

    tmp = get_ref_frame_map_idx(cm, ALTREF_FRAME);
    cm->remapped_ref_idx[ALTREF_FRAME - LAST_FRAME] =
        get_ref_frame_map_idx(cm, GOLDEN_FRAME);
    cm->remapped_ref_idx[GOLDEN_FRAME - LAST_FRAME] = tmp;

    // TODO(zoeliu): Do we need to copy cpi->interp_filter_selected[0] over to
    // cpi->interp_filter_selected[GOLDEN_FRAME]?
  } else if (cpi->rc.is_src_frame_ext_arf && encode_show_existing_frame(cm)) {
#if CONFIG_DEBUG
    const GF_GROUP *const gf_group = &cpi->twopass.gf_group;
    assert(gf_group->update_type[gf_group->index] == INTNL_OVERLAY_UPDATE);
#endif  // CONFIG_DEBUG
    const int bwdref_to_show =
        (cpi->new_bwdref_update_rule == 1) ? BWDREF_FRAME : ALTREF2_FRAME;
    // Deal with the special case for showing existing internal ALTREF_FRAME
    // Refresh the LAST_FRAME with the ALTREF_FRAME and retire the LAST3_FRAME
    // by updating the virtual indices.
    const int last3_remapped_idx = get_ref_frame_map_idx(cm, LAST3_FRAME);
    shift_last_ref_frames(cpi);

    cm->remapped_ref_idx[LAST_FRAME - LAST_FRAME] =
        get_ref_frame_map_idx(cm, bwdref_to_show);

    memcpy(cpi->interp_filter_selected[LAST_FRAME],
           cpi->interp_filter_selected[bwdref_to_show],
           sizeof(cpi->interp_filter_selected[bwdref_to_show]));
    if (cpi->new_bwdref_update_rule == 1) {
      lshift_bwd_ref_frames(cpi);
      // pass outdated forward reference frame (previous LAST3) to the
      // spared space
      cm->remapped_ref_idx[EXTREF_FRAME - LAST_FRAME] = last3_remapped_idx;
    } else {
      cm->remapped_ref_idx[bwdref_to_show - LAST_FRAME] = last3_remapped_idx;
    }
  } else { /* For non key/golden frames */
    // === ALTREF_FRAME ===
    if (cpi->refresh_alt_ref_frame) {
      int arf_idx = get_ref_frame_map_idx(cm, ALTREF_FRAME);
      assign_frame_buffer_p(&cm->ref_frame_map[arf_idx], cm->cur_frame);

      memcpy(cpi->interp_filter_selected[ALTREF_FRAME],
             cpi->interp_filter_selected[0],
             sizeof(cpi->interp_filter_selected[0]));
    }

    // === GOLDEN_FRAME ===
    if (cpi->refresh_golden_frame) {
      assign_frame_buffer_p(
          &cm->ref_frame_map[get_ref_frame_map_idx(cm, GOLDEN_FRAME)],
          cm->cur_frame);

      memcpy(cpi->interp_filter_selected[GOLDEN_FRAME],
             cpi->interp_filter_selected[0],
             sizeof(cpi->interp_filter_selected[0]));
    }

    // === BWDREF_FRAME ===
    if (cpi->refresh_bwd_ref_frame) {
      if (cpi->new_bwdref_update_rule) {
        // We shift the backward reference frame as follows:
        // BWDREF -> ALTREF2 -> EXTREF
        // and assign the newly coded frame to BWDREF so that it always
        // keeps the nearest future frame
        const int tmp = get_ref_frame_map_idx(cm, EXTREF_FRAME);
        assign_frame_buffer_p(&cm->ref_frame_map[tmp], cm->cur_frame);

        rshift_bwd_ref_frames(cpi);
        cm->remapped_ref_idx[BWDREF_FRAME - LAST_FRAME] = tmp;
      } else {
        assign_frame_buffer_p(
            &cm->ref_frame_map[get_ref_frame_map_idx(cm, BWDREF_FRAME)],
            cm->cur_frame);
      }
      memcpy(cpi->interp_filter_selected[BWDREF_FRAME],
             cpi->interp_filter_selected[0],
             sizeof(cpi->interp_filter_selected[0]));
    }

    // === ALTREF2_FRAME ===
    if (cpi->refresh_alt2_ref_frame) {
      assign_frame_buffer_p(
          &cm->ref_frame_map[get_ref_frame_map_idx(cm, ALTREF2_FRAME)],
          cm->cur_frame);

      memcpy(cpi->interp_filter_selected[ALTREF2_FRAME],
             cpi->interp_filter_selected[0],
             sizeof(cpi->interp_filter_selected[0]));
    }
  }

  if (cpi->refresh_last_frame) {
    // NOTE(zoeliu): We have two layers of mapping (1) from the per-frame
    // reference to the reference frame buffer virtual index; and then (2) from
    // the virtual index to the reference frame buffer (RefCntBuffer):
    //
    // LAST_FRAME,                       ...,     EXTREF_FRAME
    //      |                                           |
    //      v                                           v
    // remapped_ref_idx[LAST_FRAME - 1], ..., remapped_ref_idx[EXTREF_FRAME - 1]
    //      |                                           |
    //      v                                           v
    // ref_frame_map[],                  ...,    ref_frame_map[]
    //
    // When refresh_last_frame is set, it is intended to retire LAST3_FRAME,
    // have the other 2 LAST reference frames shifted as follows:
    // LAST_FRAME -> LAST2_FRAME -> LAST3_FRAME
    // , and then have LAST_FRAME refreshed by the newly coded frame.
    //
    // To fulfill it, the decoder will be notified to execute following 2 steps:
    //
    // (a) To change ref_frame_map[] and have the virtual index of LAST3_FRAME
    //     to point to the newly coded frame, i.e.
    //     ref_frame_map[lst_fb_idexes[2]] => cur_frame;
    //
    // (b) To change the 1st layer mapping to have LAST_FRAME mapped to the
    //     original virtual index of LAST3_FRAME and have the other mappings
    //     shifted as follows:
    // LAST_FRAME,            LAST2_FRAME,             LAST3_FRAME
    //      |                      |                        |
    //      v                      v                        v
    // remapped_ref_idx[2],   remapped_ref_idx[0],     remapped_ref_idx[1]
    assign_frame_buffer_p(
        &cm->ref_frame_map[get_ref_frame_map_idx(cm, LAST3_FRAME)],
        cm->cur_frame);

    int last3_remapped_idx = get_ref_frame_map_idx(cm, LAST3_FRAME);

    shift_last_ref_frames(cpi);
    cm->remapped_ref_idx[LAST_FRAME - LAST_FRAME] = last3_remapped_idx;

    assert(!encode_show_existing_frame(cm));
    memcpy(cpi->interp_filter_selected[LAST_FRAME],
           cpi->interp_filter_selected[0],
           sizeof(cpi->interp_filter_selected[0]));

    // If the new structure is used, we will always have overlay frames coupled
    // with bwdref frames. Therefore, we won't have to perform this update
    // in advance (we do this update when the overlay frame shows up).
    if (cpi->new_bwdref_update_rule == 0 && cpi->rc.is_last_bipred_frame) {
      // Refresh the LAST_FRAME with the BWDREF_FRAME and retire the
      // LAST3_FRAME by updating the virtual indices.
      //
      // NOTE: The source frame for BWDREF does not have a holding position as
      //       the OVERLAY frame for ALTREF's. Hence, to resolve the reference
      //       virtual index reshuffling for BWDREF, the encoder always
      //       specifies a LAST_BIPRED right before BWDREF and completes the
      //       reshuffling job accordingly.
      last3_remapped_idx = get_ref_frame_map_idx(cm, LAST3_FRAME);

      shift_last_ref_frames(cpi);
      cm->remapped_ref_idx[LAST_FRAME - LAST_FRAME] =
          get_ref_frame_map_idx(cm, BWDREF_FRAME);
      cm->remapped_ref_idx[BWDREF_FRAME - LAST_FRAME] = last3_remapped_idx;

      memcpy(cpi->interp_filter_selected[LAST_FRAME],
             cpi->interp_filter_selected[BWDREF_FRAME],
             sizeof(cpi->interp_filter_selected[BWDREF_FRAME]));
    }
  }

#if DUMP_REF_FRAME_IMAGES == 1
  // Dump out all reference frame images.
  dump_ref_frame_images(cpi);
#endif  // DUMP_REF_FRAME_IMAGES
}

static void scale_references(AV1_COMP *cpi) {
  AV1_COMMON *cm = &cpi->common;
  const int num_planes = av1_num_planes(cm);
  MV_REFERENCE_FRAME ref_frame;
  const AOM_REFFRAME ref_mask[INTER_REFS_PER_FRAME] = {
    AOM_LAST_FLAG, AOM_LAST2_FLAG, AOM_LAST3_FLAG, AOM_GOLD_FLAG,
    AOM_BWD_FLAG,  AOM_ALT2_FLAG,  AOM_ALT_FLAG
  };

  for (ref_frame = LAST_FRAME; ref_frame <= ALTREF_FRAME; ++ref_frame) {
    // Need to convert from AOM_REFFRAME to index into ref_mask (subtract 1).
    if (cpi->ref_frame_flags & ref_mask[ref_frame - 1]) {
      BufferPool *const pool = cm->buffer_pool;
      const YV12_BUFFER_CONFIG *const ref =
          get_ref_frame_yv12_buf(cm, ref_frame);

      if (ref == NULL) {
        cpi->scaled_ref_buf[ref_frame - 1] = NULL;
        continue;
      }

      if (ref->y_crop_width != cm->width || ref->y_crop_height != cm->height) {
        int force_scaling = 0;
        RefCntBuffer *new_fb = cpi->scaled_ref_buf[ref_frame - 1];
        if (new_fb == NULL) {
          const int new_fb_idx = get_free_fb(cm);
          if (new_fb_idx == INVALID_IDX) {
            aom_internal_error(&cm->error, AOM_CODEC_MEM_ERROR,
                               "Unable to find free frame buffer");
          }
          force_scaling = 1;
          new_fb = &pool->frame_bufs[new_fb_idx];
        }

        if (force_scaling || new_fb->buf.y_crop_width != cm->width ||
            new_fb->buf.y_crop_height != cm->height) {
          if (aom_realloc_frame_buffer(
                  &new_fb->buf, cm->width, cm->height,
                  cm->seq_params.subsampling_x, cm->seq_params.subsampling_y,
                  cm->seq_params.use_highbitdepth, cpi->oxcf.border_in_pixels,
                  cm->byte_alignment, NULL, NULL, NULL)) {
            if (force_scaling) {
              // Release the reference acquired in the get_free_fb() call above.
              --new_fb->ref_count;
            }
            aom_internal_error(&cm->error, AOM_CODEC_MEM_ERROR,
                               "Failed to allocate frame buffer");
          }
          av1_resize_and_extend_frame(
              ref, &new_fb->buf, (int)cm->seq_params.bit_depth, num_planes);
          cpi->scaled_ref_buf[ref_frame - 1] = new_fb;
          alloc_frame_mvs(cm, new_fb);
        }
      } else {
        RefCntBuffer *buf = get_ref_frame_buf(cm, ref_frame);
        buf->buf.y_crop_width = ref->y_crop_width;
        buf->buf.y_crop_height = ref->y_crop_height;
        cpi->scaled_ref_buf[ref_frame - 1] = buf;
        ++buf->ref_count;
      }
    } else {
      if (cpi->oxcf.pass != 0) cpi->scaled_ref_buf[ref_frame - 1] = NULL;
    }
  }
}

static void release_scaled_references(AV1_COMP *cpi) {
  // TODO(isbs): only refresh the necessary frames, rather than all of them
  for (int i = 0; i < INTER_REFS_PER_FRAME; ++i) {
    RefCntBuffer *const buf = cpi->scaled_ref_buf[i];
    if (buf != NULL) {
      --buf->ref_count;
      cpi->scaled_ref_buf[i] = NULL;
    }
  }
}

static void set_mv_search_params(AV1_COMP *cpi) {
  const AV1_COMMON *const cm = &cpi->common;
  const unsigned int max_mv_def = AOMMIN(cm->width, cm->height);

  // Default based on max resolution.
  cpi->mv_step_param = av1_init_search_range(max_mv_def);

  if (cpi->sf.mv.auto_mv_step_size) {
    if (frame_is_intra_only(cm)) {
      // Initialize max_mv_magnitude for use in the first INTER frame
      // after a key/intra-only frame.
      cpi->max_mv_magnitude = max_mv_def;
    } else {
      if (cm->show_frame) {
        // Allow mv_steps to correspond to twice the max mv magnitude found
        // in the previous frame, capped by the default max_mv_magnitude based
        // on resolution.
        cpi->mv_step_param = av1_init_search_range(
            AOMMIN(max_mv_def, 2 * cpi->max_mv_magnitude));
      }
      cpi->max_mv_magnitude = 0;
    }
  }
}

static void set_size_independent_vars(AV1_COMP *cpi) {
  int i;
  AV1_COMMON *cm = &cpi->common;
  for (i = LAST_FRAME; i <= ALTREF_FRAME; ++i) {
    cm->global_motion[i] = default_warp_params;
  }
  cpi->global_motion_search_done = 0;
  av1_set_speed_features_framesize_independent(cpi, cpi->speed);
  av1_set_rd_speed_thresholds(cpi);
  cm->interp_filter = SWITCHABLE;
  cm->switchable_motion_mode = 1;

  if (frame_is_intra_only(cm)) {
    if (cm->seq_params.force_screen_content_tools == 2) {
      cm->allow_screen_content_tools =
          cpi->oxcf.content == AOM_CONTENT_SCREEN ||
          is_screen_content(cpi->source->y_buffer,
                            cpi->source->flags & YV12_FLAG_HIGHBITDEPTH,
                            cm->seq_params.bit_depth, cpi->source->y_stride,
                            cpi->source->y_width, cpi->source->y_height);
    } else {
      cm->allow_screen_content_tools =
          cm->seq_params.force_screen_content_tools;
    }
  }
  cpi->is_screen_content_type = (cm->allow_screen_content_tools != 0);
}

static void set_size_dependent_vars(AV1_COMP *cpi, int *q, int *bottom_index,
                                    int *top_index) {
  AV1_COMMON *const cm = &cpi->common;
  const AV1EncoderConfig *const oxcf = &cpi->oxcf;

  // Setup variables that depend on the dimensions of the frame.
  av1_set_speed_features_framesize_dependent(cpi, cpi->speed);

  // Decide q and q bounds.
  *q = av1_rc_pick_q_and_bounds(cpi, cm->width, cm->height, bottom_index,
                                top_index);

  if (!frame_is_intra_only(cm)) {
    set_high_precision_mv(cpi, (*q) < HIGH_PRECISION_MV_QTHRESH,
                          cpi->common.cur_frame_force_integer_mv);
  }

  // Configure experimental use of segmentation for enhanced coding of
  // static regions if indicated.
  // Only allowed in the second pass of a two pass encode, as it requires
  // lagged coding, and if the relevant speed feature flag is set.
  if (oxcf->pass == 2 && cpi->sf.static_segmentation)
    configure_static_seg_features(cpi);
}

static void init_motion_estimation(AV1_COMP *cpi) {
  int y_stride = cpi->scaled_source.y_stride;
  int y_stride_src = (cpi->oxcf.resize_mode || cpi->oxcf.superres_mode)
                         ? y_stride
                         : cpi->lookahead->buf->img.y_stride;

  if (cpi->sf.mv.search_method == NSTEP) {
    av1_init3smotion_compensation(&cpi->ss_cfg[SS_CFG_SRC], y_stride);
    av1_init3smotion_compensation(&cpi->ss_cfg[SS_CFG_LOOKAHEAD], y_stride_src);
  } else if (cpi->sf.mv.search_method == DIAMOND) {
    av1_init_dsmotion_compensation(&cpi->ss_cfg[SS_CFG_SRC], y_stride);
    av1_init_dsmotion_compensation(&cpi->ss_cfg[SS_CFG_LOOKAHEAD],
                                   y_stride_src);
  }
}

#define COUPLED_CHROMA_FROM_LUMA_RESTORATION 0
static void set_restoration_unit_size(int width, int height, int sx, int sy,
                                      RestorationInfo *rst) {
  (void)width;
  (void)height;
  (void)sx;
  (void)sy;
#if COUPLED_CHROMA_FROM_LUMA_RESTORATION
  int s = AOMMIN(sx, sy);
#else
  int s = 0;
#endif  // !COUPLED_CHROMA_FROM_LUMA_RESTORATION

  if (width * height > 352 * 288)
    rst[0].restoration_unit_size = RESTORATION_UNITSIZE_MAX;
  else
    rst[0].restoration_unit_size = (RESTORATION_UNITSIZE_MAX >> 1);
  rst[1].restoration_unit_size = rst[0].restoration_unit_size >> s;
  rst[2].restoration_unit_size = rst[1].restoration_unit_size;
}

static void init_ref_frame_bufs(AV1_COMP *cpi) {
  AV1_COMMON *const cm = &cpi->common;
  int i;
  BufferPool *const pool = cm->buffer_pool;
  cm->cur_frame = NULL;
  for (i = 0; i < REF_FRAMES; ++i) {
    cm->ref_frame_map[i] = NULL;
  }
  for (i = 0; i < FRAME_BUFFERS; ++i) {
    pool->frame_bufs[i].ref_count = 0;
  }
  if (cm->seq_params.force_screen_content_tools) {
    for (i = 0; i < FRAME_BUFFERS; ++i) {
      av1_hash_table_init(&pool->frame_bufs[i].hash_table, &cpi->td.mb);
    }
  }
}

static void check_initial_width(AV1_COMP *cpi, int use_highbitdepth,
                                int subsampling_x, int subsampling_y) {
  AV1_COMMON *const cm = &cpi->common;
  SequenceHeader *const seq_params = &cm->seq_params;

  if (!cpi->initial_width || seq_params->use_highbitdepth != use_highbitdepth ||
      seq_params->subsampling_x != subsampling_x ||
      seq_params->subsampling_y != subsampling_y) {
    seq_params->subsampling_x = subsampling_x;
    seq_params->subsampling_y = subsampling_y;
    seq_params->use_highbitdepth = use_highbitdepth;

    alloc_raw_frame_buffers(cpi);
    init_ref_frame_bufs(cpi);
    alloc_util_frame_buffers(cpi);

    init_motion_estimation(cpi);  // TODO(agrange) This can be removed.

    cpi->initial_width = cm->width;
    cpi->initial_height = cm->height;
    cpi->initial_mbs = cm->MBs;
  }
}

// Returns 1 if the assigned width or height was <= 0.
static int set_size_literal(AV1_COMP *cpi, int width, int height) {
  AV1_COMMON *cm = &cpi->common;
  const int num_planes = av1_num_planes(cm);
  check_initial_width(cpi, cm->seq_params.use_highbitdepth,
                      cm->seq_params.subsampling_x,
                      cm->seq_params.subsampling_y);

  if (width <= 0 || height <= 0) return 1;

  cm->width = width;
  cm->height = height;

  if (cpi->initial_width && cpi->initial_height &&
      (cm->width > cpi->initial_width || cm->height > cpi->initial_height)) {
    av1_free_context_buffers(cm);
    av1_free_pc_tree(&cpi->td, num_planes);
    alloc_compressor_data(cpi);
    realloc_segmentation_maps(cpi);
    cpi->initial_width = cpi->initial_height = 0;
  }
  update_frame_size(cpi);

  return 0;
}

void av1_set_frame_size(AV1_COMP *cpi, int width, int height) {
  AV1_COMMON *const cm = &cpi->common;
  const SequenceHeader *const seq_params = &cm->seq_params;
  const int num_planes = av1_num_planes(cm);
  MACROBLOCKD *const xd = &cpi->td.mb.e_mbd;
  int ref_frame;

  if (width != cm->width || height != cm->height) {
    // There has been a change in the encoded frame size
    set_size_literal(cpi, width, height);
    set_mv_search_params(cpi);
    // Recalculate 'all_lossless' in case super-resolution was (un)selected.
    cm->all_lossless = cm->coded_lossless && !av1_superres_scaled(cm);
  }

  if (cpi->oxcf.pass == 2) {
    av1_set_target_rate(cpi, cm->width, cm->height);
  }

  alloc_frame_mvs(cm, cm->cur_frame);

  // Allocate above context buffers
  if (cm->num_allocated_above_context_planes < av1_num_planes(cm) ||
      cm->num_allocated_above_context_mi_col < cm->mi_cols ||
      cm->num_allocated_above_contexts < cm->tile_rows) {
    av1_free_above_context_buffers(cm, cm->num_allocated_above_contexts);
    if (av1_alloc_above_context_buffers(cm, cm->tile_rows))
      aom_internal_error(&cm->error, AOM_CODEC_MEM_ERROR,
                         "Failed to allocate context buffers");
  }

  // Reset the frame pointers to the current frame size.
  if (aom_realloc_frame_buffer(
          &cm->cur_frame->buf, cm->width, cm->height, seq_params->subsampling_x,
          seq_params->subsampling_y, seq_params->use_highbitdepth,
          cpi->oxcf.border_in_pixels, cm->byte_alignment, NULL, NULL, NULL))
    aom_internal_error(&cm->error, AOM_CODEC_MEM_ERROR,
                       "Failed to allocate frame buffer");

  const int frame_width = cm->superres_upscaled_width;
  const int frame_height = cm->superres_upscaled_height;
  set_restoration_unit_size(frame_width, frame_height,
                            seq_params->subsampling_x,
                            seq_params->subsampling_y, cm->rst_info);
  for (int i = 0; i < num_planes; ++i)
    cm->rst_info[i].frame_restoration_type = RESTORE_NONE;

  av1_alloc_restoration_buffers(cm);
  alloc_util_frame_buffers(cpi);
  init_motion_estimation(cpi);

  for (ref_frame = LAST_FRAME; ref_frame <= ALTREF_FRAME; ++ref_frame) {
    RefCntBuffer *const buf = get_ref_frame_buf(cm, ref_frame);
    if (buf != NULL) {
      struct scale_factors *sf = get_ref_scale_factors(cm, ref_frame);
      av1_setup_scale_factors_for_frame(sf, buf->buf.y_crop_width,
                                        buf->buf.y_crop_height, cm->width,
                                        cm->height);
      if (av1_is_scaled(sf)) aom_extend_frame_borders(&buf->buf, num_planes);
    }
  }

  av1_setup_scale_factors_for_frame(&cm->sf_identity, cm->width, cm->height,
                                    cm->width, cm->height);

  set_ref_ptrs(cm, xd, LAST_FRAME, LAST_FRAME);
}

static uint8_t calculate_next_resize_scale(const AV1_COMP *cpi) {
  // Choose an arbitrary random number
  static unsigned int seed = 56789;
  const AV1EncoderConfig *oxcf = &cpi->oxcf;
  if (oxcf->pass == 1) return SCALE_NUMERATOR;
  uint8_t new_denom = SCALE_NUMERATOR;

  if (cpi->common.seq_params.reduced_still_picture_hdr) return SCALE_NUMERATOR;
  switch (oxcf->resize_mode) {
    case RESIZE_NONE: new_denom = SCALE_NUMERATOR; break;
    case RESIZE_FIXED:
      if (cpi->common.current_frame.frame_type == KEY_FRAME)
        new_denom = oxcf->resize_kf_scale_denominator;
      else
        new_denom = oxcf->resize_scale_denominator;
      break;
    case RESIZE_RANDOM: new_denom = lcg_rand16(&seed) % 9 + 8; break;
    default: assert(0);
  }
  return new_denom;
}

#define ENERGY_BY_Q2_THRESH 0.01
#define ENERGY_BY_AC_THRESH 0.2

static uint8_t get_superres_denom_from_qindex_energy(int qindex, double *energy,
                                                     double threshq,
                                                     double threshp) {
  const double q = av1_convert_qindex_to_q(qindex, AOM_BITS_8);
  const double tq = threshq * q * q;
  const double tp = threshp * energy[1];
  const double thresh = AOMMIN(tq, tp);
  int k;
  for (k = 16; k > 8; --k) {
    if (energy[k - 1] > thresh) break;
  }
  return 3 * SCALE_NUMERATOR - k;
}

static uint8_t get_superres_denom_for_qindex(const AV1_COMP *cpi, int qindex) {
  double energy[16];
  analyze_hor_freq(cpi, energy);
  /*
  printf("\nenergy = [");
  for (int k = 1; k < 16; ++k) printf("%f, ", energy[k]);
  printf("]\n");
  */
  return get_superres_denom_from_qindex_energy(
      qindex, energy, ENERGY_BY_Q2_THRESH, ENERGY_BY_AC_THRESH);
}

static uint8_t calculate_next_superres_scale(AV1_COMP *cpi) {
  // Choose an arbitrary random number
  static unsigned int seed = 34567;
  const AV1EncoderConfig *oxcf = &cpi->oxcf;
  if (oxcf->pass == 1) return SCALE_NUMERATOR;
  uint8_t new_denom = SCALE_NUMERATOR;

  // Make sure that superres mode of the frame is consistent with the
  // sequence-level flag.
  assert(IMPLIES(oxcf->superres_mode != SUPERRES_NONE,
                 cpi->common.seq_params.enable_superres));
  assert(IMPLIES(!cpi->common.seq_params.enable_superres,
                 oxcf->superres_mode == SUPERRES_NONE));

  switch (oxcf->superres_mode) {
    case SUPERRES_NONE: new_denom = SCALE_NUMERATOR; break;
    case SUPERRES_FIXED:
      if (cpi->common.current_frame.frame_type == KEY_FRAME)
        new_denom = oxcf->superres_kf_scale_denominator;
      else
        new_denom = oxcf->superres_scale_denominator;
      break;
    case SUPERRES_RANDOM: new_denom = lcg_rand16(&seed) % 9 + 8; break;
    case SUPERRES_QTHRESH: {
      // Do not use superres when screen content tools are used.
      if (cpi->common.allow_screen_content_tools) break;
      if (oxcf->rc_mode == AOM_VBR || oxcf->rc_mode == AOM_CQ)
        av1_set_target_rate(cpi, cpi->oxcf.width, cpi->oxcf.height);
      int bottom_index, top_index;
      const int q = av1_rc_pick_q_and_bounds(
          cpi, cpi->oxcf.width, cpi->oxcf.height, &bottom_index, &top_index);

      const int qthresh = (frame_is_intra_only(&cpi->common))
                              ? oxcf->superres_kf_qthresh
                              : oxcf->superres_qthresh;
      if (q <= qthresh) {
        new_denom = SCALE_NUMERATOR;
      } else {
        new_denom = get_superres_denom_for_qindex(cpi, q);
      }
      break;
    }
    case SUPERRES_AUTO: {
      // Don't use when screen content tools are used.
      if (cpi->common.allow_screen_content_tools) break;
      // Don't use for inter frames.
      if (!frame_is_intra_only(&cpi->common)) break;
      // Don't use for keyframes that can be used as references.
      if (cpi->rc.frames_to_key != 1) break;

      // Now decide the use of superres based on 'q'.
      int bottom_index, top_index;
      const int q = av1_rc_pick_q_and_bounds(
          cpi, cpi->oxcf.width, cpi->oxcf.height, &bottom_index, &top_index);

      const int qthresh = 128;
      if (q <= qthresh) {
        new_denom = SCALE_NUMERATOR;
      } else {
        new_denom = get_superres_denom_for_qindex(cpi, q);
      }
      break;
    }
    default: assert(0);
  }
  return new_denom;
}

static int dimension_is_ok(int orig_dim, int resized_dim, int denom) {
  return (resized_dim * SCALE_NUMERATOR >= orig_dim * denom / 2);
}

static int dimensions_are_ok(int owidth, int oheight, size_params_type *rsz) {
  // Only need to check the width, as scaling is horizontal only.
  (void)oheight;
  return dimension_is_ok(owidth, rsz->resize_width, rsz->superres_denom);
}

static int validate_size_scales(RESIZE_MODE resize_mode,
                                SUPERRES_MODE superres_mode, int owidth,
                                int oheight, size_params_type *rsz) {
  if (dimensions_are_ok(owidth, oheight, rsz)) {  // Nothing to do.
    return 1;
  }

  // Calculate current resize scale.
  int resize_denom =
      AOMMAX(DIVIDE_AND_ROUND(owidth * SCALE_NUMERATOR, rsz->resize_width),
             DIVIDE_AND_ROUND(oheight * SCALE_NUMERATOR, rsz->resize_height));

  if (resize_mode != RESIZE_RANDOM && superres_mode == SUPERRES_RANDOM) {
    // Alter superres scale as needed to enforce conformity.
    rsz->superres_denom =
        (2 * SCALE_NUMERATOR * SCALE_NUMERATOR) / resize_denom;
    if (!dimensions_are_ok(owidth, oheight, rsz)) {
      if (rsz->superres_denom > SCALE_NUMERATOR) --rsz->superres_denom;
    }
  } else if (resize_mode == RESIZE_RANDOM && superres_mode != SUPERRES_RANDOM) {
    // Alter resize scale as needed to enforce conformity.
    resize_denom =
        (2 * SCALE_NUMERATOR * SCALE_NUMERATOR) / rsz->superres_denom;
    rsz->resize_width = owidth;
    rsz->resize_height = oheight;
    av1_calculate_scaled_size(&rsz->resize_width, &rsz->resize_height,
                              resize_denom);
    if (!dimensions_are_ok(owidth, oheight, rsz)) {
      if (resize_denom > SCALE_NUMERATOR) {
        --resize_denom;
        rsz->resize_width = owidth;
        rsz->resize_height = oheight;
        av1_calculate_scaled_size(&rsz->resize_width, &rsz->resize_height,
                                  resize_denom);
      }
    }
  } else if (resize_mode == RESIZE_RANDOM && superres_mode == SUPERRES_RANDOM) {
    // Alter both resize and superres scales as needed to enforce conformity.
    do {
      if (resize_denom > rsz->superres_denom)
        --resize_denom;
      else
        --rsz->superres_denom;
      rsz->resize_width = owidth;
      rsz->resize_height = oheight;
      av1_calculate_scaled_size(&rsz->resize_width, &rsz->resize_height,
                                resize_denom);
    } while (!dimensions_are_ok(owidth, oheight, rsz) &&
             (resize_denom > SCALE_NUMERATOR ||
              rsz->superres_denom > SCALE_NUMERATOR));
  } else {  // We are allowed to alter neither resize scale nor superres
            // scale.
    return 0;
  }
  return dimensions_are_ok(owidth, oheight, rsz);
}

// Calculates resize and superres params for next frame
static size_params_type calculate_next_size_params(AV1_COMP *cpi) {
  const AV1EncoderConfig *oxcf = &cpi->oxcf;
  size_params_type rsz = { oxcf->width, oxcf->height, SCALE_NUMERATOR };
  int resize_denom;
  if (oxcf->pass == 1) return rsz;
  if (cpi->resize_pending_width && cpi->resize_pending_height) {
    rsz.resize_width = cpi->resize_pending_width;
    rsz.resize_height = cpi->resize_pending_height;
    cpi->resize_pending_width = cpi->resize_pending_height = 0;
  } else {
    resize_denom = calculate_next_resize_scale(cpi);
    rsz.resize_width = cpi->oxcf.width;
    rsz.resize_height = cpi->oxcf.height;
    av1_calculate_scaled_size(&rsz.resize_width, &rsz.resize_height,
                              resize_denom);
  }
  rsz.superres_denom = calculate_next_superres_scale(cpi);
  if (!validate_size_scales(oxcf->resize_mode, oxcf->superres_mode, oxcf->width,
                            oxcf->height, &rsz))
    assert(0 && "Invalid scale parameters");
  return rsz;
}

static void setup_frame_size_from_params(AV1_COMP *cpi,
                                         const size_params_type *rsz) {
  int encode_width = rsz->resize_width;
  int encode_height = rsz->resize_height;

  AV1_COMMON *cm = &cpi->common;
  cm->superres_upscaled_width = encode_width;
  cm->superres_upscaled_height = encode_height;
  cm->superres_scale_denominator = rsz->superres_denom;
  av1_calculate_scaled_superres_size(&encode_width, &encode_height,
                                     rsz->superres_denom);
  av1_set_frame_size(cpi, encode_width, encode_height);
}

void av1_setup_frame_size(AV1_COMP *cpi) {
  // Reset superres params from previous frame.
  cpi->common.superres_scale_denominator = SCALE_NUMERATOR;
  const size_params_type rsz = calculate_next_size_params(cpi);
  setup_frame_size_from_params(cpi, &rsz);
}

static void superres_post_encode(AV1_COMP *cpi) {
  AV1_COMMON *cm = &cpi->common;
  const int num_planes = av1_num_planes(cm);

  if (!av1_superres_scaled(cm)) return;

  assert(cpi->oxcf.enable_superres);
  assert(!is_lossless_requested(&cpi->oxcf));
  assert(!cm->all_lossless);

  av1_superres_upscale(cm, NULL);

  // If regular resizing is occurring the source will need to be downscaled to
  // match the upscaled superres resolution. Otherwise the original source is
  // used.
  if (!av1_resize_scaled(cm)) {
    cpi->source = cpi->unscaled_source;
    if (cpi->last_source != NULL) cpi->last_source = cpi->unscaled_last_source;
  } else {
    assert(cpi->unscaled_source->y_crop_width != cm->superres_upscaled_width);
    assert(cpi->unscaled_source->y_crop_height != cm->superres_upscaled_height);
    // Do downscale. cm->(width|height) has been updated by
    // av1_superres_upscale
    if (aom_realloc_frame_buffer(
            &cpi->scaled_source, cm->superres_upscaled_width,
            cm->superres_upscaled_height, cm->seq_params.subsampling_x,
            cm->seq_params.subsampling_y, cm->seq_params.use_highbitdepth,
            AOM_BORDER_IN_PIXELS, cm->byte_alignment, NULL, NULL, NULL))
      aom_internal_error(
          &cm->error, AOM_CODEC_MEM_ERROR,
          "Failed to reallocate scaled source buffer for superres");
    assert(cpi->scaled_source.y_crop_width == cm->superres_upscaled_width);
    assert(cpi->scaled_source.y_crop_height == cm->superres_upscaled_height);
    av1_resize_and_extend_frame(cpi->unscaled_source, &cpi->scaled_source,
                                (int)cm->seq_params.bit_depth, num_planes);
    cpi->source = &cpi->scaled_source;
  }
}

static void loopfilter_frame(AV1_COMP *cpi, AV1_COMMON *cm) {
  const int num_planes = av1_num_planes(cm);
  MACROBLOCKD *xd = &cpi->td.mb.e_mbd;

  assert(IMPLIES(is_lossless_requested(&cpi->oxcf),
                 cm->coded_lossless && cm->all_lossless));

  const int no_loopfilter = cm->coded_lossless || cm->large_scale_tile;
  const int no_cdef =
      !cm->seq_params.enable_cdef || cm->coded_lossless || cm->large_scale_tile;
  const int no_restoration = !cm->seq_params.enable_restoration ||
                             cm->all_lossless || cm->large_scale_tile;

  struct loopfilter *lf = &cm->lf;

  if (no_loopfilter) {
    lf->filter_level[0] = 0;
    lf->filter_level[1] = 0;
  } else {
    struct aom_usec_timer timer;

    aom_clear_system_state();

    aom_usec_timer_start(&timer);

    av1_pick_filter_level(cpi->source, cpi, cpi->sf.lpf_pick);

    aom_usec_timer_mark(&timer);
    cpi->time_pick_lpf += aom_usec_timer_elapsed(&timer);
  }

  if (lf->filter_level[0] || lf->filter_level[1]) {
    if (cpi->num_workers > 1)
      av1_loop_filter_frame_mt(&cm->cur_frame->buf, cm, xd, 0, num_planes, 0,
#if LOOP_FILTER_BITMASK
                               0,
#endif
                               cpi->workers, cpi->num_workers,
                               &cpi->lf_row_sync);
    else
      av1_loop_filter_frame(&cm->cur_frame->buf, cm, xd,
#if LOOP_FILTER_BITMASK
                            0,
#endif
                            0, num_planes, 0);
  }

  if (!no_restoration)
    av1_loop_restoration_save_boundary_lines(&cm->cur_frame->buf, cm, 0);

  if (no_cdef) {
    cm->cdef_info.cdef_bits = 0;
    cm->cdef_info.cdef_strengths[0] = 0;
    cm->cdef_info.nb_cdef_strengths = 1;
    cm->cdef_info.cdef_uv_strengths[0] = 0;
  } else {
    // Find CDEF parameters
    av1_cdef_search(&cm->cur_frame->buf, cpi->source, cm, xd,
                    cpi->sf.fast_cdef_search);

    // Apply the filter
    av1_cdef_frame(&cm->cur_frame->buf, cm, xd);
  }

  superres_post_encode(cpi);

  if (no_restoration) {
    cm->rst_info[0].frame_restoration_type = RESTORE_NONE;
    cm->rst_info[1].frame_restoration_type = RESTORE_NONE;
    cm->rst_info[2].frame_restoration_type = RESTORE_NONE;
  } else {
    av1_loop_restoration_save_boundary_lines(&cm->cur_frame->buf, cm, 1);
    av1_pick_filter_restoration(cpi->source, cpi);
    if (cm->rst_info[0].frame_restoration_type != RESTORE_NONE ||
        cm->rst_info[1].frame_restoration_type != RESTORE_NONE ||
        cm->rst_info[2].frame_restoration_type != RESTORE_NONE) {
      if (cpi->num_workers > 1)
        av1_loop_restoration_filter_frame_mt(&cm->cur_frame->buf, cm, 0,
                                             cpi->workers, cpi->num_workers,
                                             &cpi->lr_row_sync, &cpi->lr_ctxt);
      else
        av1_loop_restoration_filter_frame(&cm->cur_frame->buf, cm, 0,
                                          &cpi->lr_ctxt);
    }
  }
}

static int get_refresh_frame_flags(const AV1_COMP *const cpi) {
  const AV1_COMMON *const cm = &cpi->common;

  // Switch frames and shown key-frames overwrite all reference slots
  if ((cm->current_frame.frame_type == KEY_FRAME && cm->show_frame) ||
      frame_is_sframe(cm))
    return 0xFF;

  int refresh_mask = 0;

  // NOTE(zoeliu): When LAST_FRAME is to get refreshed, the decoder will be
  // notified to get LAST3_FRAME refreshed and then the virtual indexes for all
  // the 3 LAST reference frames will be updated accordingly, i.e.:
  // (1) The original virtual index for LAST3_FRAME will become the new virtual
  //     index for LAST_FRAME; and
  // (2) The original virtual indexes for LAST_FRAME and LAST2_FRAME will be
  //     shifted and become the new virtual indexes for LAST2_FRAME and
  //     LAST3_FRAME.
  refresh_mask |=
      (cpi->refresh_last_frame << get_ref_frame_map_idx(cm, LAST3_FRAME));

  const int bwd_ref_frame =
      (cpi->new_bwdref_update_rule == 1) ? EXTREF_FRAME : BWDREF_FRAME;
  refresh_mask |=
      (cpi->refresh_bwd_ref_frame << get_ref_frame_map_idx(cm, bwd_ref_frame));

  refresh_mask |=
      (cpi->refresh_alt2_ref_frame << get_ref_frame_map_idx(cm, ALTREF2_FRAME));

  if (av1_preserve_existing_gf(cpi)) {
    // We have decided to preserve the previously existing golden frame as our
    // new ARF frame. However, in the short term we leave it in the GF slot and,
    // if we're updating the GF with the current decoded frame, we save it
    // instead to the ARF slot.
    // Later, in the function av1_encoder.c:av1_update_reference_frames() we
    // will swap gld_fb_idx and alt_fb_idx to achieve our objective. We do it
    // there so that it can be done outside of the recode loop.
    // Note: This is highly specific to the use of ARF as a forward reference,
    // and this needs to be generalized as other uses are implemented
    // (like RTC/temporal scalability).

    if (!cpi->preserve_arf_as_gld) {
      refresh_mask |= (cpi->refresh_golden_frame
                       << get_ref_frame_map_idx(cm, ALTREF_FRAME));
    }
  } else {
    refresh_mask |=
        (cpi->refresh_golden_frame << get_ref_frame_map_idx(cm, GOLDEN_FRAME));
    refresh_mask |=
        (cpi->refresh_alt_ref_frame << get_ref_frame_map_idx(cm, ALTREF_FRAME));
  }
  return refresh_mask;
}

static void fix_interp_filter(InterpFilter *const interp_filter,
                              const FRAME_COUNTS *const counts) {
  if (*interp_filter == SWITCHABLE) {
    // Check to see if only one of the filters is actually used
    int count[SWITCHABLE_FILTERS] = { 0 };
    int num_filters_used = 0;
    for (int i = 0; i < SWITCHABLE_FILTERS; ++i) {
      for (int j = 0; j < SWITCHABLE_FILTER_CONTEXTS; ++j)
        count[i] += counts->switchable_interp[j][i];
      num_filters_used += (count[i] > 0);
    }
    if (num_filters_used == 1) {
      // Only one filter is used. So set the filter at frame level
      for (int i = 0; i < SWITCHABLE_FILTERS; ++i) {
        if (count[i]) {
          if (i == EIGHTTAP_REGULAR) *interp_filter = i;
          break;
        }
      }
    }
  }
}

static void finalize_encoded_frame(AV1_COMP *const cpi) {
  AV1_COMMON *const cm = &cpi->common;
  CurrentFrame *const current_frame = &cm->current_frame;

  // This bitfield indicates which reference frame slots will be overwritten by
  // the current frame
  current_frame->refresh_frame_flags = get_refresh_frame_flags(cpi);

  if (!cm->seq_params.reduced_still_picture_hdr &&
      encode_show_existing_frame(cm)) {
    RefCntBuffer *const frame_to_show =
        cm->ref_frame_map[cpi->existing_fb_idx_to_show];

    if (frame_to_show == NULL) {
      aom_internal_error(&cm->error, AOM_CODEC_UNSUP_BITSTREAM,
                         "Buffer does not contain a reconstructed frame");
    }
    assert(frame_to_show->ref_count > 0);
    assign_frame_buffer_p(&cm->cur_frame, frame_to_show);
  }

  if (!encode_show_existing_frame(cm) &&
      cm->seq_params.film_grain_params_present &&
      (cm->show_frame || cm->showable_frame)) {
    // Copy the current frame's film grain params to the its corresponding
    // RefCntBuffer slot.
    cm->cur_frame->film_grain_params = cm->film_grain_params;

    // We must update the parameters if this is not an INTER_FRAME
    if (current_frame->frame_type != INTER_FRAME)
      cm->cur_frame->film_grain_params.update_parameters = 1;

    // Iterate the random seed for the next frame.
    cm->film_grain_params.random_seed += 3381;
    if (cm->film_grain_params.random_seed == 0)
      cm->film_grain_params.random_seed = 7391;
  }

  // Initialise all tiles' contexts from the global frame context
  for (int tile_col = 0; tile_col < cm->tile_cols; tile_col++) {
    for (int tile_row = 0; tile_row < cm->tile_rows; tile_row++) {
      const int tile_idx = tile_row * cm->tile_cols + tile_col;
      cpi->tile_data[tile_idx].tctx = *cm->fc;
    }
  }

  fix_interp_filter(&cm->interp_filter, cpi->td.counts);
}

// Called after encode_with_recode_loop() has just encoded a frame and packed
// its bitstream.  This function works out whether we under- or over-shot
// our bitrate target and adjusts q as appropriate.  Also decides whether
// or not we should do another recode loop, indicated by *loop
static void recode_loop_update_q(AV1_COMP *const cpi, int *const loop,
                                 int *const q, int *const q_low,
                                 int *const q_high, const int top_index,
                                 const int bottom_index,
                                 int *const undershoot_seen,
                                 int *const overshoot_seen,
                                 const int loop_at_this_size) {
  AV1_COMMON *const cm = &cpi->common;
  RATE_CONTROL *const rc = &cpi->rc;

  int frame_over_shoot_limit = 0, frame_under_shoot_limit = 0;
  av1_rc_compute_frame_size_bounds(cpi, rc->this_frame_target,
                                   &frame_under_shoot_limit,
                                   &frame_over_shoot_limit);
  if (frame_over_shoot_limit == 0) frame_over_shoot_limit = 1;

  if ((cm->current_frame.frame_type == KEY_FRAME) &&
      rc->this_key_frame_forced &&
      (rc->projected_frame_size < rc->max_frame_bandwidth)) {
    int last_q = *q;
    int64_t kf_err;

    int64_t high_err_target = cpi->ambient_err;
    int64_t low_err_target = cpi->ambient_err >> 1;

    if (cm->seq_params.use_highbitdepth) {
      kf_err = aom_highbd_get_y_sse(cpi->source, &cm->cur_frame->buf);
    } else {
      kf_err = aom_get_y_sse(cpi->source, &cm->cur_frame->buf);
    }
    // Prevent possible divide by zero error below for perfect KF
    kf_err += !kf_err;

    // The key frame is not good enough or we can afford
    // to make it better without undue risk of popping.
    if ((kf_err > high_err_target &&
         rc->projected_frame_size <= frame_over_shoot_limit) ||
        (kf_err > low_err_target &&
         rc->projected_frame_size <= frame_under_shoot_limit)) {
      // Lower q_high
      *q_high = *q > *q_low ? *q - 1 : *q_low;

      // Adjust Q
      *q = (int)((*q * high_err_target) / kf_err);
      *q = AOMMIN(*q, (*q_high + *q_low) >> 1);
    } else if (kf_err < low_err_target &&
               rc->projected_frame_size >= frame_under_shoot_limit) {
      // The key frame is much better than the previous frame
      // Raise q_low
      *q_low = *q < *q_high ? *q + 1 : *q_high;

      // Adjust Q
      *q = (int)((*q * low_err_target) / kf_err);
      *q = AOMMIN(*q, (*q_high + *q_low + 1) >> 1);
    }

    // Clamp Q to upper and lower limits:
    *q = clamp(*q, *q_low, *q_high);

    *loop = *q != last_q;
  } else if (recode_loop_test(cpi, frame_over_shoot_limit,
                              frame_under_shoot_limit, *q,
                              AOMMAX(*q_high, top_index), bottom_index)) {
    // Is the projected frame size out of range and are we allowed
    // to attempt to recode.
    int last_q = *q;
    int retries = 0;

    // Frame size out of permitted range:
    // Update correction factor & compute new Q to try...
    // Frame is too large
    if (rc->projected_frame_size > rc->this_frame_target) {
      // Special case if the projected size is > the max allowed.
      if (rc->projected_frame_size >= rc->max_frame_bandwidth)
        *q_high = rc->worst_quality;

      // Raise Qlow as to at least the current value
      *q_low = *q < *q_high ? *q + 1 : *q_high;

      if (*undershoot_seen || loop_at_this_size > 1) {
        // Update rate_correction_factor unless
        av1_rc_update_rate_correction_factors(cpi, cm->width, cm->height);

        *q = (*q_high + *q_low + 1) / 2;
      } else {
        // Update rate_correction_factor unless
        av1_rc_update_rate_correction_factors(cpi, cm->width, cm->height);

        *q = av1_rc_regulate_q(cpi, rc->this_frame_target, bottom_index,
                               AOMMAX(*q_high, top_index), cm->width,
                               cm->height);

        while (*q < *q_low && retries < 10) {
          av1_rc_update_rate_correction_factors(cpi, cm->width, cm->height);
          *q = av1_rc_regulate_q(cpi, rc->this_frame_target, bottom_index,
                                 AOMMAX(*q_high, top_index), cm->width,
                                 cm->height);
          retries++;
        }
      }

      *overshoot_seen = 1;
    } else {
      // Frame is too small
      *q_high = *q > *q_low ? *q - 1 : *q_low;

      if (*overshoot_seen || loop_at_this_size > 1) {
        av1_rc_update_rate_correction_factors(cpi, cm->width, cm->height);
        *q = (*q_high + *q_low) / 2;
      } else {
        av1_rc_update_rate_correction_factors(cpi, cm->width, cm->height);
        *q = av1_rc_regulate_q(cpi, rc->this_frame_target, bottom_index,
                               top_index, cm->width, cm->height);
        // Special case reset for qlow for constrained quality.
        // This should only trigger where there is very substantial
        // undershoot on a frame and the auto cq level is above
        // the user passsed in value.
        if (cpi->oxcf.rc_mode == AOM_CQ && *q < *q_low) {
          *q_low = *q;
        }

        while (*q > *q_high && retries < 10) {
          av1_rc_update_rate_correction_factors(cpi, cm->width, cm->height);
          *q = av1_rc_regulate_q(cpi, rc->this_frame_target, bottom_index,
                                 top_index, cm->width, cm->height);
          retries++;
        }
      }

      *undershoot_seen = 1;
    }

    // Clamp Q to upper and lower limits:
    *q = clamp(*q, *q_low, *q_high);

    *loop = (*q != last_q);
  } else {
    *loop = 0;
  }
}

static int encode_with_recode_loop(AV1_COMP *cpi, size_t *size, uint8_t *dest) {
  AV1_COMMON *const cm = &cpi->common;
  RATE_CONTROL *const rc = &cpi->rc;
  const int allow_recode = cpi->sf.recode_loop != DISALLOW_RECODE;

  set_size_independent_vars(cpi);

  cpi->source->buf_8bit_valid = 0;

  av1_setup_frame_size(cpi);

  int top_index = 0, bottom_index = 0;
  int q = 0, q_low = 0, q_high = 0;
  set_size_dependent_vars(cpi, &q, &bottom_index, &top_index);
  q_low = bottom_index;
  q_high = top_index;

  // Loop variables
  int loop_count = 0;
  int loop_at_this_size = 0;
  int loop = 0;
  int overshoot_seen = 0;
  int undershoot_seen = 0;
  do {
    aom_clear_system_state();

    // if frame was scaled calculate global_motion_search again if already
    // done
    if (loop_count > 0 && cpi->source && cpi->global_motion_search_done) {
      if (cpi->source->y_crop_width != cm->width ||
          cpi->source->y_crop_height != cm->height) {
        cpi->global_motion_search_done = 0;
      }
    }
    cpi->source =
        av1_scale_if_required(cm, cpi->unscaled_source, &cpi->scaled_source);
    if (cpi->unscaled_last_source != NULL) {
      cpi->last_source = av1_scale_if_required(cm, cpi->unscaled_last_source,
                                               &cpi->scaled_last_source);
    }

    if (!frame_is_intra_only(cm)) {
      if (loop_count > 0) {
        release_scaled_references(cpi);
      }
      scale_references(cpi);
    }
    av1_set_quantizer(cm, q);
    av1_init_quantizer(cpi);

    av1_set_variance_partition_thresholds(cpi, q, 0);

    // printf("Frame %d/%d: q = %d, frame_type = %d superres_denom = %d\n",
    //        cm->current_frame.frame_number, cm->show_frame, q,
    //        cm->current_frame.frame_type, cm->superres_scale_denominator);

    if (loop_count == 0) {
      setup_frame(cpi);
    } else if (get_primary_ref_frame_buf(cm) == NULL) {
      // Base q-index may have changed, so we need to assign proper default coef
      // probs before every iteration.
      av1_default_coef_probs(cm);
      av1_setup_frame_contexts(cm);
    }

    if (cpi->oxcf.aq_mode == VARIANCE_AQ) {
      av1_vaq_frame_setup(cpi);
    } else if (cpi->oxcf.aq_mode == COMPLEXITY_AQ) {
      av1_setup_in_frame_q_adj(cpi);
    } else if (cpi->oxcf.aq_mode == CYCLIC_REFRESH_AQ && !allow_recode) {
      suppress_active_map(cpi);
      av1_cyclic_refresh_setup(cpi);
      apply_active_map(cpi);
    }

    if (cm->seg.enabled) {
      if (!cm->seg.update_data && cm->prev_frame) {
        segfeatures_copy(&cm->seg, &cm->prev_frame->seg);
      } else {
        calculate_segdata(&cm->seg);
      }
    } else {
      memset(&cm->seg, 0, sizeof(cm->seg));
    }
    segfeatures_copy(&cm->cur_frame->seg, &cm->seg);

    if (allow_recode) save_coding_context(cpi);

    // transform / motion compensation build reconstruction frame
    av1_encode_frame(cpi);

    // Update some stats from cyclic refresh, and check if we should not update
    // golden reference, for 1 pass CBR.
    if (cpi->oxcf.aq_mode == CYCLIC_REFRESH_AQ &&
        cm->current_frame.frame_type != KEY_FRAME &&
        (cpi->oxcf.pass == 0 && cpi->oxcf.rc_mode == AOM_CBR)) {
      av1_cyclic_refresh_check_golden_update(cpi);
    }

    aom_clear_system_state();

    // Dummy pack of the bitstream using up to date stats to get an
    // accurate estimate of output frame size to determine if we need
    // to recode.
    if (cpi->sf.recode_loop >= ALLOW_RECODE_KFARFGF) {
      restore_coding_context(cpi);

      finalize_encoded_frame(cpi);
      int largest_tile_id = 0;  // Output from bitstream: unused here
      if (av1_pack_bitstream(cpi, dest, size, &largest_tile_id) != AOM_CODEC_OK)
        return AOM_CODEC_ERROR;

      rc->projected_frame_size = (int)(*size) << 3;
      restore_coding_context(cpi);
    }

    if (allow_recode && cpi->oxcf.rc_mode != AOM_Q) {
      // Update q and decide whether to do a recode loop
      recode_loop_update_q(cpi, &loop, &q, &q_low, &q_high, top_index,
                           bottom_index, &undershoot_seen, &overshoot_seen,
                           loop_at_this_size);
    }

    // Special case for overlay frame.
    if (rc->is_src_frame_alt_ref &&
        rc->projected_frame_size < rc->max_frame_bandwidth)
      loop = 0;

    if (allow_recode && !cpi->sf.gm_disable_recode &&
        recode_loop_test_global_motion(cpi)) {
      loop = 1;
    }

    if (loop) {
      ++loop_count;
      ++loop_at_this_size;

#if CONFIG_INTERNAL_STATS
      ++cpi->tot_recode_hits;
#endif
    }
  } while (loop);

  return AOM_CODEC_OK;
}

#define DUMP_RECON_FRAMES 0

#if DUMP_RECON_FRAMES == 1
// NOTE(zoeliu): For debug - Output the filtered reconstructed video.
static void dump_filtered_recon_frames(AV1_COMP *cpi) {
  AV1_COMMON *const cm = &cpi->common;
  const CurrentFrame *const current_frame = &cm->current_frame;
  const YV12_BUFFER_CONFIG *recon_buf = &cm->cur_frame->buf;

  if (recon_buf == NULL) {
    printf("Frame %d is not ready.\n", current_frame->frame_number);
    return;
  }

  static const int flag_list[REF_FRAMES] = { 0,
                                             AOM_LAST_FLAG,
                                             AOM_LAST2_FLAG,
                                             AOM_LAST3_FLAG,
                                             AOM_GOLD_FLAG,
                                             AOM_BWD_FLAG,
                                             AOM_ALT2_FLAG,
                                             AOM_ALT_FLAG };
  printf(
      "\n***Frame=%d (frame_offset=%d, show_frame=%d, "
      "show_existing_frame=%d) "
      "[LAST LAST2 LAST3 GOLDEN BWD ALT2 ALT]=[",
      current_frame->frame_number, current_frame->order_hint, cm->show_frame,
      cm->show_existing_frame);
  for (int ref_frame = LAST_FRAME; ref_frame <= ALTREF_FRAME; ++ref_frame) {
    const RefCntBuffer *const buf = get_ref_frame_buf(cm, ref_frame);
    const int ref_offset = buf != NULL ? (int)buf->order_hint : -1;
    printf(" %d(%c-%d-%4.2f)", ref_offset,
           (cpi->ref_frame_flags & flag_list[ref_frame]) ? 'Y' : 'N',
           buf ? (int)buf->frame_rf_level : -1,
           buf ? rate_factor_deltas[buf->frame_rf_level] : -1);
  }
  printf(" ]\n");

  if (!cm->show_frame) {
    printf("Frame %d is a no show frame, so no image dump.\n",
           current_frame->frame_number);
    return;
  }

  int h;
  char file_name[256] = "/tmp/enc_filtered_recon.yuv";
  FILE *f_recon = NULL;

  if (current_frame->frame_number == 0) {
    if ((f_recon = fopen(file_name, "wb")) == NULL) {
      printf("Unable to open file %s to write.\n", file_name);
      return;
    }
  } else {
    if ((f_recon = fopen(file_name, "ab")) == NULL) {
      printf("Unable to open file %s to append.\n", file_name);
      return;
    }
  }
  printf(
      "\nFrame=%5d, encode_update_type[%5d]=%1d, frame_offset=%d, "
      "show_frame=%d, show_existing_frame=%d, source_alt_ref_active=%d, "
      "refresh_alt_ref_frame=%d, rf_level=%d, "
      "y_stride=%4d, uv_stride=%4d, cm->width=%4d, cm->height=%4d\n\n",
      current_frame->frame_number, cpi->twopass.gf_group.index,
      cpi->twopass.gf_group.update_type[cpi->twopass.gf_group.index],
      current_frame->order_hint, cm->show_frame, cm->show_existing_frame,
      cpi->rc.source_alt_ref_active, cpi->refresh_alt_ref_frame,
      cpi->twopass.gf_group.rf_level[cpi->twopass.gf_group.index],
      recon_buf->y_stride, recon_buf->uv_stride, cm->width, cm->height);
#if 0
  int ref_frame;
  printf("get_ref_frame_map_idx: [");
  for (ref_frame = LAST_FRAME; ref_frame <= ALTREF_FRAME; ++ref_frame)
    printf(" %d", get_ref_frame_map_idx(cm, ref_frame));
  printf(" ]\n");
#endif  // 0

  // --- Y ---
  for (h = 0; h < cm->height; ++h) {
    fwrite(&recon_buf->y_buffer[h * recon_buf->y_stride], 1, cm->width,
           f_recon);
  }
  // --- U ---
  for (h = 0; h < (cm->height >> 1); ++h) {
    fwrite(&recon_buf->u_buffer[h * recon_buf->uv_stride], 1, (cm->width >> 1),
           f_recon);
  }
  // --- V ---
  for (h = 0; h < (cm->height >> 1); ++h) {
    fwrite(&recon_buf->v_buffer[h * recon_buf->uv_stride], 1, (cm->width >> 1),
           f_recon);
  }

  fclose(f_recon);
}
#endif  // DUMP_RECON_FRAMES

static int setup_interp_filter_search_mask(AV1_COMP *cpi) {
  InterpFilters ifilter;
  int ref_total[REF_FRAMES] = { 0 };
  MV_REFERENCE_FRAME ref;
  int mask = 0;
  int arf_idx = ALTREF_FRAME;
  if (cpi->common.last_frame_type == KEY_FRAME || cpi->refresh_alt_ref_frame)
    return mask;
  for (ref = LAST_FRAME; ref <= ALTREF_FRAME; ++ref)
    for (ifilter = EIGHTTAP_REGULAR; ifilter <= MULTITAP_SHARP; ++ifilter)
      ref_total[ref] += cpi->interp_filter_selected[ref][ifilter];

  for (ifilter = EIGHTTAP_REGULAR; ifilter <= MULTITAP_SHARP; ++ifilter) {
    if ((ref_total[LAST_FRAME] &&
         cpi->interp_filter_selected[LAST_FRAME][ifilter] * 30 <=
             ref_total[LAST_FRAME]) &&
        (((cpi->interp_filter_selected[LAST2_FRAME][ifilter] * 20) +
          (cpi->interp_filter_selected[LAST3_FRAME][ifilter] * 20) +
          (cpi->interp_filter_selected[GOLDEN_FRAME][ifilter] * 20) +
          (cpi->interp_filter_selected[BWDREF_FRAME][ifilter] * 10) +
          (cpi->interp_filter_selected[ALTREF2_FRAME][ifilter] * 10) +
          (cpi->interp_filter_selected[arf_idx][ifilter] * 10)) <
         (ref_total[LAST2_FRAME] + ref_total[LAST3_FRAME] +
          ref_total[GOLDEN_FRAME] + ref_total[BWDREF_FRAME] +
          ref_total[ALTREF2_FRAME] + ref_total[ALTREF_FRAME])))
      mask |= 1 << ifilter;
  }
  return mask;
}

static int is_integer_mv(AV1_COMP *cpi, const YV12_BUFFER_CONFIG *cur_picture,
                         const YV12_BUFFER_CONFIG *last_picture,
                         hash_table *last_hash_table) {
  aom_clear_system_state();
  // check use hash ME
  int k;
  uint32_t hash_value_1;
  uint32_t hash_value_2;

  const int block_size = 8;
  const double threshold_current = 0.8;
  const double threshold_average = 0.95;
  const int max_history_size = 32;
  int T = 0;  // total block
  int C = 0;  // match with collocated block
  int S = 0;  // smooth region but not match with collocated block
  int M = 0;  // match with other block

  const int pic_width = cur_picture->y_width;
  const int pic_height = cur_picture->y_height;
  for (int i = 0; i + block_size <= pic_height; i += block_size) {
    for (int j = 0; j + block_size <= pic_width; j += block_size) {
      const int x_pos = j;
      const int y_pos = i;
      int match = 1;
      T++;

      // check whether collocated block match with current
      uint8_t *p_cur = cur_picture->y_buffer;
      uint8_t *p_ref = last_picture->y_buffer;
      int stride_cur = cur_picture->y_stride;
      int stride_ref = last_picture->y_stride;
      p_cur += (y_pos * stride_cur + x_pos);
      p_ref += (y_pos * stride_ref + x_pos);

      if (cur_picture->flags & YV12_FLAG_HIGHBITDEPTH) {
        uint16_t *p16_cur = CONVERT_TO_SHORTPTR(p_cur);
        uint16_t *p16_ref = CONVERT_TO_SHORTPTR(p_ref);
        for (int tmpY = 0; tmpY < block_size && match; tmpY++) {
          for (int tmpX = 0; tmpX < block_size && match; tmpX++) {
            if (p16_cur[tmpX] != p16_ref[tmpX]) {
              match = 0;
            }
          }
          p16_cur += stride_cur;
          p16_ref += stride_ref;
        }
      } else {
        for (int tmpY = 0; tmpY < block_size && match; tmpY++) {
          for (int tmpX = 0; tmpX < block_size && match; tmpX++) {
            if (p_cur[tmpX] != p_ref[tmpX]) {
              match = 0;
            }
          }
          p_cur += stride_cur;
          p_ref += stride_ref;
        }
      }

      if (match) {
        C++;
        continue;
      }

      if (av1_hash_is_horizontal_perfect(cur_picture, block_size, x_pos,
                                         y_pos) ||
          av1_hash_is_vertical_perfect(cur_picture, block_size, x_pos, y_pos)) {
        S++;
        continue;
      }

      av1_get_block_hash_value(
          cur_picture->y_buffer + y_pos * stride_cur + x_pos, stride_cur,
          block_size, &hash_value_1, &hash_value_2,
          (cur_picture->flags & YV12_FLAG_HIGHBITDEPTH), &cpi->td.mb);
      // Hashing does not work for highbitdepth currently.
      // TODO(Roger): Make it work for highbitdepth.
      if (av1_use_hash_me(&cpi->common)) {
        if (av1_has_exact_match(last_hash_table, hash_value_1, hash_value_2)) {
          M++;
        }
      }
    }
  }

  assert(T > 0);
  double csm_rate = ((double)(C + S + M)) / ((double)(T));
  double m_rate = ((double)(M)) / ((double)(T));

  cpi->csm_rate_array[cpi->rate_index] = csm_rate;
  cpi->m_rate_array[cpi->rate_index] = m_rate;

  cpi->rate_index = (cpi->rate_index + 1) % max_history_size;
  cpi->rate_size++;
  cpi->rate_size = AOMMIN(cpi->rate_size, max_history_size);

  if (csm_rate < threshold_current) {
    return 0;
  }

  if (C == T) {
    return 1;
  }

  double csm_average = 0.0;
  double m_average = 0.0;

  for (k = 0; k < cpi->rate_size; k++) {
    csm_average += cpi->csm_rate_array[k];
    m_average += cpi->m_rate_array[k];
  }
  csm_average /= cpi->rate_size;
  m_average /= cpi->rate_size;

  if (csm_average < threshold_average) {
    return 0;
  }

  if (M > (T - C - S) / 3) {
    return 1;
  }

  if (csm_rate > 0.99 && m_rate > 0.01) {
    return 1;
  }

  if (csm_average + m_average > 1.01) {
    return 1;
  }

  return 0;
}

static int encode_frame_to_data_rate(AV1_COMP *cpi, size_t *size, uint8_t *dest,
                                     unsigned int *frame_flags) {
  AV1_COMMON *const cm = &cpi->common;
  SequenceHeader *const seq_params = &cm->seq_params;
  CurrentFrame *const current_frame = &cm->current_frame;
  const AV1EncoderConfig *const oxcf = &cpi->oxcf;
  struct segmentation *const seg = &cm->seg;

  // frame type has been decided outside of this function call
  cm->cur_frame->frame_type = current_frame->frame_type;

  cm->large_scale_tile = cpi->oxcf.large_scale_tile;
  cm->single_tile_decoding = cpi->oxcf.single_tile_decoding;

  cm->allow_ref_frame_mvs &= frame_might_allow_ref_frame_mvs(cm);
  // cm->allow_ref_frame_mvs needs to be written into the frame header while
  // cm->large_scale_tile is 1, therefore, "cm->large_scale_tile=1" case is
  // separated from frame_might_allow_ref_frame_mvs().
  cm->allow_ref_frame_mvs &= !cm->large_scale_tile;

  cm->allow_warped_motion =
      cpi->oxcf.allow_warped_motion && frame_might_allow_warped_motion(cm);

  cm->last_frame_type = current_frame->frame_type;
  if (cpi->oxcf.pass == 2 && cpi->sf.adaptive_interp_filter_search)
    cpi->sf.interp_filter_search_mask = setup_interp_filter_search_mask(cpi);

  if (encode_show_existing_frame(cm)) {
    // NOTE(zoeliu): In BIDIR_PRED, the existing frame to show is the current
    //               BWDREF_FRAME in the reference frame buffer.
    cpi->frame_flags = *frame_flags;

    restore_coding_context(cpi);

    finalize_encoded_frame(cpi);
    // Build the bitstream
    int largest_tile_id = 0;  // Output from bitstream: unused here
    if (av1_pack_bitstream(cpi, dest, size, &largest_tile_id) != AOM_CODEC_OK)
      return AOM_CODEC_ERROR;

    if (seq_params->frame_id_numbers_present_flag &&
        current_frame->frame_type == KEY_FRAME) {
      // Displaying a forward key-frame, so reset the ref buffer IDs
      int display_frame_id = cm->ref_frame_id[cpi->existing_fb_idx_to_show];
      for (int i = 0; i < REF_FRAMES; i++)
        cm->ref_frame_id[i] = display_frame_id;
    }

    cpi->seq_params_locked = 1;

#if DUMP_RECON_FRAMES == 1
    // NOTE(zoeliu): For debug - Output the filtered reconstructed video.
    dump_filtered_recon_frames(cpi);
#endif  // DUMP_RECON_FRAMES

    // Update the LAST_FRAME in the reference frame buffer.
    // NOTE:
    // (1) For BWDREF_FRAME as the show_existing_frame, the reference frame
    //     update has been done previously when handling the LAST_BIPRED_FRAME
    //     right before BWDREF_FRAME (in the display order);
    // (2) For INTNL_OVERLAY as the show_existing_frame, the reference frame
    //     update will be done when the following is called, which will
    //     exchange
    //     the virtual indexes between LAST_FRAME and ALTREF2_FRAME, so that
    //     LAST3 will get retired, LAST2 becomes LAST3, LAST becomes LAST2,
    //     and
    //     ALTREF2_FRAME will serve as the new LAST_FRAME.
    update_reference_frames(cpi);

    // Update frame flags
    cpi->frame_flags &= ~FRAMEFLAGS_GOLDEN;
    cpi->frame_flags &= ~FRAMEFLAGS_BWDREF;
    cpi->frame_flags &= ~FRAMEFLAGS_ALTREF;

    *frame_flags = cpi->frame_flags & ~FRAMEFLAGS_KEY;

    // Since we allocate a spot for the OVERLAY frame in the gf group, we need
    // to do post-encoding update accordingly.
    if (cpi->rc.is_src_frame_alt_ref) {
      av1_set_target_rate(cpi, cm->width, cm->height);
      av1_rc_postencode_update(cpi, *size);
    }

    ++current_frame->frame_number;

    return AOM_CODEC_OK;
  }

  // Work out whether to force_integer_mv this frame
  if (oxcf->pass != 1 && cpi->common.allow_screen_content_tools &&
      !frame_is_intra_only(cm)) {
    if (cpi->common.seq_params.force_integer_mv == 2) {
      // Adaptive mode: see what previous frame encoded did
      if (cpi->unscaled_last_source != NULL) {
        cm->cur_frame_force_integer_mv =
            is_integer_mv(cpi, cpi->source, cpi->unscaled_last_source,
                          cpi->previous_hash_table);
      } else {
        cpi->common.cur_frame_force_integer_mv = 0;
      }
    } else {
      cpi->common.cur_frame_force_integer_mv =
          cpi->common.seq_params.force_integer_mv;
    }
  } else {
    cpi->common.cur_frame_force_integer_mv = 0;
  }

  // Set default state for segment based loop filter update flags.
  cm->lf.mode_ref_delta_update = 0;

  // Set various flags etc to special state if it is a key frame.
  if (frame_is_intra_only(cm) || frame_is_sframe(cm)) {
    // Reset the loop filter deltas and segmentation map.
    av1_reset_segment_features(cm);

    // If segmentation is enabled force a map update for key frames.
    if (seg->enabled) {
      seg->update_map = 1;
      seg->update_data = 1;
    }

    // The alternate reference frame cannot be active for a key frame.
    cpi->rc.source_alt_ref_active = 0;
  }
  if (cpi->oxcf.mtu == 0) {
    cm->num_tg = cpi->oxcf.num_tile_groups;
  } else {
    // Use a default value for the purposes of weighting costs in probability
    // updates
    cm->num_tg = DEFAULT_MAX_NUM_TG;
  }

  // For 1 pass CBR, check if we are dropping this frame.
  // Never drop on key frame.
  if (oxcf->pass == 0 && oxcf->rc_mode == AOM_CBR &&
      current_frame->frame_type != KEY_FRAME) {
    if (av1_rc_drop_frame(cpi)) {
      av1_rc_postencode_update_drop_frame(cpi);
      release_scaled_references(cpi);
      return AOM_CODEC_OK;
    }
  }

  aom_clear_system_state();

#if CONFIG_INTERNAL_STATS
  memset(cpi->mode_chosen_counts, 0,
         MAX_MODES * sizeof(*cpi->mode_chosen_counts));
#endif

  if (seq_params->frame_id_numbers_present_flag) {
    /* Non-normative definition of current_frame_id ("frame counter" with
     * wraparound) */
    if (cm->current_frame_id == -1) {
      int lsb, msb;
      /* quasi-random initialization of current_frame_id for a key frame */
      if (cpi->source->flags & YV12_FLAG_HIGHBITDEPTH) {
        lsb = CONVERT_TO_SHORTPTR(cpi->source->y_buffer)[0] & 0xff;
        msb = CONVERT_TO_SHORTPTR(cpi->source->y_buffer)[1] & 0xff;
      } else {
        lsb = cpi->source->y_buffer[0] & 0xff;
        msb = cpi->source->y_buffer[1] & 0xff;
      }
      cm->current_frame_id =
          ((msb << 8) + lsb) % (1 << seq_params->frame_id_length);

      // S_frame is meant for stitching different streams of different
      // resolutions together, so current_frame_id must be the
      // same across different streams of the same content current_frame_id
      // should be the same and not random. 0x37 is a chosen number as start
      // point
      if (cpi->oxcf.sframe_enabled) cm->current_frame_id = 0x37;
    } else {
      cm->current_frame_id =
          (cm->current_frame_id + 1 + (1 << seq_params->frame_id_length)) %
          (1 << seq_params->frame_id_length);
    }
  }

  switch (cpi->oxcf.cdf_update_mode) {
    case 0:  // No CDF update for any frames(4~6% compression loss).
      cm->disable_cdf_update = 1;
      break;
    case 1:  // Enable CDF update for all frames.
      cm->disable_cdf_update = 0;
      break;
    case 2:
      // Strategically determine at which frames to do CDF update.
      // Currently only enable CDF update for all-intra and no-show frames(1.5%
      // compression loss).
      // TODO(huisu@google.com): design schemes for various trade-offs between
      // compression quality and decoding speed.
      cm->disable_cdf_update =
          (frame_is_intra_only(cm) || !cm->show_frame) ? 0 : 1;
      break;
  }
  cm->timing_info_present &= !seq_params->reduced_still_picture_hdr;

  if (encode_with_recode_loop(cpi, size, dest) != AOM_CODEC_OK)
    return AOM_CODEC_ERROR;

#ifdef OUTPUT_YUV_SKINMAP
  if (cpi->common.current_frame.frame_number > 1) {
    av1_compute_skin_map(cpi, yuv_skinmap_file);
  }
#endif  // OUTPUT_YUV_SKINMAP

  // Special case code to reduce pulsing when key frames are forced at a
  // fixed interval. Note the reconstruction error if it is the frame before
  // the force key frame
  if (cpi->rc.next_key_frame_forced && cpi->rc.frames_to_key == 1) {
    if (seq_params->use_highbitdepth) {
      cpi->ambient_err = aom_highbd_get_y_sse(cpi->source, &cm->cur_frame->buf);
    } else {
      cpi->ambient_err = aom_get_y_sse(cpi->source, &cm->cur_frame->buf);
    }
  }

  cm->cur_frame->buf.color_primaries = seq_params->color_primaries;
  cm->cur_frame->buf.transfer_characteristics =
      seq_params->transfer_characteristics;
  cm->cur_frame->buf.matrix_coefficients = seq_params->matrix_coefficients;
  cm->cur_frame->buf.monochrome = seq_params->monochrome;
  cm->cur_frame->buf.chroma_sample_position =
      seq_params->chroma_sample_position;
  cm->cur_frame->buf.color_range = seq_params->color_range;
  cm->cur_frame->buf.render_width = cm->render_width;
  cm->cur_frame->buf.render_height = cm->render_height;

  // TODO(zoeliu): For non-ref frames, loop filtering may need to be turned
  // off.

  // Pick the loop filter level for the frame.
  if (!cm->allow_intrabc) {
    loopfilter_frame(cpi, cm);
  } else {
    cm->lf.filter_level[0] = 0;
    cm->lf.filter_level[1] = 0;
    cm->cdef_info.cdef_bits = 0;
    cm->cdef_info.cdef_strengths[0] = 0;
    cm->cdef_info.nb_cdef_strengths = 1;
    cm->cdef_info.cdef_uv_strengths[0] = 0;
    cm->rst_info[0].frame_restoration_type = RESTORE_NONE;
    cm->rst_info[1].frame_restoration_type = RESTORE_NONE;
    cm->rst_info[2].frame_restoration_type = RESTORE_NONE;
  }

  // TODO(debargha): Fix mv search range on encoder side
  // aom_extend_frame_inner_borders(&cm->cur_frame->buf, av1_num_planes(cm));
  aom_extend_frame_borders(&cm->cur_frame->buf, av1_num_planes(cm));

#ifdef OUTPUT_YUV_REC
  aom_write_one_yuv_frame(cm, &cm->cur_frame->buf);
#endif

  finalize_encoded_frame(cpi);
  // Build the bitstream
  int largest_tile_id = 0;  // Output from pack_bitstream
  if (av1_pack_bitstream(cpi, dest, size, &largest_tile_id) != AOM_CODEC_OK)
    return AOM_CODEC_ERROR;

  cpi->seq_params_locked = 1;

  // Update reference frame ids for reference frames this frame will overwrite
  if (seq_params->frame_id_numbers_present_flag) {
    for (int i = 0; i < REF_FRAMES; i++) {
      if ((current_frame->refresh_frame_flags >> i) & 1) {
        cm->ref_frame_id[i] = cm->current_frame_id;
      }
    }
  }

#if DUMP_RECON_FRAMES == 1
  // NOTE(zoeliu): For debug - Output the filtered reconstructed video.
  dump_filtered_recon_frames(cpi);
#endif  // DUMP_RECON_FRAMES

  if (cm->seg.enabled) {
    if (cm->seg.update_map) {
      update_reference_segmentation_map(cpi);
    } else if (cm->last_frame_seg_map) {
      memcpy(cm->cur_frame->seg_map, cm->last_frame_seg_map,
             cm->mi_cols * cm->mi_rows * sizeof(uint8_t));
    }
  }

  if (frame_is_intra_only(cm) == 0) {
    release_scaled_references(cpi);
  }

  update_reference_frames(cpi);

#if CONFIG_ENTROPY_STATS
  av1_accumulate_frame_counts(&aggregate_fc, &cpi->counts);
#endif  // CONFIG_ENTROPY_STATS

  if (cm->refresh_frame_context == REFRESH_FRAME_CONTEXT_BACKWARD) {
    *cm->fc = cpi->tile_data[largest_tile_id].tctx;
    av1_reset_cdf_symbol_counters(cm->fc);
  }
  if (!cm->large_scale_tile) {
    cm->cur_frame->frame_context = *cm->fc;
  }
#define EXT_TILE_DEBUG 0
#if EXT_TILE_DEBUG
  if (cm->large_scale_tile && oxcf->pass == 2) {
    char fn[20] = "./fc";
    fn[4] = current_frame->frame_number / 100 + '0';
    fn[5] = (current_frame->frame_number % 100) / 10 + '0';
    fn[6] = (current_frame->frame_number % 10) + '0';
    fn[7] = '\0';
    av1_print_frame_contexts(cm->fc, fn);
  }
#endif  // EXT_TILE_DEBUG
#undef EXT_TILE_DEBUG

  if (cpi->refresh_golden_frame == 1)
    cpi->frame_flags |= FRAMEFLAGS_GOLDEN;
  else
    cpi->frame_flags &= ~FRAMEFLAGS_GOLDEN;

  if (cpi->refresh_alt_ref_frame == 1)
    cpi->frame_flags |= FRAMEFLAGS_ALTREF;
  else
    cpi->frame_flags &= ~FRAMEFLAGS_ALTREF;

  if (cpi->refresh_bwd_ref_frame == 1)
    cpi->frame_flags |= FRAMEFLAGS_BWDREF;
  else
    cpi->frame_flags &= ~FRAMEFLAGS_BWDREF;
  cm->last_frame_type = current_frame->frame_type;

  av1_rc_postencode_update(cpi, *size);

  if (current_frame->frame_type == KEY_FRAME) {
    // Tell the caller that the frame was coded as a key frame
    *frame_flags = cpi->frame_flags | FRAMEFLAGS_KEY;
  } else {
    *frame_flags = cpi->frame_flags & ~FRAMEFLAGS_KEY;
  }

  // Store encoded frame's hash table for is_integer_mv() next time
  if (oxcf->pass != 1 && cpi->common.allow_screen_content_tools) {
    cpi->previous_hash_table = &cm->cur_frame->hash_table;
  }

  // Clear the one shot update flags for segmentation map and mode/ref loop
  // filter deltas.
  cm->seg.update_map = 0;
  cm->seg.update_data = 0;
  cm->lf.mode_ref_delta_update = 0;

  // A droppable frame might not be shown but it always
  // takes a space in the gf group. Therefore, even when
  // it is not shown, we still need update the count down.

  if (cm->show_frame) {
    // TODO(zoeliu): We may only swamp mi and prev_mi for those frames that
    // are
    // being used as reference.
    swap_mi_and_prev_mi(cm);
    // Don't increment frame counters if this was an altref buffer
    // update not a real frame

    ++current_frame->frame_number;
  }

  return AOM_CODEC_OK;
}

int av1_encode(AV1_COMP *const cpi, uint8_t *const dest,
               const EncodeFrameInput *const frame_input,
               const EncodeFrameParams *const frame_params,
               EncodeFrameResults *const frame_results) {
  AV1_COMMON *const cm = &cpi->common;
  CurrentFrame *const current_frame = &cm->current_frame;

  cpi->unscaled_source = frame_input->source;
  cpi->source = frame_input->source;
  cpi->unscaled_last_source = frame_input->last_source;

  cm->error_resilient_mode = frame_params->error_resilient_mode;
  cm->primary_ref_frame = frame_params->primary_ref_frame;
  cm->current_frame.frame_type = frame_params->frame_type;
  cm->show_frame = frame_params->show_frame;
  cpi->ref_frame_flags = frame_params->ref_frame_flags;
  cpi->speed = frame_params->speed;

  cpi->refresh_last_frame = frame_params->refresh_last_frame;
  cpi->refresh_golden_frame = frame_params->refresh_golden_frame;
  cpi->refresh_bwd_ref_frame = frame_params->refresh_bwd_ref_frame;
  cpi->refresh_alt2_ref_frame = frame_params->refresh_alt2_ref_frame;
  cpi->refresh_alt_ref_frame = frame_params->refresh_alt_ref_frame;

  if (current_frame->frame_type == KEY_FRAME && cm->show_frame)
    current_frame->frame_number = 0;

  if (cm->show_existing_frame) {
    current_frame->order_hint = cm->cur_frame->order_hint;
  } else {
    current_frame->order_hint =
        current_frame->frame_number + frame_params->order_offset;
    current_frame->order_hint %=
        (1 << (cm->seq_params.order_hint_info.order_hint_bits_minus_1 + 1));
  }

  if (cpi->oxcf.pass == 1) {
    av1_first_pass(cpi, frame_input->ts_duration);
  } else if (cpi->oxcf.pass == 0 || cpi->oxcf.pass == 2) {
    if (encode_frame_to_data_rate(cpi, &frame_results->size, dest,
                                  frame_params->frame_flags) != AOM_CODEC_OK) {
      return AOM_CODEC_ERROR;
    }
  } else {
    return AOM_CODEC_ERROR;
  }

  return AOM_CODEC_OK;
}

#if CONFIG_DENOISE
static int apply_denoise_2d(AV1_COMP *cpi, YV12_BUFFER_CONFIG *sd,
                            int block_size, float noise_level,
                            int64_t time_stamp, int64_t end_time) {
  AV1_COMMON *const cm = &cpi->common;
  if (!cpi->denoise_and_model) {
    cpi->denoise_and_model = aom_denoise_and_model_alloc(
        cm->seq_params.bit_depth, block_size, noise_level);
    if (!cpi->denoise_and_model) {
      aom_internal_error(&cm->error, AOM_CODEC_MEM_ERROR,
                         "Error allocating denoise and model");
      return -1;
    }
  }
  if (!cpi->film_grain_table) {
    cpi->film_grain_table = aom_malloc(sizeof(*cpi->film_grain_table));
    if (!cpi->film_grain_table) {
      aom_internal_error(&cm->error, AOM_CODEC_MEM_ERROR,
                         "Error allocating grain table");
      return -1;
    }
    memset(cpi->film_grain_table, 0, sizeof(*cpi->film_grain_table));
  }
  if (aom_denoise_and_model_run(cpi->denoise_and_model, sd,
                                &cm->film_grain_params)) {
    if (cm->film_grain_params.apply_grain) {
      aom_film_grain_table_append(cpi->film_grain_table, time_stamp, end_time,
                                  &cm->film_grain_params);
    }
  }
  return 0;
}
#endif

int av1_receive_raw_frame(AV1_COMP *cpi, aom_enc_frame_flags_t frame_flags,
                          YV12_BUFFER_CONFIG *sd, int64_t time_stamp,
                          int64_t end_time) {
  AV1_COMMON *const cm = &cpi->common;
  const SequenceHeader *const seq_params = &cm->seq_params;
  struct aom_usec_timer timer;
  int res = 0;
  const int subsampling_x = sd->subsampling_x;
  const int subsampling_y = sd->subsampling_y;
  const int use_highbitdepth = (sd->flags & YV12_FLAG_HIGHBITDEPTH) != 0;

  check_initial_width(cpi, use_highbitdepth, subsampling_x, subsampling_y);

  aom_usec_timer_start(&timer);

#if CONFIG_DENOISE
  if (cpi->oxcf.noise_level > 0)
    if (apply_denoise_2d(cpi, sd, cpi->oxcf.noise_block_size,
                         cpi->oxcf.noise_level, time_stamp, end_time) < 0)
      res = -1;
#endif  //  CONFIG_DENOISE

  if (av1_lookahead_push(cpi->lookahead, sd, time_stamp, end_time,
                         use_highbitdepth, frame_flags))
    res = -1;
  aom_usec_timer_mark(&timer);
  cpi->time_receive_data += aom_usec_timer_elapsed(&timer);

  if ((seq_params->profile == PROFILE_0) && !seq_params->monochrome &&
      (subsampling_x != 1 || subsampling_y != 1)) {
    aom_internal_error(&cm->error, AOM_CODEC_INVALID_PARAM,
                       "Non-4:2:0 color format requires profile 1 or 2");
    res = -1;
  }
  if ((seq_params->profile == PROFILE_1) &&
      !(subsampling_x == 0 && subsampling_y == 0)) {
    aom_internal_error(&cm->error, AOM_CODEC_INVALID_PARAM,
                       "Profile 1 requires 4:4:4 color format");
    res = -1;
  }
  if ((seq_params->profile == PROFILE_2) &&
      (seq_params->bit_depth <= AOM_BITS_10) &&
      !(subsampling_x == 1 && subsampling_y == 0)) {
    aom_internal_error(&cm->error, AOM_CODEC_INVALID_PARAM,
                       "Profile 2 bit-depth < 10 requires 4:2:2 color format");
    res = -1;
  }

  return res;
}

#if CONFIG_INTERNAL_STATS
extern double av1_get_blockiness(const unsigned char *img1, int img1_pitch,
                                 const unsigned char *img2, int img2_pitch,
                                 int width, int height);

static void adjust_image_stat(double y, double u, double v, double all,
                              ImageStat *s) {
  s->stat[STAT_Y] += y;
  s->stat[STAT_U] += u;
  s->stat[STAT_V] += v;
  s->stat[STAT_ALL] += all;
  s->worst = AOMMIN(s->worst, all);
}

static void compute_internal_stats(AV1_COMP *cpi, int frame_bytes) {
  AV1_COMMON *const cm = &cpi->common;
  double samples = 0.0;
  uint32_t in_bit_depth = 8;
  uint32_t bit_depth = 8;

#if CONFIG_INTER_STATS_ONLY
  if (cm->current_frame.frame_type == KEY_FRAME) return;  // skip key frame
#endif
  cpi->bytes += frame_bytes;

  if (cm->seq_params.use_highbitdepth) {
    in_bit_depth = cpi->oxcf.input_bit_depth;
    bit_depth = cm->seq_params.bit_depth;
  }
  if (cm->show_frame) {
    const YV12_BUFFER_CONFIG *orig = cpi->source;
    const YV12_BUFFER_CONFIG *recon = &cpi->common.cur_frame->buf;
    double y, u, v, frame_all;

    cpi->count++;
    if (cpi->b_calculate_psnr) {
      PSNR_STATS psnr;
      double frame_ssim2 = 0.0, weight = 0.0;
      aom_clear_system_state();
      // TODO(yaowu): unify these two versions into one.
      aom_calc_highbd_psnr(orig, recon, &psnr, bit_depth, in_bit_depth);

      adjust_image_stat(psnr.psnr[1], psnr.psnr[2], psnr.psnr[3], psnr.psnr[0],
                        &cpi->psnr);
      cpi->total_sq_error += psnr.sse[0];
      cpi->total_samples += psnr.samples[0];
      samples = psnr.samples[0];
      // TODO(yaowu): unify these two versions into one.
      if (cm->seq_params.use_highbitdepth)
        frame_ssim2 =
            aom_highbd_calc_ssim(orig, recon, &weight, bit_depth, in_bit_depth);
      else
        frame_ssim2 = aom_calc_ssim(orig, recon, &weight);

      cpi->worst_ssim = AOMMIN(cpi->worst_ssim, frame_ssim2);
      cpi->summed_quality += frame_ssim2 * weight;
      cpi->summed_weights += weight;

#if 0
      {
        FILE *f = fopen("q_used.stt", "a");
        double y2 = psnr.psnr[1];
        double u2 = psnr.psnr[2];
        double v2 = psnr.psnr[3];
        double frame_psnr2 = psnr.psnr[0];
        fprintf(f, "%5d : Y%f7.3:U%f7.3:V%f7.3:F%f7.3:S%7.3f\n",
                cm->current_frame.frame_number, y2, u2, v2,
                frame_psnr2, frame_ssim2);
        fclose(f);
      }
#endif
    }
    if (cpi->b_calculate_blockiness) {
      if (!cm->seq_params.use_highbitdepth) {
        const double frame_blockiness =
            av1_get_blockiness(orig->y_buffer, orig->y_stride, recon->y_buffer,
                               recon->y_stride, orig->y_width, orig->y_height);
        cpi->worst_blockiness = AOMMAX(cpi->worst_blockiness, frame_blockiness);
        cpi->total_blockiness += frame_blockiness;
      }

      if (cpi->b_calculate_consistency) {
        if (!cm->seq_params.use_highbitdepth) {
          const double this_inconsistency = aom_get_ssim_metrics(
              orig->y_buffer, orig->y_stride, recon->y_buffer, recon->y_stride,
              orig->y_width, orig->y_height, cpi->ssim_vars, &cpi->metrics, 1);

          const double peak = (double)((1 << in_bit_depth) - 1);
          const double consistency =
              aom_sse_to_psnr(samples, peak, cpi->total_inconsistency);
          if (consistency > 0.0)
            cpi->worst_consistency =
                AOMMIN(cpi->worst_consistency, consistency);
          cpi->total_inconsistency += this_inconsistency;
        }
      }
    }

    frame_all =
        aom_calc_fastssim(orig, recon, &y, &u, &v, bit_depth, in_bit_depth);
    adjust_image_stat(y, u, v, frame_all, &cpi->fastssim);
    frame_all = aom_psnrhvs(orig, recon, &y, &u, &v, bit_depth, in_bit_depth);
    adjust_image_stat(y, u, v, frame_all, &cpi->psnrhvs);
  }
}
#endif  // CONFIG_INTERNAL_STATS

<<<<<<< HEAD
static int is_integer_mv(AV1_COMP *cpi, const YV12_BUFFER_CONFIG *cur_picture,
                         const YV12_BUFFER_CONFIG *last_picture,
                         hash_table *last_hash_table) {
  aom_clear_system_state();
  // check use hash ME
  int k;
  uint32_t hash_value_1;
  uint32_t hash_value_2;

  const int block_size = 8;
  const double threshold_current = 0.8;
  const double threshold_average = 0.95;
  const int max_history_size = 32;
  int T = 0;  // total block
  int C = 0;  // match with collocated block
  int S = 0;  // smooth region but not match with collocated block
  int M = 0;  // match with other block

  const int pic_width = cur_picture->y_width;
  const int pic_height = cur_picture->y_height;
  for (int i = 0; i + block_size <= pic_height; i += block_size) {
    for (int j = 0; j + block_size <= pic_width; j += block_size) {
      const int x_pos = j;
      const int y_pos = i;
      int match = 1;
      T++;

      // check whether collocated block match with current
      uint8_t *p_cur = cur_picture->y_buffer;
      uint8_t *p_ref = last_picture->y_buffer;
      int stride_cur = cur_picture->y_stride;
      int stride_ref = last_picture->y_stride;
      p_cur += (y_pos * stride_cur + x_pos);
      p_ref += (y_pos * stride_ref + x_pos);

      if (cur_picture->flags & YV12_FLAG_HIGHBITDEPTH) {
        uint16_t *p16_cur = CONVERT_TO_SHORTPTR(p_cur);
        uint16_t *p16_ref = CONVERT_TO_SHORTPTR(p_ref);
        for (int tmpY = 0; tmpY < block_size && match; tmpY++) {
          for (int tmpX = 0; tmpX < block_size && match; tmpX++) {
            if (p16_cur[tmpX] != p16_ref[tmpX]) {
              match = 0;
            }
          }
          p16_cur += stride_cur;
          p16_ref += stride_ref;
        }
      } else {
        for (int tmpY = 0; tmpY < block_size && match; tmpY++) {
          for (int tmpX = 0; tmpX < block_size && match; tmpX++) {
            if (p_cur[tmpX] != p_ref[tmpX]) {
              match = 0;
            }
          }
          p_cur += stride_cur;
          p_ref += stride_ref;
        }
      }

      if (match) {
        C++;
        continue;
      }

      if (av1_hash_is_horizontal_perfect(cur_picture, block_size, x_pos,
                                         y_pos) ||
          av1_hash_is_vertical_perfect(cur_picture, block_size, x_pos, y_pos)) {
        S++;
        continue;
      }

      av1_get_block_hash_value(
          cur_picture->y_buffer + y_pos * stride_cur + x_pos, stride_cur,
          block_size, &hash_value_1, &hash_value_2,
          (cur_picture->flags & YV12_FLAG_HIGHBITDEPTH), &cpi->td.mb);
      // Hashing does not work for highbitdepth currently.
      // TODO(Roger): Make it work for highbitdepth.
      if (av1_use_hash_me(&cpi->common)) {
        if (av1_has_exact_match(last_hash_table, hash_value_1, hash_value_2)) {
          M++;
        }
      }
    }
  }

  assert(T > 0);
  double csm_rate = ((double)(C + S + M)) / ((double)(T));
  double m_rate = ((double)(M)) / ((double)(T));

  cpi->csm_rate_array[cpi->rate_index] = csm_rate;
  cpi->m_rate_array[cpi->rate_index] = m_rate;

  cpi->rate_index = (cpi->rate_index + 1) % max_history_size;
  cpi->rate_size++;
  cpi->rate_size = AOMMIN(cpi->rate_size, max_history_size);

  if (csm_rate < threshold_current) {
    return 0;
  }

  if (C == T) {
    return 1;
  }

  double csm_average = 0.0;
  double m_average = 0.0;

  for (k = 0; k < cpi->rate_size; k++) {
    csm_average += cpi->csm_rate_array[k];
    m_average += cpi->m_rate_array[k];
  }
  csm_average /= cpi->rate_size;
  m_average /= cpi->rate_size;

  if (csm_average < threshold_average) {
    return 0;
  }

  if (M > (T - C - S) / 3) {
    return 1;
  }

  if (csm_rate > 0.99 && m_rate > 0.01) {
    return 1;
  }

  if (csm_average + m_average > 1.01) {
    return 1;
  }

  return 0;
}

// Code for temporal dependency model
typedef struct GF_PICTURE {
  YV12_BUFFER_CONFIG *frame;
  int ref_frame[7];
} GF_PICTURE;

static void init_gop_frames(AV1_COMP *cpi, GF_PICTURE *gf_picture,
                            const GF_GROUP *gf_group, int *tpl_group_frames) {
  AV1_COMMON *cm = &cpi->common;
  const SequenceHeader *const seq_params = &cm->seq_params;
  int frame_idx = 0;
  int i;
  int gld_index = -1;
  int alt_index = -1;
  int lst_index = -1;
  int extend_frame_count = 0;
  int pframe_qindex = cpi->tpl_stats[2].base_qindex;

  RefCntBuffer *frame_bufs = cm->buffer_pool->frame_bufs;
  int recon_frame_index[INTER_REFS_PER_FRAME + 1] = { -1, -1, -1, -1,
                                                      -1, -1, -1, -1 };

  // TODO(jingning): To be used later for gf frame type parsing.
  (void)gf_group;

  for (i = 0; i < FRAME_BUFFERS && frame_idx < INTER_REFS_PER_FRAME + 1; ++i) {
    if (frame_bufs[i].ref_count == 0) {
      alloc_frame_mvs(cm, &frame_bufs[i]);
      if (aom_realloc_frame_buffer(
              &frame_bufs[i].buf, cm->width, cm->height,
              seq_params->subsampling_x, seq_params->subsampling_y,
              seq_params->use_highbitdepth, AOM_BORDER_IN_PIXELS,
              cm->byte_alignment, NULL, NULL, NULL))
        aom_internal_error(&cm->error, AOM_CODEC_MEM_ERROR,
                           "Failed to allocate frame buffer");

      recon_frame_index[frame_idx] = i;
      ++frame_idx;
    }
  }

  for (i = 0; i < INTER_REFS_PER_FRAME + 1; ++i) {
    assert(recon_frame_index[i] >= 0);
    cpi->tpl_recon_frames[i] = &frame_bufs[recon_frame_index[i]].buf;
  }

  *tpl_group_frames = 0;

  // Initialize Golden reference frame.
  gf_picture[0].frame = NULL;
  RefCntBuffer *ref_buf = get_ref_frame_buf(cm, GOLDEN_FRAME);
  if (ref_buf) gf_picture[0].frame = &ref_buf->buf;
  for (i = 0; i < 7; ++i) gf_picture[0].ref_frame[i] = -1;
  gld_index = 0;
  ++*tpl_group_frames;

  // Initialize ARF frame
  gf_picture[1].frame = cpi->source;
  gf_picture[1].ref_frame[0] = gld_index;
  gf_picture[1].ref_frame[1] = lst_index;
  gf_picture[1].ref_frame[2] = alt_index;
  // TODO(yuec) Need o  figure out full AV1 reference model
  for (i = 3; i < 7; ++i) gf_picture[1].ref_frame[i] = -1;
  alt_index = 1;
  ++*tpl_group_frames;

  // Initialize P frames
  for (frame_idx = 2; frame_idx < MAX_LAG_BUFFERS; ++frame_idx) {
    struct lookahead_entry *buf =
        av1_lookahead_peek(cpi->lookahead, frame_idx - 2);

    if (buf == NULL) break;

    gf_picture[frame_idx].frame = &buf->img;
    gf_picture[frame_idx].ref_frame[0] = gld_index;
    gf_picture[frame_idx].ref_frame[1] = lst_index;
    gf_picture[frame_idx].ref_frame[2] = alt_index;
    for (i = 3; i < 7; ++i) gf_picture[frame_idx].ref_frame[i] = -1;

    ++*tpl_group_frames;
    lst_index = frame_idx;

    if (frame_idx == cpi->rc.baseline_gf_interval + 1) break;
  }

  gld_index = frame_idx;
  lst_index = AOMMAX(0, frame_idx - 1);
  alt_index = -1;
  ++frame_idx;

  // Extend two frames outside the current gf group.
  for (; frame_idx < MAX_LAG_BUFFERS && extend_frame_count < 2; ++frame_idx) {
    struct lookahead_entry *buf =
        av1_lookahead_peek(cpi->lookahead, frame_idx - 2);

    if (buf == NULL) break;

    cpi->tpl_stats[frame_idx].base_qindex = pframe_qindex;

    gf_picture[frame_idx].frame = &buf->img;
    gf_picture[frame_idx].ref_frame[0] = gld_index;
    gf_picture[frame_idx].ref_frame[1] = lst_index;
    gf_picture[frame_idx].ref_frame[2] = alt_index;
    for (i = 3; i < 7; ++i) gf_picture[frame_idx].ref_frame[i] = -1;
    lst_index = frame_idx;
    ++*tpl_group_frames;
    ++extend_frame_count;
  }
}

static void init_tpl_stats(AV1_COMP *cpi) {
  int frame_idx;
  for (frame_idx = 0; frame_idx < MAX_LAG_BUFFERS; ++frame_idx) {
    TplDepFrame *tpl_frame = &cpi->tpl_stats[frame_idx];
    memset(tpl_frame->tpl_stats_ptr, 0,
           tpl_frame->height * tpl_frame->width *
               sizeof(*tpl_frame->tpl_stats_ptr));
    tpl_frame->is_valid = 0;
  }
}

static uint32_t motion_compensated_prediction(AV1_COMP *cpi, ThreadData *td,
                                              uint8_t *cur_frame_buf,
                                              uint8_t *ref_frame_buf,
                                              int stride, BLOCK_SIZE bsize,
                                              int mi_row, int mi_col) {
  AV1_COMMON *cm = &cpi->common;
  MACROBLOCK *const x = &td->mb;
  MACROBLOCKD *const xd = &x->e_mbd;
  MV_SPEED_FEATURES *const mv_sf = &cpi->sf.mv;
  const SEARCH_METHODS search_method = NSTEP;
  int step_param;
  int sadpb = x->sadperbit16;
  uint32_t bestsme = UINT_MAX;
  int distortion;
  uint32_t sse;
  int cost_list[5];
  const MvLimits tmp_mv_limits = x->mv_limits;

  MV best_ref_mv1 = { 0, 0 };
  MV best_ref_mv1_full; /* full-pixel value of best_ref_mv1 */

  best_ref_mv1_full.col = best_ref_mv1.col >> 3;
  best_ref_mv1_full.row = best_ref_mv1.row >> 3;

  // Setup frame pointers
  x->plane[0].src.buf = cur_frame_buf;
  x->plane[0].src.stride = stride;
  xd->plane[0].pre[0].buf = ref_frame_buf;
  xd->plane[0].pre[0].stride = stride;

  step_param = mv_sf->reduce_first_step_size;
  step_param = AOMMIN(step_param, MAX_MVSEARCH_STEPS - 2);

  av1_set_mv_search_range(&x->mv_limits, &best_ref_mv1);

  av1_full_pixel_search(cpi, x, bsize, &best_ref_mv1_full, step_param,
                        search_method, 0, sadpb, cond_cost_list(cpi, cost_list),
                        &best_ref_mv1, INT_MAX, 0, (MI_SIZE * mi_col),
                        (MI_SIZE * mi_row), 0);

  /* restore UMV window */
  x->mv_limits = tmp_mv_limits;

  const int pw = block_size_wide[bsize];
  const int ph = block_size_high[bsize];
  bestsme = cpi->find_fractional_mv_step(
      x, cm, mi_row, mi_col, &best_ref_mv1, cpi->common.allow_high_precision_mv,
      x->errorperbit, &cpi->fn_ptr[bsize], 0, mv_sf->subpel_iters_per_step,
      cond_cost_list(cpi, cost_list), NULL, NULL, &distortion, &sse, NULL, NULL,
      0, 0, pw, ph, 1, 1);

  return bestsme;
}

static int get_overlap_area(int grid_pos_row, int grid_pos_col, int ref_pos_row,
                            int ref_pos_col, int block, BLOCK_SIZE bsize) {
  int width = 0, height = 0;
  int bw = 4 << mi_size_wide_log2[bsize];
  int bh = 4 << mi_size_high_log2[bsize];

  switch (block) {
    case 0:
      width = grid_pos_col + bw - ref_pos_col;
      height = grid_pos_row + bh - ref_pos_row;
      break;
    case 1:
      width = ref_pos_col + bw - grid_pos_col;
      height = grid_pos_row + bh - ref_pos_row;
      break;
    case 2:
      width = grid_pos_col + bw - ref_pos_col;
      height = ref_pos_row + bh - grid_pos_row;
      break;
    case 3:
      width = ref_pos_col + bw - grid_pos_col;
      height = ref_pos_row + bh - grid_pos_row;
      break;
    default: assert(0);
  }

  return width * height;
}

static int round_floor(int ref_pos, int bsize_pix) {
  int round;
  if (ref_pos < 0)
    round = -(1 + (-ref_pos - 1) / bsize_pix);
  else
    round = ref_pos / bsize_pix;

  return round;
}

static void tpl_model_store(TplDepStats *tpl_stats, int mi_row, int mi_col,
                            BLOCK_SIZE bsize, int stride,
                            const TplDepStats *src_stats) {
  const int mi_height = mi_size_high[bsize];
  const int mi_width = mi_size_wide[bsize];
  int idx, idy;

  int64_t intra_cost = src_stats->intra_cost / (mi_height * mi_width);
  int64_t inter_cost = src_stats->inter_cost / (mi_height * mi_width);

  TplDepStats *tpl_ptr;

  intra_cost = AOMMAX(1, intra_cost);
  inter_cost = AOMMAX(1, inter_cost);

  for (idy = 0; idy < mi_height; ++idy) {
    tpl_ptr = &tpl_stats[(mi_row + idy) * stride + mi_col];
    for (idx = 0; idx < mi_width; ++idx) {
      tpl_ptr->intra_cost = intra_cost;
      tpl_ptr->inter_cost = inter_cost;
      tpl_ptr->mc_dep_cost = tpl_ptr->intra_cost + tpl_ptr->mc_flow;
      tpl_ptr->ref_frame_index = src_stats->ref_frame_index;
      tpl_ptr->mv.as_int = src_stats->mv.as_int;
      ++tpl_ptr;
    }
  }
}

static void tpl_model_update_b(TplDepFrame *tpl_frame, TplDepStats *tpl_stats,
                               int mi_row, int mi_col, const BLOCK_SIZE bsize) {
  TplDepFrame *ref_tpl_frame = &tpl_frame[tpl_stats->ref_frame_index];
  TplDepStats *ref_stats = ref_tpl_frame->tpl_stats_ptr;
  MV mv = tpl_stats->mv.as_mv;
  int mv_row = mv.row >> 3;
  int mv_col = mv.col >> 3;

  int ref_pos_row = mi_row * MI_SIZE + mv_row;
  int ref_pos_col = mi_col * MI_SIZE + mv_col;

  const int bw = 4 << mi_size_wide_log2[bsize];
  const int bh = 4 << mi_size_high_log2[bsize];
  const int mi_height = mi_size_high[bsize];
  const int mi_width = mi_size_wide[bsize];
  const int pix_num = bw * bh;

  // top-left on grid block location in pixel
  int grid_pos_row_base = round_floor(ref_pos_row, bh) * bh;
  int grid_pos_col_base = round_floor(ref_pos_col, bw) * bw;
  int block;

  for (block = 0; block < 4; ++block) {
    int grid_pos_row = grid_pos_row_base + bh * (block >> 1);
    int grid_pos_col = grid_pos_col_base + bw * (block & 0x01);

    if (grid_pos_row >= 0 && grid_pos_row < ref_tpl_frame->mi_rows * MI_SIZE &&
        grid_pos_col >= 0 && grid_pos_col < ref_tpl_frame->mi_cols * MI_SIZE) {
      int overlap_area = get_overlap_area(
          grid_pos_row, grid_pos_col, ref_pos_row, ref_pos_col, block, bsize);
      int ref_mi_row = round_floor(grid_pos_row, bh) * mi_height;
      int ref_mi_col = round_floor(grid_pos_col, bw) * mi_width;

      int64_t mc_flow = tpl_stats->mc_dep_cost -
                        (tpl_stats->mc_dep_cost * tpl_stats->inter_cost) /
                            tpl_stats->intra_cost;

      int idx, idy;

      for (idy = 0; idy < mi_height; ++idy) {
        for (idx = 0; idx < mi_width; ++idx) {
          TplDepStats *des_stats =
              &ref_stats[(ref_mi_row + idy) * ref_tpl_frame->stride +
                         (ref_mi_col + idx)];

          des_stats->mc_flow += (mc_flow * overlap_area) / pix_num;
          des_stats->mc_ref_cost +=
              ((tpl_stats->intra_cost - tpl_stats->inter_cost) * overlap_area) /
              pix_num;
          assert(overlap_area >= 0);
        }
      }
    }
  }
}

static void tpl_model_update(TplDepFrame *tpl_frame, TplDepStats *tpl_stats,
                             int mi_row, int mi_col, const BLOCK_SIZE bsize) {
  int idx, idy;
  const int mi_height = mi_size_high[bsize];
  const int mi_width = mi_size_wide[bsize];

  for (idy = 0; idy < mi_height; ++idy) {
    for (idx = 0; idx < mi_width; ++idx) {
      TplDepStats *tpl_ptr =
          &tpl_stats[(mi_row + idy) * tpl_frame->stride + (mi_col + idx)];
      tpl_model_update_b(tpl_frame, tpl_ptr, mi_row + idy, mi_col + idx,
                         BLOCK_4X4);
    }
  }
}

static void get_quantize_error(MACROBLOCK *x, int plane, tran_low_t *coeff,
                               tran_low_t *qcoeff, tran_low_t *dqcoeff,
                               TX_SIZE tx_size, int64_t *recon_error,
                               int64_t *sse) {
  const struct macroblock_plane *const p = &x->plane[plane];
  const SCAN_ORDER *const scan_order = &av1_default_scan_orders[tx_size];
  uint16_t eob;
  int pix_num = 1 << num_pels_log2_lookup[txsize_to_bsize[tx_size]];
  const int shift = tx_size == TX_32X32 ? 0 : 2;

  av1_quantize_fp_32x32(coeff, pix_num, p->zbin_QTX, p->round_fp_QTX,
                        p->quant_fp_QTX, p->quant_shift_QTX, qcoeff, dqcoeff,
                        p->dequant_QTX, &eob, scan_order->scan,
                        scan_order->iscan);

  *recon_error = av1_block_error(coeff, dqcoeff, pix_num, sse) >> shift;
  *recon_error = AOMMAX(*recon_error, 1);

  *sse = (*sse) >> shift;
  *sse = AOMMAX(*sse, 1);
}

static void wht_fwd_txfm(int16_t *src_diff, int bw, tran_low_t *coeff,
                         TX_SIZE tx_size) {
  switch (tx_size) {
    case TX_8X8: aom_hadamard_8x8(src_diff, bw, coeff); break;
    case TX_16X16: aom_hadamard_16x16(src_diff, bw, coeff); break;
    case TX_32X32: aom_hadamard_32x32(src_diff, bw, coeff); break;
    default: assert(0);
  }
}

static void mode_estimation(AV1_COMP *cpi, MACROBLOCK *x, MACROBLOCKD *xd,
                            struct scale_factors *sf, GF_PICTURE *gf_picture,
                            int frame_idx, int16_t *src_diff, tran_low_t *coeff,
                            tran_low_t *qcoeff, tran_low_t *dqcoeff, int mi_row,
                            int mi_col, BLOCK_SIZE bsize, TX_SIZE tx_size,
                            YV12_BUFFER_CONFIG *ref_frame[], uint8_t *predictor,
                            int64_t *recon_error, int64_t *sse,
                            TplDepStats *tpl_stats) {
  AV1_COMMON *cm = &cpi->common;
  ThreadData *td = &cpi->td;

  const int bw = 4 << mi_size_wide_log2[bsize];
  const int bh = 4 << mi_size_high_log2[bsize];
  const int pix_num = bw * bh;
  int best_rf_idx = -1;
  int_mv best_mv;
  int64_t best_inter_cost = INT64_MAX;
  int64_t inter_cost;
  int rf_idx;
  const InterpFilters kernel =
      av1_make_interp_filters(EIGHTTAP_REGULAR, EIGHTTAP_REGULAR);

  int64_t best_intra_cost = INT64_MAX;
  int64_t intra_cost;
  PREDICTION_MODE mode;
  int mb_y_offset = mi_row * MI_SIZE * xd->cur_buf->y_stride + mi_col * MI_SIZE;
  MB_MODE_INFO mi_above, mi_left;

  memset(tpl_stats, 0, sizeof(*tpl_stats));

  xd->mb_to_top_edge = -((mi_row * MI_SIZE) * 8);
  xd->mb_to_bottom_edge = ((cm->mi_rows - 1 - mi_row) * MI_SIZE) * 8;
  xd->mb_to_left_edge = -((mi_col * MI_SIZE) * 8);
  xd->mb_to_right_edge = ((cm->mi_cols - 1 - mi_col) * MI_SIZE) * 8;
  xd->above_mbmi = (mi_row > 0) ? &mi_above : NULL;
  xd->left_mbmi = (mi_col > 0) ? &mi_left : NULL;

  // Intra prediction search
  for (mode = DC_PRED; mode <= PAETH_PRED; ++mode) {
    uint8_t *src, *dst;
    int src_stride, dst_stride;

    src = xd->cur_buf->y_buffer + mb_y_offset;
    src_stride = xd->cur_buf->y_stride;

    dst = &predictor[0];
    dst_stride = bw;

    xd->mi[0]->sb_type = bsize;
    xd->mi[0]->ref_frame[0] = INTRA_FRAME;

    av1_predict_intra_block(
        cm, xd, block_size_wide[bsize], block_size_high[bsize], tx_size, mode,
        0, 0, FILTER_INTRA_MODES, 
#if CONFIG_ADAPT_FILTER_INTRA
        ADAPT_FILTER_INTRA_MODES,
#endif
        src, src_stride, dst, dst_stride, 0, 0, 0);

    if (xd->cur_buf->flags & YV12_FLAG_HIGHBITDEPTH) {
      aom_highbd_subtract_block(bh, bw, src_diff, bw, src, src_stride, dst,
                                dst_stride, xd->bd);
    } else {
      aom_subtract_block(bh, bw, src_diff, bw, src, src_stride, dst,
                         dst_stride);
    }

    wht_fwd_txfm(src_diff, bw, coeff, tx_size);

    intra_cost = aom_satd(coeff, pix_num);

    if (intra_cost < best_intra_cost) best_intra_cost = intra_cost;
  }

  // Motion compensated prediction
  best_mv.as_int = 0;

  (void)mb_y_offset;
  // Motion estimation column boundary
  x->mv_limits.col_min = -((mi_col * MI_SIZE) + (17 - 2 * AOM_INTERP_EXTEND));
  x->mv_limits.col_max =
      ((cm->mi_cols - 1 - mi_col) * MI_SIZE) + (17 - 2 * AOM_INTERP_EXTEND);

  for (rf_idx = 0; rf_idx < 7; ++rf_idx) {
    if (ref_frame[rf_idx] == NULL) continue;

    motion_compensated_prediction(cpi, td, xd->cur_buf->y_buffer + mb_y_offset,
                                  ref_frame[rf_idx]->y_buffer + mb_y_offset,
                                  xd->cur_buf->y_stride, bsize, mi_row, mi_col);

    // TODO(jingning): Not yet support high bit-depth in the next three
    // steps.
    ConvolveParams conv_params = get_conv_params(0, 0, xd->bd);
    WarpTypesAllowed warp_types;
    memset(&warp_types, 0, sizeof(WarpTypesAllowed));

    av1_build_inter_predictor(
        ref_frame[rf_idx]->y_buffer + mb_y_offset, ref_frame[rf_idx]->y_stride,
        &predictor[0], bw, &x->best_mv.as_mv, sf, bw, bh, &conv_params, kernel,
        &warp_types, mi_col * MI_SIZE, mi_row * MI_SIZE, 0, 0, MV_PRECISION_Q3,
        mi_col * MI_SIZE, mi_row * MI_SIZE, xd, 0);
    if (xd->cur_buf->flags & YV12_FLAG_HIGHBITDEPTH) {
      aom_highbd_subtract_block(
          bh, bw, src_diff, bw, xd->cur_buf->y_buffer + mb_y_offset,
          xd->cur_buf->y_stride, &predictor[0], bw, xd->bd);
    } else {
      aom_subtract_block(bh, bw, src_diff, bw,
                         xd->cur_buf->y_buffer + mb_y_offset,
                         xd->cur_buf->y_stride, &predictor[0], bw);
    }
    wht_fwd_txfm(src_diff, bw, coeff, tx_size);

    inter_cost = aom_satd(coeff, pix_num);
    if (inter_cost < best_inter_cost) {
      best_rf_idx = rf_idx;
      best_inter_cost = inter_cost;
      best_mv.as_int = x->best_mv.as_int;
      get_quantize_error(x, 0, coeff, qcoeff, dqcoeff, tx_size, recon_error,
                         sse);
    }
  }
  best_intra_cost = AOMMAX(best_intra_cost, 1);
  best_inter_cost = AOMMIN(best_intra_cost, best_inter_cost);
  tpl_stats->inter_cost = best_inter_cost << TPL_DEP_COST_SCALE_LOG2;
  tpl_stats->intra_cost = best_intra_cost << TPL_DEP_COST_SCALE_LOG2;
  tpl_stats->mc_dep_cost = tpl_stats->intra_cost + tpl_stats->mc_flow;

  tpl_stats->ref_frame_index = gf_picture[frame_idx].ref_frame[best_rf_idx];
  tpl_stats->mv.as_int = best_mv.as_int;
}

static void mc_flow_dispenser(AV1_COMP *cpi, GF_PICTURE *gf_picture,
                              int frame_idx) {
  TplDepFrame *tpl_frame = &cpi->tpl_stats[frame_idx];
  YV12_BUFFER_CONFIG *this_frame = gf_picture[frame_idx].frame;
  YV12_BUFFER_CONFIG *ref_frame[7] = {
    NULL, NULL, NULL, NULL, NULL, NULL, NULL
  };

  AV1_COMMON *cm = &cpi->common;
  struct scale_factors sf;
  int rdmult, idx;
  ThreadData *td = &cpi->td;
  MACROBLOCK *x = &td->mb;
  MACROBLOCKD *xd = &x->e_mbd;
  int mi_row, mi_col;

  DECLARE_ALIGNED(16, uint16_t, predictor16[32 * 32 * 3]);
  DECLARE_ALIGNED(16, uint8_t, predictor8[32 * 32 * 3]);
  uint8_t *predictor;
  DECLARE_ALIGNED(16, int16_t, src_diff[32 * 32]);
  DECLARE_ALIGNED(16, tran_low_t, coeff[32 * 32]);
  DECLARE_ALIGNED(16, tran_low_t, qcoeff[32 * 32]);
  DECLARE_ALIGNED(16, tran_low_t, dqcoeff[32 * 32]);

  const BLOCK_SIZE bsize = BLOCK_32X32;
  const TX_SIZE tx_size = max_txsize_lookup[bsize];
  const int mi_height = mi_size_high[bsize];
  const int mi_width = mi_size_wide[bsize];
  int64_t recon_error, sse;

  // Setup scaling factor
  av1_setup_scale_factors_for_frame(
      &sf, this_frame->y_crop_width, this_frame->y_crop_height,
      this_frame->y_crop_width, this_frame->y_crop_height);

  if (xd->cur_buf->flags & YV12_FLAG_HIGHBITDEPTH)
    predictor = CONVERT_TO_BYTEPTR(predictor16);
  else
    predictor = predictor8;

  // Prepare reference frame pointers. If any reference frame slot is
  // unavailable, the pointer will be set to Null.
  for (idx = 0; idx < 7; ++idx) {
    int rf_idx = gf_picture[frame_idx].ref_frame[idx];
    if (rf_idx != -1) ref_frame[idx] = gf_picture[rf_idx].frame;
  }

  xd->mi = cm->mi_grid_visible;
  xd->mi[0] = cm->mi;
  xd->cur_buf = this_frame;

  // Get rd multiplier set up.
  rdmult = (int)av1_compute_rd_mult(cpi, tpl_frame->base_qindex);
  if (rdmult < 1) rdmult = 1;
  set_error_per_bit(&cpi->td.mb, rdmult);
  av1_initialize_me_consts(cpi, &cpi->td.mb, tpl_frame->base_qindex);

  tpl_frame->is_valid = 1;

  cm->base_qindex = tpl_frame->base_qindex;
  av1_frame_init_quantizer(cpi);

  for (mi_row = 0; mi_row < cm->mi_rows; mi_row += mi_height) {
    // Motion estimation row boundary
    x->mv_limits.row_min = -((mi_row * MI_SIZE) + (17 - 2 * AOM_INTERP_EXTEND));
    x->mv_limits.row_max =
        (cm->mi_rows - 1 - mi_row) * MI_SIZE + (17 - 2 * AOM_INTERP_EXTEND);
    for (mi_col = 0; mi_col < cm->mi_cols; mi_col += mi_width) {
      TplDepStats tpl_stats;
      mode_estimation(cpi, x, xd, &sf, gf_picture, frame_idx, src_diff, coeff,
                      qcoeff, dqcoeff, mi_row, mi_col, bsize, tx_size,
                      ref_frame, predictor, &recon_error, &sse, &tpl_stats);

      // Motion flow dependency dispenser.
      tpl_model_store(tpl_frame->tpl_stats_ptr, mi_row, mi_col, bsize,
                      tpl_frame->stride, &tpl_stats);

      tpl_model_update(cpi->tpl_stats, tpl_frame->tpl_stats_ptr, mi_row, mi_col,
                       bsize);
    }
  }
}

static void setup_tpl_stats(AV1_COMP *cpi) {
  GF_PICTURE gf_picture[MAX_LAG_BUFFERS];
  const GF_GROUP *gf_group = &cpi->twopass.gf_group;
  int tpl_group_frames = 0;
  int frame_idx;

  init_gop_frames(cpi, gf_picture, gf_group, &tpl_group_frames);

  init_tpl_stats(cpi);

  // Backward propagation from tpl_group_frames to 1.
  for (frame_idx = tpl_group_frames - 1; frame_idx > 0; --frame_idx)
    mc_flow_dispenser(cpi, gf_picture, frame_idx);
}

=======
>>>>>>> e6d0be5d
int av1_get_compressed_data(AV1_COMP *cpi, unsigned int *frame_flags,
                            size_t *size, uint8_t *dest, int64_t *time_stamp,
                            int64_t *time_end, int flush,
                            const aom_rational_t *timebase) {
  const AV1EncoderConfig *const oxcf = &cpi->oxcf;
  AV1_COMMON *const cm = &cpi->common;
  struct aom_usec_timer cmptimer;

#if CONFIG_BITSTREAM_DEBUG
  assert(cpi->oxcf.max_threads == 0 &&
         "bitstream debug tool does not support multithreading");
  bitstream_queue_record_write();
  bitstream_queue_set_frame_write(current_frame->frame_number * 2 +
                                  cm->show_frame);
#endif

  // Indicates whether or not to use an adaptive quantize b rather than
  // the traditional version
  cm->use_quant_b_adapt = cpi->oxcf.quant_b_adapt;

  cm->showable_frame = 0;
  *size = 0;
  aom_usec_timer_start(&cmptimer);

  set_high_precision_mv(cpi, ALTREF_HIGH_PRECISION_MV, 0);

  // Normal defaults
  cm->refresh_frame_context = oxcf->frame_parallel_decoding_mode
                                  ? REFRESH_FRAME_CONTEXT_DISABLED
                                  : REFRESH_FRAME_CONTEXT_BACKWARD;
  if (oxcf->large_scale_tile)
    cm->refresh_frame_context = REFRESH_FRAME_CONTEXT_DISABLED;

  // Initialize fields related to forward keyframes
  cpi->no_show_kf = 0;

  if (assign_cur_frame_new_fb(cm) == NULL) return AOM_CODEC_ERROR;

  const int result = av1_encode_strategy(cpi, size, dest, frame_flags,
                                         time_stamp, time_end, timebase, flush);
  if (result != AOM_CODEC_OK && result != -1) {
    return AOM_CODEC_ERROR;
  } else if (result == -1) {
    // Returning -1 indicates no frame encoded; more input is required
    return -1;
  }

  aom_usec_timer_mark(&cmptimer);
  cpi->time_compress_data += aom_usec_timer_elapsed(&cmptimer);

  if (cpi->b_calculate_psnr) {
    if (cm->show_existing_frame || (oxcf->pass != 1 && cm->show_frame)) {
      generate_psnr_packet(cpi);
    }
  }

#if CONFIG_INTERNAL_STATS
  if (oxcf->pass != 1) {
    compute_internal_stats(cpi, (int)(*size));
  }
#endif  // CONFIG_INTERNAL_STATS
#if CONFIG_SPEED_STATS
  if (cpi->oxcf.pass != 1 && !cm->show_existing_frame) {
    cpi->tx_search_count += cpi->td.mb.tx_search_count;
    cpi->td.mb.tx_search_count = 0;
  }
#endif  // CONFIG_SPEED_STATS

  aom_clear_system_state();

  return 0;
}

int av1_get_preview_raw_frame(AV1_COMP *cpi, YV12_BUFFER_CONFIG *dest) {
  AV1_COMMON *cm = &cpi->common;
  if (!cm->show_frame) {
    return -1;
  } else {
    int ret;
    if (cm->cur_frame != NULL) {
      *dest = cm->cur_frame->buf;
      dest->y_width = cm->width;
      dest->y_height = cm->height;
      dest->uv_width = cm->width >> cm->seq_params.subsampling_x;
      dest->uv_height = cm->height >> cm->seq_params.subsampling_y;
      ret = 0;
    } else {
      ret = -1;
    }
    aom_clear_system_state();
    return ret;
  }
}

int av1_get_last_show_frame(AV1_COMP *cpi, YV12_BUFFER_CONFIG *frame) {
  if (cpi->last_show_frame_buf == NULL) return -1;

  *frame = cpi->last_show_frame_buf->buf;
  return 0;
}

static int equal_dimensions_and_border(const YV12_BUFFER_CONFIG *a,
                                       const YV12_BUFFER_CONFIG *b) {
  return a->y_height == b->y_height && a->y_width == b->y_width &&
         a->uv_height == b->uv_height && a->uv_width == b->uv_width &&
         a->y_stride == b->y_stride && a->uv_stride == b->uv_stride &&
         a->border == b->border &&
         (a->flags & YV12_FLAG_HIGHBITDEPTH) ==
             (b->flags & YV12_FLAG_HIGHBITDEPTH);
}

aom_codec_err_t av1_copy_new_frame_enc(AV1_COMMON *cm,
                                       YV12_BUFFER_CONFIG *new_frame,
                                       YV12_BUFFER_CONFIG *sd) {
  const int num_planes = av1_num_planes(cm);
  if (!equal_dimensions_and_border(new_frame, sd))
    aom_internal_error(&cm->error, AOM_CODEC_ERROR,
                       "Incorrect buffer dimensions");
  else
    aom_yv12_copy_frame(new_frame, sd, num_planes);

  return cm->error.error_code;
}

int av1_set_internal_size(AV1_COMP *cpi, AOM_SCALING horiz_mode,
                          AOM_SCALING vert_mode) {
  int hr = 0, hs = 0, vr = 0, vs = 0;

  if (horiz_mode > ONETWO || vert_mode > ONETWO) return -1;

  Scale2Ratio(horiz_mode, &hr, &hs);
  Scale2Ratio(vert_mode, &vr, &vs);

  // always go to the next whole number
  cpi->resize_pending_width = (hs - 1 + cpi->oxcf.width * hr) / hs;
  cpi->resize_pending_height = (vs - 1 + cpi->oxcf.height * vr) / vs;

  return 0;
}

int av1_get_quantizer(AV1_COMP *cpi) { return cpi->common.base_qindex; }

int av1_convert_sect5obus_to_annexb(uint8_t *buffer, size_t *frame_size) {
  size_t output_size = 0;
  size_t total_bytes_read = 0;
  size_t remaining_size = *frame_size;
  uint8_t *buff_ptr = buffer;

  // go through each OBUs
  while (total_bytes_read < *frame_size) {
    uint8_t saved_obu_header[2];
    uint64_t obu_payload_size;
    size_t length_of_payload_size;
    size_t length_of_obu_size;
    uint32_t obu_header_size = (buff_ptr[0] >> 2) & 0x1 ? 2 : 1;
    size_t obu_bytes_read = obu_header_size;  // bytes read for current obu

    // save the obu header (1 or 2 bytes)
    memmove(saved_obu_header, buff_ptr, obu_header_size);
    // clear the obu_has_size_field
    saved_obu_header[0] = saved_obu_header[0] & (~0x2);

    // get the payload_size and length of payload_size
    if (aom_uleb_decode(buff_ptr + obu_header_size, remaining_size,
                        &obu_payload_size, &length_of_payload_size) != 0) {
      return AOM_CODEC_ERROR;
    }
    obu_bytes_read += length_of_payload_size;

    // calculate the length of size of the obu header plus payload
    length_of_obu_size =
        aom_uleb_size_in_bytes((uint64_t)(obu_header_size + obu_payload_size));

    // move the rest of data to new location
    memmove(buff_ptr + length_of_obu_size + obu_header_size,
            buff_ptr + obu_bytes_read, remaining_size - obu_bytes_read);
    obu_bytes_read += (size_t)obu_payload_size;

    // write the new obu size
    const uint64_t obu_size = obu_header_size + obu_payload_size;
    size_t coded_obu_size;
    if (aom_uleb_encode(obu_size, sizeof(obu_size), buff_ptr,
                        &coded_obu_size) != 0) {
      return AOM_CODEC_ERROR;
    }

    // write the saved (modified) obu_header following obu size
    memmove(buff_ptr + length_of_obu_size, saved_obu_header, obu_header_size);

    total_bytes_read += obu_bytes_read;
    remaining_size -= obu_bytes_read;
    buff_ptr += length_of_obu_size + obu_size;
    output_size += length_of_obu_size + (size_t)obu_size;
  }

  *frame_size = output_size;
  return AOM_CODEC_OK;
}

void av1_apply_encoding_flags(AV1_COMP *cpi, aom_enc_frame_flags_t flags) {
  // TODO(yunqingwang): For what references to use, external encoding flags
  // should be consistent with internal reference frame selection. Need to
  // ensure that there is not conflict between the two. In AV1 encoder, the
  // priority rank for 7 reference frames are: LAST, ALTREF, LAST2, LAST3,
  // GOLDEN, BWDREF, ALTREF2. If only one reference frame is used, it must be
  // LAST.
  cpi->ext_ref_frame_flags = AOM_REFFRAME_ALL;
  if (flags &
      (AOM_EFLAG_NO_REF_LAST | AOM_EFLAG_NO_REF_LAST2 | AOM_EFLAG_NO_REF_LAST3 |
       AOM_EFLAG_NO_REF_GF | AOM_EFLAG_NO_REF_ARF | AOM_EFLAG_NO_REF_BWD |
       AOM_EFLAG_NO_REF_ARF2)) {
    if (flags & AOM_EFLAG_NO_REF_LAST) {
      cpi->ext_ref_frame_flags = 0;
    } else {
      int ref = AOM_REFFRAME_ALL;

      if (flags & AOM_EFLAG_NO_REF_LAST2) ref ^= AOM_LAST2_FLAG;
      if (flags & AOM_EFLAG_NO_REF_LAST3) ref ^= AOM_LAST3_FLAG;

      if (flags & AOM_EFLAG_NO_REF_GF) ref ^= AOM_GOLD_FLAG;

      if (flags & AOM_EFLAG_NO_REF_ARF) {
        ref ^= AOM_ALT_FLAG;
        ref ^= AOM_BWD_FLAG;
        ref ^= AOM_ALT2_FLAG;
      } else {
        if (flags & AOM_EFLAG_NO_REF_BWD) ref ^= AOM_BWD_FLAG;
        if (flags & AOM_EFLAG_NO_REF_ARF2) ref ^= AOM_ALT2_FLAG;
      }

      av1_use_as_reference(cpi, ref);
    }
  }

  if (flags &
      (AOM_EFLAG_NO_UPD_LAST | AOM_EFLAG_NO_UPD_GF | AOM_EFLAG_NO_UPD_ARF)) {
    int upd = AOM_REFFRAME_ALL;

    // Refreshing LAST/LAST2/LAST3 is handled by 1 common flag.
    if (flags & AOM_EFLAG_NO_UPD_LAST) upd ^= AOM_LAST_FLAG;

    if (flags & AOM_EFLAG_NO_UPD_GF) upd ^= AOM_GOLD_FLAG;

    if (flags & AOM_EFLAG_NO_UPD_ARF) {
      upd ^= AOM_ALT_FLAG;
      upd ^= AOM_BWD_FLAG;
      upd ^= AOM_ALT2_FLAG;
    }

    cpi->ext_refresh_last_frame = (upd & AOM_LAST_FLAG) != 0;
    cpi->ext_refresh_golden_frame = (upd & AOM_GOLD_FLAG) != 0;
    cpi->ext_refresh_alt_ref_frame = (upd & AOM_ALT_FLAG) != 0;
    cpi->ext_refresh_bwd_ref_frame = (upd & AOM_BWD_FLAG) != 0;
    cpi->ext_refresh_alt2_ref_frame = (upd & AOM_ALT2_FLAG) != 0;
    cpi->ext_refresh_frame_flags_pending = 1;
  } else {
    cpi->ext_refresh_frame_flags_pending = 0;
  }

  cpi->ext_use_ref_frame_mvs = cpi->oxcf.allow_ref_frame_mvs &
                               ((flags & AOM_EFLAG_NO_REF_FRAME_MVS) == 0);
  cpi->ext_use_error_resilient = cpi->oxcf.error_resilient_mode |
                                 ((flags & AOM_EFLAG_ERROR_RESILIENT) != 0);
  cpi->ext_use_s_frame =
      cpi->oxcf.s_frame_mode | ((flags & AOM_EFLAG_SET_S_FRAME) != 0);
  cpi->ext_use_primary_ref_none = (flags & AOM_EFLAG_SET_PRIMARY_REF_NONE) != 0;

  if (flags & AOM_EFLAG_NO_UPD_ENTROPY) {
    av1_update_entropy(cpi, 0);
  }
}

aom_fixed_buf_t *av1_get_global_headers(AV1_COMP *cpi) {
  if (!cpi) return NULL;

  uint8_t header_buf[512] = { 0 };
  const uint32_t sequence_header_size =
      write_sequence_header_obu(cpi, &header_buf[0]);
  assert(sequence_header_size <= sizeof(header_buf));
  if (sequence_header_size == 0) return NULL;

  const size_t obu_header_size = 1;
  const size_t size_field_size = aom_uleb_size_in_bytes(sequence_header_size);
  const size_t payload_offset = obu_header_size + size_field_size;

  if (payload_offset + sequence_header_size > sizeof(header_buf)) return NULL;
  memmove(&header_buf[payload_offset], &header_buf[0], sequence_header_size);

  if (write_obu_header(OBU_SEQUENCE_HEADER, 0, &header_buf[0]) !=
      obu_header_size) {
    return NULL;
  }

  size_t coded_size_field_size = 0;
  if (aom_uleb_encode(sequence_header_size, size_field_size,
                      &header_buf[obu_header_size],
                      &coded_size_field_size) != 0) {
    return NULL;
  }
  assert(coded_size_field_size == size_field_size);

  aom_fixed_buf_t *global_headers =
      (aom_fixed_buf_t *)malloc(sizeof(*global_headers));
  if (!global_headers) return NULL;

  const size_t global_header_buf_size =
      obu_header_size + size_field_size + sequence_header_size;

  global_headers->buf = malloc(global_header_buf_size);
  if (!global_headers->buf) {
    free(global_headers);
    return NULL;
  }

  memcpy(global_headers->buf, &header_buf[0], global_header_buf_size);
  global_headers->sz = global_header_buf_size;
  return global_headers;
}<|MERGE_RESOLUTION|>--- conflicted
+++ resolved
@@ -5705,717 +5705,6 @@
 }
 #endif  // CONFIG_INTERNAL_STATS
 
-<<<<<<< HEAD
-static int is_integer_mv(AV1_COMP *cpi, const YV12_BUFFER_CONFIG *cur_picture,
-                         const YV12_BUFFER_CONFIG *last_picture,
-                         hash_table *last_hash_table) {
-  aom_clear_system_state();
-  // check use hash ME
-  int k;
-  uint32_t hash_value_1;
-  uint32_t hash_value_2;
-
-  const int block_size = 8;
-  const double threshold_current = 0.8;
-  const double threshold_average = 0.95;
-  const int max_history_size = 32;
-  int T = 0;  // total block
-  int C = 0;  // match with collocated block
-  int S = 0;  // smooth region but not match with collocated block
-  int M = 0;  // match with other block
-
-  const int pic_width = cur_picture->y_width;
-  const int pic_height = cur_picture->y_height;
-  for (int i = 0; i + block_size <= pic_height; i += block_size) {
-    for (int j = 0; j + block_size <= pic_width; j += block_size) {
-      const int x_pos = j;
-      const int y_pos = i;
-      int match = 1;
-      T++;
-
-      // check whether collocated block match with current
-      uint8_t *p_cur = cur_picture->y_buffer;
-      uint8_t *p_ref = last_picture->y_buffer;
-      int stride_cur = cur_picture->y_stride;
-      int stride_ref = last_picture->y_stride;
-      p_cur += (y_pos * stride_cur + x_pos);
-      p_ref += (y_pos * stride_ref + x_pos);
-
-      if (cur_picture->flags & YV12_FLAG_HIGHBITDEPTH) {
-        uint16_t *p16_cur = CONVERT_TO_SHORTPTR(p_cur);
-        uint16_t *p16_ref = CONVERT_TO_SHORTPTR(p_ref);
-        for (int tmpY = 0; tmpY < block_size && match; tmpY++) {
-          for (int tmpX = 0; tmpX < block_size && match; tmpX++) {
-            if (p16_cur[tmpX] != p16_ref[tmpX]) {
-              match = 0;
-            }
-          }
-          p16_cur += stride_cur;
-          p16_ref += stride_ref;
-        }
-      } else {
-        for (int tmpY = 0; tmpY < block_size && match; tmpY++) {
-          for (int tmpX = 0; tmpX < block_size && match; tmpX++) {
-            if (p_cur[tmpX] != p_ref[tmpX]) {
-              match = 0;
-            }
-          }
-          p_cur += stride_cur;
-          p_ref += stride_ref;
-        }
-      }
-
-      if (match) {
-        C++;
-        continue;
-      }
-
-      if (av1_hash_is_horizontal_perfect(cur_picture, block_size, x_pos,
-                                         y_pos) ||
-          av1_hash_is_vertical_perfect(cur_picture, block_size, x_pos, y_pos)) {
-        S++;
-        continue;
-      }
-
-      av1_get_block_hash_value(
-          cur_picture->y_buffer + y_pos * stride_cur + x_pos, stride_cur,
-          block_size, &hash_value_1, &hash_value_2,
-          (cur_picture->flags & YV12_FLAG_HIGHBITDEPTH), &cpi->td.mb);
-      // Hashing does not work for highbitdepth currently.
-      // TODO(Roger): Make it work for highbitdepth.
-      if (av1_use_hash_me(&cpi->common)) {
-        if (av1_has_exact_match(last_hash_table, hash_value_1, hash_value_2)) {
-          M++;
-        }
-      }
-    }
-  }
-
-  assert(T > 0);
-  double csm_rate = ((double)(C + S + M)) / ((double)(T));
-  double m_rate = ((double)(M)) / ((double)(T));
-
-  cpi->csm_rate_array[cpi->rate_index] = csm_rate;
-  cpi->m_rate_array[cpi->rate_index] = m_rate;
-
-  cpi->rate_index = (cpi->rate_index + 1) % max_history_size;
-  cpi->rate_size++;
-  cpi->rate_size = AOMMIN(cpi->rate_size, max_history_size);
-
-  if (csm_rate < threshold_current) {
-    return 0;
-  }
-
-  if (C == T) {
-    return 1;
-  }
-
-  double csm_average = 0.0;
-  double m_average = 0.0;
-
-  for (k = 0; k < cpi->rate_size; k++) {
-    csm_average += cpi->csm_rate_array[k];
-    m_average += cpi->m_rate_array[k];
-  }
-  csm_average /= cpi->rate_size;
-  m_average /= cpi->rate_size;
-
-  if (csm_average < threshold_average) {
-    return 0;
-  }
-
-  if (M > (T - C - S) / 3) {
-    return 1;
-  }
-
-  if (csm_rate > 0.99 && m_rate > 0.01) {
-    return 1;
-  }
-
-  if (csm_average + m_average > 1.01) {
-    return 1;
-  }
-
-  return 0;
-}
-
-// Code for temporal dependency model
-typedef struct GF_PICTURE {
-  YV12_BUFFER_CONFIG *frame;
-  int ref_frame[7];
-} GF_PICTURE;
-
-static void init_gop_frames(AV1_COMP *cpi, GF_PICTURE *gf_picture,
-                            const GF_GROUP *gf_group, int *tpl_group_frames) {
-  AV1_COMMON *cm = &cpi->common;
-  const SequenceHeader *const seq_params = &cm->seq_params;
-  int frame_idx = 0;
-  int i;
-  int gld_index = -1;
-  int alt_index = -1;
-  int lst_index = -1;
-  int extend_frame_count = 0;
-  int pframe_qindex = cpi->tpl_stats[2].base_qindex;
-
-  RefCntBuffer *frame_bufs = cm->buffer_pool->frame_bufs;
-  int recon_frame_index[INTER_REFS_PER_FRAME + 1] = { -1, -1, -1, -1,
-                                                      -1, -1, -1, -1 };
-
-  // TODO(jingning): To be used later for gf frame type parsing.
-  (void)gf_group;
-
-  for (i = 0; i < FRAME_BUFFERS && frame_idx < INTER_REFS_PER_FRAME + 1; ++i) {
-    if (frame_bufs[i].ref_count == 0) {
-      alloc_frame_mvs(cm, &frame_bufs[i]);
-      if (aom_realloc_frame_buffer(
-              &frame_bufs[i].buf, cm->width, cm->height,
-              seq_params->subsampling_x, seq_params->subsampling_y,
-              seq_params->use_highbitdepth, AOM_BORDER_IN_PIXELS,
-              cm->byte_alignment, NULL, NULL, NULL))
-        aom_internal_error(&cm->error, AOM_CODEC_MEM_ERROR,
-                           "Failed to allocate frame buffer");
-
-      recon_frame_index[frame_idx] = i;
-      ++frame_idx;
-    }
-  }
-
-  for (i = 0; i < INTER_REFS_PER_FRAME + 1; ++i) {
-    assert(recon_frame_index[i] >= 0);
-    cpi->tpl_recon_frames[i] = &frame_bufs[recon_frame_index[i]].buf;
-  }
-
-  *tpl_group_frames = 0;
-
-  // Initialize Golden reference frame.
-  gf_picture[0].frame = NULL;
-  RefCntBuffer *ref_buf = get_ref_frame_buf(cm, GOLDEN_FRAME);
-  if (ref_buf) gf_picture[0].frame = &ref_buf->buf;
-  for (i = 0; i < 7; ++i) gf_picture[0].ref_frame[i] = -1;
-  gld_index = 0;
-  ++*tpl_group_frames;
-
-  // Initialize ARF frame
-  gf_picture[1].frame = cpi->source;
-  gf_picture[1].ref_frame[0] = gld_index;
-  gf_picture[1].ref_frame[1] = lst_index;
-  gf_picture[1].ref_frame[2] = alt_index;
-  // TODO(yuec) Need o  figure out full AV1 reference model
-  for (i = 3; i < 7; ++i) gf_picture[1].ref_frame[i] = -1;
-  alt_index = 1;
-  ++*tpl_group_frames;
-
-  // Initialize P frames
-  for (frame_idx = 2; frame_idx < MAX_LAG_BUFFERS; ++frame_idx) {
-    struct lookahead_entry *buf =
-        av1_lookahead_peek(cpi->lookahead, frame_idx - 2);
-
-    if (buf == NULL) break;
-
-    gf_picture[frame_idx].frame = &buf->img;
-    gf_picture[frame_idx].ref_frame[0] = gld_index;
-    gf_picture[frame_idx].ref_frame[1] = lst_index;
-    gf_picture[frame_idx].ref_frame[2] = alt_index;
-    for (i = 3; i < 7; ++i) gf_picture[frame_idx].ref_frame[i] = -1;
-
-    ++*tpl_group_frames;
-    lst_index = frame_idx;
-
-    if (frame_idx == cpi->rc.baseline_gf_interval + 1) break;
-  }
-
-  gld_index = frame_idx;
-  lst_index = AOMMAX(0, frame_idx - 1);
-  alt_index = -1;
-  ++frame_idx;
-
-  // Extend two frames outside the current gf group.
-  for (; frame_idx < MAX_LAG_BUFFERS && extend_frame_count < 2; ++frame_idx) {
-    struct lookahead_entry *buf =
-        av1_lookahead_peek(cpi->lookahead, frame_idx - 2);
-
-    if (buf == NULL) break;
-
-    cpi->tpl_stats[frame_idx].base_qindex = pframe_qindex;
-
-    gf_picture[frame_idx].frame = &buf->img;
-    gf_picture[frame_idx].ref_frame[0] = gld_index;
-    gf_picture[frame_idx].ref_frame[1] = lst_index;
-    gf_picture[frame_idx].ref_frame[2] = alt_index;
-    for (i = 3; i < 7; ++i) gf_picture[frame_idx].ref_frame[i] = -1;
-    lst_index = frame_idx;
-    ++*tpl_group_frames;
-    ++extend_frame_count;
-  }
-}
-
-static void init_tpl_stats(AV1_COMP *cpi) {
-  int frame_idx;
-  for (frame_idx = 0; frame_idx < MAX_LAG_BUFFERS; ++frame_idx) {
-    TplDepFrame *tpl_frame = &cpi->tpl_stats[frame_idx];
-    memset(tpl_frame->tpl_stats_ptr, 0,
-           tpl_frame->height * tpl_frame->width *
-               sizeof(*tpl_frame->tpl_stats_ptr));
-    tpl_frame->is_valid = 0;
-  }
-}
-
-static uint32_t motion_compensated_prediction(AV1_COMP *cpi, ThreadData *td,
-                                              uint8_t *cur_frame_buf,
-                                              uint8_t *ref_frame_buf,
-                                              int stride, BLOCK_SIZE bsize,
-                                              int mi_row, int mi_col) {
-  AV1_COMMON *cm = &cpi->common;
-  MACROBLOCK *const x = &td->mb;
-  MACROBLOCKD *const xd = &x->e_mbd;
-  MV_SPEED_FEATURES *const mv_sf = &cpi->sf.mv;
-  const SEARCH_METHODS search_method = NSTEP;
-  int step_param;
-  int sadpb = x->sadperbit16;
-  uint32_t bestsme = UINT_MAX;
-  int distortion;
-  uint32_t sse;
-  int cost_list[5];
-  const MvLimits tmp_mv_limits = x->mv_limits;
-
-  MV best_ref_mv1 = { 0, 0 };
-  MV best_ref_mv1_full; /* full-pixel value of best_ref_mv1 */
-
-  best_ref_mv1_full.col = best_ref_mv1.col >> 3;
-  best_ref_mv1_full.row = best_ref_mv1.row >> 3;
-
-  // Setup frame pointers
-  x->plane[0].src.buf = cur_frame_buf;
-  x->plane[0].src.stride = stride;
-  xd->plane[0].pre[0].buf = ref_frame_buf;
-  xd->plane[0].pre[0].stride = stride;
-
-  step_param = mv_sf->reduce_first_step_size;
-  step_param = AOMMIN(step_param, MAX_MVSEARCH_STEPS - 2);
-
-  av1_set_mv_search_range(&x->mv_limits, &best_ref_mv1);
-
-  av1_full_pixel_search(cpi, x, bsize, &best_ref_mv1_full, step_param,
-                        search_method, 0, sadpb, cond_cost_list(cpi, cost_list),
-                        &best_ref_mv1, INT_MAX, 0, (MI_SIZE * mi_col),
-                        (MI_SIZE * mi_row), 0);
-
-  /* restore UMV window */
-  x->mv_limits = tmp_mv_limits;
-
-  const int pw = block_size_wide[bsize];
-  const int ph = block_size_high[bsize];
-  bestsme = cpi->find_fractional_mv_step(
-      x, cm, mi_row, mi_col, &best_ref_mv1, cpi->common.allow_high_precision_mv,
-      x->errorperbit, &cpi->fn_ptr[bsize], 0, mv_sf->subpel_iters_per_step,
-      cond_cost_list(cpi, cost_list), NULL, NULL, &distortion, &sse, NULL, NULL,
-      0, 0, pw, ph, 1, 1);
-
-  return bestsme;
-}
-
-static int get_overlap_area(int grid_pos_row, int grid_pos_col, int ref_pos_row,
-                            int ref_pos_col, int block, BLOCK_SIZE bsize) {
-  int width = 0, height = 0;
-  int bw = 4 << mi_size_wide_log2[bsize];
-  int bh = 4 << mi_size_high_log2[bsize];
-
-  switch (block) {
-    case 0:
-      width = grid_pos_col + bw - ref_pos_col;
-      height = grid_pos_row + bh - ref_pos_row;
-      break;
-    case 1:
-      width = ref_pos_col + bw - grid_pos_col;
-      height = grid_pos_row + bh - ref_pos_row;
-      break;
-    case 2:
-      width = grid_pos_col + bw - ref_pos_col;
-      height = ref_pos_row + bh - grid_pos_row;
-      break;
-    case 3:
-      width = ref_pos_col + bw - grid_pos_col;
-      height = ref_pos_row + bh - grid_pos_row;
-      break;
-    default: assert(0);
-  }
-
-  return width * height;
-}
-
-static int round_floor(int ref_pos, int bsize_pix) {
-  int round;
-  if (ref_pos < 0)
-    round = -(1 + (-ref_pos - 1) / bsize_pix);
-  else
-    round = ref_pos / bsize_pix;
-
-  return round;
-}
-
-static void tpl_model_store(TplDepStats *tpl_stats, int mi_row, int mi_col,
-                            BLOCK_SIZE bsize, int stride,
-                            const TplDepStats *src_stats) {
-  const int mi_height = mi_size_high[bsize];
-  const int mi_width = mi_size_wide[bsize];
-  int idx, idy;
-
-  int64_t intra_cost = src_stats->intra_cost / (mi_height * mi_width);
-  int64_t inter_cost = src_stats->inter_cost / (mi_height * mi_width);
-
-  TplDepStats *tpl_ptr;
-
-  intra_cost = AOMMAX(1, intra_cost);
-  inter_cost = AOMMAX(1, inter_cost);
-
-  for (idy = 0; idy < mi_height; ++idy) {
-    tpl_ptr = &tpl_stats[(mi_row + idy) * stride + mi_col];
-    for (idx = 0; idx < mi_width; ++idx) {
-      tpl_ptr->intra_cost = intra_cost;
-      tpl_ptr->inter_cost = inter_cost;
-      tpl_ptr->mc_dep_cost = tpl_ptr->intra_cost + tpl_ptr->mc_flow;
-      tpl_ptr->ref_frame_index = src_stats->ref_frame_index;
-      tpl_ptr->mv.as_int = src_stats->mv.as_int;
-      ++tpl_ptr;
-    }
-  }
-}
-
-static void tpl_model_update_b(TplDepFrame *tpl_frame, TplDepStats *tpl_stats,
-                               int mi_row, int mi_col, const BLOCK_SIZE bsize) {
-  TplDepFrame *ref_tpl_frame = &tpl_frame[tpl_stats->ref_frame_index];
-  TplDepStats *ref_stats = ref_tpl_frame->tpl_stats_ptr;
-  MV mv = tpl_stats->mv.as_mv;
-  int mv_row = mv.row >> 3;
-  int mv_col = mv.col >> 3;
-
-  int ref_pos_row = mi_row * MI_SIZE + mv_row;
-  int ref_pos_col = mi_col * MI_SIZE + mv_col;
-
-  const int bw = 4 << mi_size_wide_log2[bsize];
-  const int bh = 4 << mi_size_high_log2[bsize];
-  const int mi_height = mi_size_high[bsize];
-  const int mi_width = mi_size_wide[bsize];
-  const int pix_num = bw * bh;
-
-  // top-left on grid block location in pixel
-  int grid_pos_row_base = round_floor(ref_pos_row, bh) * bh;
-  int grid_pos_col_base = round_floor(ref_pos_col, bw) * bw;
-  int block;
-
-  for (block = 0; block < 4; ++block) {
-    int grid_pos_row = grid_pos_row_base + bh * (block >> 1);
-    int grid_pos_col = grid_pos_col_base + bw * (block & 0x01);
-
-    if (grid_pos_row >= 0 && grid_pos_row < ref_tpl_frame->mi_rows * MI_SIZE &&
-        grid_pos_col >= 0 && grid_pos_col < ref_tpl_frame->mi_cols * MI_SIZE) {
-      int overlap_area = get_overlap_area(
-          grid_pos_row, grid_pos_col, ref_pos_row, ref_pos_col, block, bsize);
-      int ref_mi_row = round_floor(grid_pos_row, bh) * mi_height;
-      int ref_mi_col = round_floor(grid_pos_col, bw) * mi_width;
-
-      int64_t mc_flow = tpl_stats->mc_dep_cost -
-                        (tpl_stats->mc_dep_cost * tpl_stats->inter_cost) /
-                            tpl_stats->intra_cost;
-
-      int idx, idy;
-
-      for (idy = 0; idy < mi_height; ++idy) {
-        for (idx = 0; idx < mi_width; ++idx) {
-          TplDepStats *des_stats =
-              &ref_stats[(ref_mi_row + idy) * ref_tpl_frame->stride +
-                         (ref_mi_col + idx)];
-
-          des_stats->mc_flow += (mc_flow * overlap_area) / pix_num;
-          des_stats->mc_ref_cost +=
-              ((tpl_stats->intra_cost - tpl_stats->inter_cost) * overlap_area) /
-              pix_num;
-          assert(overlap_area >= 0);
-        }
-      }
-    }
-  }
-}
-
-static void tpl_model_update(TplDepFrame *tpl_frame, TplDepStats *tpl_stats,
-                             int mi_row, int mi_col, const BLOCK_SIZE bsize) {
-  int idx, idy;
-  const int mi_height = mi_size_high[bsize];
-  const int mi_width = mi_size_wide[bsize];
-
-  for (idy = 0; idy < mi_height; ++idy) {
-    for (idx = 0; idx < mi_width; ++idx) {
-      TplDepStats *tpl_ptr =
-          &tpl_stats[(mi_row + idy) * tpl_frame->stride + (mi_col + idx)];
-      tpl_model_update_b(tpl_frame, tpl_ptr, mi_row + idy, mi_col + idx,
-                         BLOCK_4X4);
-    }
-  }
-}
-
-static void get_quantize_error(MACROBLOCK *x, int plane, tran_low_t *coeff,
-                               tran_low_t *qcoeff, tran_low_t *dqcoeff,
-                               TX_SIZE tx_size, int64_t *recon_error,
-                               int64_t *sse) {
-  const struct macroblock_plane *const p = &x->plane[plane];
-  const SCAN_ORDER *const scan_order = &av1_default_scan_orders[tx_size];
-  uint16_t eob;
-  int pix_num = 1 << num_pels_log2_lookup[txsize_to_bsize[tx_size]];
-  const int shift = tx_size == TX_32X32 ? 0 : 2;
-
-  av1_quantize_fp_32x32(coeff, pix_num, p->zbin_QTX, p->round_fp_QTX,
-                        p->quant_fp_QTX, p->quant_shift_QTX, qcoeff, dqcoeff,
-                        p->dequant_QTX, &eob, scan_order->scan,
-                        scan_order->iscan);
-
-  *recon_error = av1_block_error(coeff, dqcoeff, pix_num, sse) >> shift;
-  *recon_error = AOMMAX(*recon_error, 1);
-
-  *sse = (*sse) >> shift;
-  *sse = AOMMAX(*sse, 1);
-}
-
-static void wht_fwd_txfm(int16_t *src_diff, int bw, tran_low_t *coeff,
-                         TX_SIZE tx_size) {
-  switch (tx_size) {
-    case TX_8X8: aom_hadamard_8x8(src_diff, bw, coeff); break;
-    case TX_16X16: aom_hadamard_16x16(src_diff, bw, coeff); break;
-    case TX_32X32: aom_hadamard_32x32(src_diff, bw, coeff); break;
-    default: assert(0);
-  }
-}
-
-static void mode_estimation(AV1_COMP *cpi, MACROBLOCK *x, MACROBLOCKD *xd,
-                            struct scale_factors *sf, GF_PICTURE *gf_picture,
-                            int frame_idx, int16_t *src_diff, tran_low_t *coeff,
-                            tran_low_t *qcoeff, tran_low_t *dqcoeff, int mi_row,
-                            int mi_col, BLOCK_SIZE bsize, TX_SIZE tx_size,
-                            YV12_BUFFER_CONFIG *ref_frame[], uint8_t *predictor,
-                            int64_t *recon_error, int64_t *sse,
-                            TplDepStats *tpl_stats) {
-  AV1_COMMON *cm = &cpi->common;
-  ThreadData *td = &cpi->td;
-
-  const int bw = 4 << mi_size_wide_log2[bsize];
-  const int bh = 4 << mi_size_high_log2[bsize];
-  const int pix_num = bw * bh;
-  int best_rf_idx = -1;
-  int_mv best_mv;
-  int64_t best_inter_cost = INT64_MAX;
-  int64_t inter_cost;
-  int rf_idx;
-  const InterpFilters kernel =
-      av1_make_interp_filters(EIGHTTAP_REGULAR, EIGHTTAP_REGULAR);
-
-  int64_t best_intra_cost = INT64_MAX;
-  int64_t intra_cost;
-  PREDICTION_MODE mode;
-  int mb_y_offset = mi_row * MI_SIZE * xd->cur_buf->y_stride + mi_col * MI_SIZE;
-  MB_MODE_INFO mi_above, mi_left;
-
-  memset(tpl_stats, 0, sizeof(*tpl_stats));
-
-  xd->mb_to_top_edge = -((mi_row * MI_SIZE) * 8);
-  xd->mb_to_bottom_edge = ((cm->mi_rows - 1 - mi_row) * MI_SIZE) * 8;
-  xd->mb_to_left_edge = -((mi_col * MI_SIZE) * 8);
-  xd->mb_to_right_edge = ((cm->mi_cols - 1 - mi_col) * MI_SIZE) * 8;
-  xd->above_mbmi = (mi_row > 0) ? &mi_above : NULL;
-  xd->left_mbmi = (mi_col > 0) ? &mi_left : NULL;
-
-  // Intra prediction search
-  for (mode = DC_PRED; mode <= PAETH_PRED; ++mode) {
-    uint8_t *src, *dst;
-    int src_stride, dst_stride;
-
-    src = xd->cur_buf->y_buffer + mb_y_offset;
-    src_stride = xd->cur_buf->y_stride;
-
-    dst = &predictor[0];
-    dst_stride = bw;
-
-    xd->mi[0]->sb_type = bsize;
-    xd->mi[0]->ref_frame[0] = INTRA_FRAME;
-
-    av1_predict_intra_block(
-        cm, xd, block_size_wide[bsize], block_size_high[bsize], tx_size, mode,
-        0, 0, FILTER_INTRA_MODES, 
-#if CONFIG_ADAPT_FILTER_INTRA
-        ADAPT_FILTER_INTRA_MODES,
-#endif
-        src, src_stride, dst, dst_stride, 0, 0, 0);
-
-    if (xd->cur_buf->flags & YV12_FLAG_HIGHBITDEPTH) {
-      aom_highbd_subtract_block(bh, bw, src_diff, bw, src, src_stride, dst,
-                                dst_stride, xd->bd);
-    } else {
-      aom_subtract_block(bh, bw, src_diff, bw, src, src_stride, dst,
-                         dst_stride);
-    }
-
-    wht_fwd_txfm(src_diff, bw, coeff, tx_size);
-
-    intra_cost = aom_satd(coeff, pix_num);
-
-    if (intra_cost < best_intra_cost) best_intra_cost = intra_cost;
-  }
-
-  // Motion compensated prediction
-  best_mv.as_int = 0;
-
-  (void)mb_y_offset;
-  // Motion estimation column boundary
-  x->mv_limits.col_min = -((mi_col * MI_SIZE) + (17 - 2 * AOM_INTERP_EXTEND));
-  x->mv_limits.col_max =
-      ((cm->mi_cols - 1 - mi_col) * MI_SIZE) + (17 - 2 * AOM_INTERP_EXTEND);
-
-  for (rf_idx = 0; rf_idx < 7; ++rf_idx) {
-    if (ref_frame[rf_idx] == NULL) continue;
-
-    motion_compensated_prediction(cpi, td, xd->cur_buf->y_buffer + mb_y_offset,
-                                  ref_frame[rf_idx]->y_buffer + mb_y_offset,
-                                  xd->cur_buf->y_stride, bsize, mi_row, mi_col);
-
-    // TODO(jingning): Not yet support high bit-depth in the next three
-    // steps.
-    ConvolveParams conv_params = get_conv_params(0, 0, xd->bd);
-    WarpTypesAllowed warp_types;
-    memset(&warp_types, 0, sizeof(WarpTypesAllowed));
-
-    av1_build_inter_predictor(
-        ref_frame[rf_idx]->y_buffer + mb_y_offset, ref_frame[rf_idx]->y_stride,
-        &predictor[0], bw, &x->best_mv.as_mv, sf, bw, bh, &conv_params, kernel,
-        &warp_types, mi_col * MI_SIZE, mi_row * MI_SIZE, 0, 0, MV_PRECISION_Q3,
-        mi_col * MI_SIZE, mi_row * MI_SIZE, xd, 0);
-    if (xd->cur_buf->flags & YV12_FLAG_HIGHBITDEPTH) {
-      aom_highbd_subtract_block(
-          bh, bw, src_diff, bw, xd->cur_buf->y_buffer + mb_y_offset,
-          xd->cur_buf->y_stride, &predictor[0], bw, xd->bd);
-    } else {
-      aom_subtract_block(bh, bw, src_diff, bw,
-                         xd->cur_buf->y_buffer + mb_y_offset,
-                         xd->cur_buf->y_stride, &predictor[0], bw);
-    }
-    wht_fwd_txfm(src_diff, bw, coeff, tx_size);
-
-    inter_cost = aom_satd(coeff, pix_num);
-    if (inter_cost < best_inter_cost) {
-      best_rf_idx = rf_idx;
-      best_inter_cost = inter_cost;
-      best_mv.as_int = x->best_mv.as_int;
-      get_quantize_error(x, 0, coeff, qcoeff, dqcoeff, tx_size, recon_error,
-                         sse);
-    }
-  }
-  best_intra_cost = AOMMAX(best_intra_cost, 1);
-  best_inter_cost = AOMMIN(best_intra_cost, best_inter_cost);
-  tpl_stats->inter_cost = best_inter_cost << TPL_DEP_COST_SCALE_LOG2;
-  tpl_stats->intra_cost = best_intra_cost << TPL_DEP_COST_SCALE_LOG2;
-  tpl_stats->mc_dep_cost = tpl_stats->intra_cost + tpl_stats->mc_flow;
-
-  tpl_stats->ref_frame_index = gf_picture[frame_idx].ref_frame[best_rf_idx];
-  tpl_stats->mv.as_int = best_mv.as_int;
-}
-
-static void mc_flow_dispenser(AV1_COMP *cpi, GF_PICTURE *gf_picture,
-                              int frame_idx) {
-  TplDepFrame *tpl_frame = &cpi->tpl_stats[frame_idx];
-  YV12_BUFFER_CONFIG *this_frame = gf_picture[frame_idx].frame;
-  YV12_BUFFER_CONFIG *ref_frame[7] = {
-    NULL, NULL, NULL, NULL, NULL, NULL, NULL
-  };
-
-  AV1_COMMON *cm = &cpi->common;
-  struct scale_factors sf;
-  int rdmult, idx;
-  ThreadData *td = &cpi->td;
-  MACROBLOCK *x = &td->mb;
-  MACROBLOCKD *xd = &x->e_mbd;
-  int mi_row, mi_col;
-
-  DECLARE_ALIGNED(16, uint16_t, predictor16[32 * 32 * 3]);
-  DECLARE_ALIGNED(16, uint8_t, predictor8[32 * 32 * 3]);
-  uint8_t *predictor;
-  DECLARE_ALIGNED(16, int16_t, src_diff[32 * 32]);
-  DECLARE_ALIGNED(16, tran_low_t, coeff[32 * 32]);
-  DECLARE_ALIGNED(16, tran_low_t, qcoeff[32 * 32]);
-  DECLARE_ALIGNED(16, tran_low_t, dqcoeff[32 * 32]);
-
-  const BLOCK_SIZE bsize = BLOCK_32X32;
-  const TX_SIZE tx_size = max_txsize_lookup[bsize];
-  const int mi_height = mi_size_high[bsize];
-  const int mi_width = mi_size_wide[bsize];
-  int64_t recon_error, sse;
-
-  // Setup scaling factor
-  av1_setup_scale_factors_for_frame(
-      &sf, this_frame->y_crop_width, this_frame->y_crop_height,
-      this_frame->y_crop_width, this_frame->y_crop_height);
-
-  if (xd->cur_buf->flags & YV12_FLAG_HIGHBITDEPTH)
-    predictor = CONVERT_TO_BYTEPTR(predictor16);
-  else
-    predictor = predictor8;
-
-  // Prepare reference frame pointers. If any reference frame slot is
-  // unavailable, the pointer will be set to Null.
-  for (idx = 0; idx < 7; ++idx) {
-    int rf_idx = gf_picture[frame_idx].ref_frame[idx];
-    if (rf_idx != -1) ref_frame[idx] = gf_picture[rf_idx].frame;
-  }
-
-  xd->mi = cm->mi_grid_visible;
-  xd->mi[0] = cm->mi;
-  xd->cur_buf = this_frame;
-
-  // Get rd multiplier set up.
-  rdmult = (int)av1_compute_rd_mult(cpi, tpl_frame->base_qindex);
-  if (rdmult < 1) rdmult = 1;
-  set_error_per_bit(&cpi->td.mb, rdmult);
-  av1_initialize_me_consts(cpi, &cpi->td.mb, tpl_frame->base_qindex);
-
-  tpl_frame->is_valid = 1;
-
-  cm->base_qindex = tpl_frame->base_qindex;
-  av1_frame_init_quantizer(cpi);
-
-  for (mi_row = 0; mi_row < cm->mi_rows; mi_row += mi_height) {
-    // Motion estimation row boundary
-    x->mv_limits.row_min = -((mi_row * MI_SIZE) + (17 - 2 * AOM_INTERP_EXTEND));
-    x->mv_limits.row_max =
-        (cm->mi_rows - 1 - mi_row) * MI_SIZE + (17 - 2 * AOM_INTERP_EXTEND);
-    for (mi_col = 0; mi_col < cm->mi_cols; mi_col += mi_width) {
-      TplDepStats tpl_stats;
-      mode_estimation(cpi, x, xd, &sf, gf_picture, frame_idx, src_diff, coeff,
-                      qcoeff, dqcoeff, mi_row, mi_col, bsize, tx_size,
-                      ref_frame, predictor, &recon_error, &sse, &tpl_stats);
-
-      // Motion flow dependency dispenser.
-      tpl_model_store(tpl_frame->tpl_stats_ptr, mi_row, mi_col, bsize,
-                      tpl_frame->stride, &tpl_stats);
-
-      tpl_model_update(cpi->tpl_stats, tpl_frame->tpl_stats_ptr, mi_row, mi_col,
-                       bsize);
-    }
-  }
-}
-
-static void setup_tpl_stats(AV1_COMP *cpi) {
-  GF_PICTURE gf_picture[MAX_LAG_BUFFERS];
-  const GF_GROUP *gf_group = &cpi->twopass.gf_group;
-  int tpl_group_frames = 0;
-  int frame_idx;
-
-  init_gop_frames(cpi, gf_picture, gf_group, &tpl_group_frames);
-
-  init_tpl_stats(cpi);
-
-  // Backward propagation from tpl_group_frames to 1.
-  for (frame_idx = tpl_group_frames - 1; frame_idx > 0; --frame_idx)
-    mc_flow_dispenser(cpi, gf_picture, frame_idx);
-}
-
-=======
->>>>>>> e6d0be5d
 int av1_get_compressed_data(AV1_COMP *cpi, unsigned int *frame_flags,
                             size_t *size, uint8_t *dest, int64_t *time_stamp,
                             int64_t *time_end, int flush,
