/*
 * Copyright (c) 2016, Alliance for Open Media. All rights reserved
 *
 * This source code is subject to the terms of the BSD 2 Clause License and
 * the Alliance for Open Media Patent License 1.0. If the BSD 2 Clause License
 * was not distributed with this source code in the LICENSE file, you can
 * obtain it at www.aomedia.org/license/software. If the Alliance for Open
 * Media Patent License 1.0 was not distributed with this source code in the
 * PATENTS file, you can obtain it at www.aomedia.org/license/patent.
 */

#include <limits.h>
#include <float.h>
#include <math.h>
#include <stdio.h>

#include "config/aom_config.h"

#if CONFIG_DENOISE
#include "aom_dsp/grain_table.h"
#include "aom_dsp/noise_util.h"
#include "aom_dsp/noise_model.h"
#endif
#include "aom_dsp/psnr.h"
#if CONFIG_INTERNAL_STATS
#include "aom_dsp/ssim.h"
#endif
#include "aom_ports/aom_timer.h"
#include "aom_ports/mem.h"
#include "aom_ports/system_state.h"
#include "aom_scale/aom_scale.h"
#if CONFIG_BITSTREAM_DEBUG
#include "aom_util/debug_util.h"
#endif  // CONFIG_BITSTREAM_DEBUG

#include "av1/common/alloccommon.h"
#include "av1/common/filter.h"
#include "av1/common/idct.h"
#include "av1/common/reconinter.h"
#include "av1/common/reconintra.h"
#include "av1/common/resize.h"
#include "av1/common/tile_common.h"

#include "av1/encoder/aq_complexity.h"
#include "av1/encoder/aq_cyclicrefresh.h"
#include "av1/encoder/aq_variance.h"
#include "av1/encoder/bitstream.h"
#include "av1/encoder/context_tree.h"
#include "av1/encoder/encodeframe.h"
#include "av1/encoder/encodemv.h"
#include "av1/encoder/encode_strategy.h"
#include "av1/encoder/encoder.h"
#include "av1/encoder/encoder_alloc.h"
#include "av1/encoder/encoder_utils.h"
#include "av1/encoder/encodetxb.h"
#include "av1/encoder/ethread.h"
#include "av1/encoder/firstpass.h"
#include "av1/encoder/hash_motion.h"
#include "av1/encoder/intra_mode_search.h"
#include "av1/encoder/mv_prec.h"
#include "av1/encoder/pass2_strategy.h"
#include "av1/encoder/pickcdef.h"
#include "av1/encoder/picklpf.h"
#include "av1/encoder/pickrst.h"
#include "av1/encoder/random.h"
#include "av1/encoder/ratectrl.h"
#include "av1/encoder/rc_utils.h"
#include "av1/encoder/rd.h"
#include "av1/encoder/rdopt.h"
#include "av1/encoder/segmentation.h"
#include "av1/encoder/speed_features.h"
#include "av1/encoder/superres_scale.h"
#include "av1/encoder/tpl_model.h"
#include "av1/encoder/reconinter_enc.h"
#include "av1/encoder/var_based_part.h"

#if CONFIG_TUNE_VMAF
#include "av1/encoder/tune_vmaf.h"
#endif

#define DEFAULT_EXPLICIT_ORDER_HINT_BITS 7

#if CONFIG_ENTROPY_STATS
FRAME_COUNTS aggregate_fc;
#endif  // CONFIG_ENTROPY_STATS

// #define OUTPUT_YUV_REC
#ifdef OUTPUT_YUV_REC
FILE *yuv_rec_file;
#define FILE_NAME_LEN 100
#endif

static INLINE void Scale2Ratio(AOM_SCALING mode, int *hr, int *hs) {
  switch (mode) {
    case NORMAL:
      *hr = 1;
      *hs = 1;
      break;
    case FOURFIVE:
      *hr = 4;
      *hs = 5;
      break;
    case THREEFIVE:
      *hr = 3;
      *hs = 5;
      break;
    case THREEFOUR:
      *hr = 3;
      *hs = 4;
      break;
    case ONEFOUR:
      *hr = 1;
      *hs = 4;
      break;
    case ONEEIGHT:
      *hr = 1;
      *hs = 8;
      break;
    case ONETWO:
      *hr = 1;
      *hs = 2;
      break;
    default:
      *hr = 1;
      *hs = 1;
      assert(0);
      break;
  }
}

int av1_set_active_map(AV1_COMP *cpi, unsigned char *new_map_16x16, int rows,
                       int cols) {
  const CommonModeInfoParams *const mi_params = &cpi->common.mi_params;
  if (rows == mi_params->mb_rows && cols == mi_params->mb_cols) {
    unsigned char *const active_map_8x8 = cpi->active_map.map;
    const int mi_rows = mi_params->mi_rows;
    const int mi_cols = mi_params->mi_cols;
    const int row_scale = mi_size_high[BLOCK_16X16] == 2 ? 1 : 2;
    const int col_scale = mi_size_wide[BLOCK_16X16] == 2 ? 1 : 2;
    cpi->active_map.update = 1;
    if (new_map_16x16) {
      int r, c;
      for (r = 0; r < mi_rows; ++r) {
        for (c = 0; c < mi_cols; ++c) {
          active_map_8x8[r * mi_cols + c] =
              new_map_16x16[(r >> row_scale) * cols + (c >> col_scale)]
                  ? AM_SEGMENT_ID_ACTIVE
                  : AM_SEGMENT_ID_INACTIVE;
        }
      }
      cpi->active_map.enabled = 1;
    } else {
      cpi->active_map.enabled = 0;
    }
    return 0;
  } else {
    return -1;
  }
}

int av1_get_active_map(AV1_COMP *cpi, unsigned char *new_map_16x16, int rows,
                       int cols) {
  const CommonModeInfoParams *const mi_params = &cpi->common.mi_params;
  if (rows == mi_params->mb_rows && cols == mi_params->mb_cols &&
      new_map_16x16) {
    unsigned char *const seg_map_8x8 = cpi->enc_seg.map;
    const int mi_rows = mi_params->mi_rows;
    const int mi_cols = mi_params->mi_cols;
    const int row_scale = mi_size_high[BLOCK_16X16] == 2 ? 1 : 2;
    const int col_scale = mi_size_wide[BLOCK_16X16] == 2 ? 1 : 2;

    memset(new_map_16x16, !cpi->active_map.enabled, rows * cols);
    if (cpi->active_map.enabled) {
      int r, c;
      for (r = 0; r < mi_rows; ++r) {
        for (c = 0; c < mi_cols; ++c) {
          // Cyclic refresh segments are considered active despite not having
          // AM_SEGMENT_ID_ACTIVE
          new_map_16x16[(r >> row_scale) * cols + (c >> col_scale)] |=
              seg_map_8x8[r * mi_cols + c] != AM_SEGMENT_ID_INACTIVE;
        }
      }
    }
    return 0;
  } else {
    return -1;
  }
}

void av1_initialize_enc(void) {
  av1_rtcd();
  aom_dsp_rtcd();
  aom_scale_rtcd();
  av1_init_intra_predictors();
  av1_init_me_luts();
  av1_rc_init_minq_luts();
  av1_init_wedge_masks();
}

static void update_reference_segmentation_map(AV1_COMP *cpi) {
  AV1_COMMON *const cm = &cpi->common;
  const CommonModeInfoParams *const mi_params = &cm->mi_params;
  MB_MODE_INFO **mi_4x4_ptr = mi_params->mi_grid_base;
  uint8_t *cache_ptr = cm->cur_frame->seg_map;

  for (int row = 0; row < mi_params->mi_rows; row++) {
    MB_MODE_INFO **mi_4x4 = mi_4x4_ptr;
    uint8_t *cache = cache_ptr;
    for (int col = 0; col < mi_params->mi_cols; col++, mi_4x4++, cache++)
      cache[0] = mi_4x4[0]->segment_id;
    mi_4x4_ptr += mi_params->mi_stride;
    cache_ptr += mi_params->mi_cols;
  }
}

void av1_new_framerate(AV1_COMP *cpi, double framerate) {
  cpi->framerate = framerate < 0.1 ? 30 : framerate;
  av1_rc_update_framerate(cpi, cpi->common.width, cpi->common.height);
}

double av1_get_compression_ratio(const AV1_COMMON *const cm,
                                 size_t encoded_frame_size) {
  const int upscaled_width = cm->superres_upscaled_width;
  const int height = cm->height;
  const int luma_pic_size = upscaled_width * height;
  const SequenceHeader *const seq_params = &cm->seq_params;
  const BITSTREAM_PROFILE profile = seq_params->profile;
  const int pic_size_profile_factor =
      profile == PROFILE_0 ? 15 : (profile == PROFILE_1 ? 30 : 36);
  encoded_frame_size =
      (encoded_frame_size > 129 ? encoded_frame_size - 128 : 1);
  const size_t uncompressed_frame_size =
      (luma_pic_size * pic_size_profile_factor) >> 3;
  return uncompressed_frame_size / (double)encoded_frame_size;
}

static void set_tile_info(AV1_COMMON *const cm,
                          const TileConfig *const tile_cfg) {
  const CommonModeInfoParams *const mi_params = &cm->mi_params;
  const SequenceHeader *const seq_params = &cm->seq_params;
  CommonTileParams *const tiles = &cm->tiles;
  int i, start_sb;

  av1_get_tile_limits(cm);

  // configure tile columns
  if (tile_cfg->tile_width_count == 0 || tile_cfg->tile_height_count == 0) {
    tiles->uniform_spacing = 1;
    tiles->log2_cols = AOMMAX(tile_cfg->tile_columns, tiles->min_log2_cols);
    tiles->log2_cols = AOMMIN(tiles->log2_cols, tiles->max_log2_cols);
  } else {
    int mi_cols =
        ALIGN_POWER_OF_TWO(mi_params->mi_cols, seq_params->mib_size_log2);
    int sb_cols = mi_cols >> seq_params->mib_size_log2;
    int size_sb, j = 0;
    tiles->uniform_spacing = 0;
    for (i = 0, start_sb = 0; start_sb < sb_cols && i < MAX_TILE_COLS; i++) {
      tiles->col_start_sb[i] = start_sb;
      size_sb = tile_cfg->tile_widths[j++];
      if (j >= tile_cfg->tile_width_count) j = 0;
      start_sb += AOMMIN(size_sb, tiles->max_width_sb);
    }
    tiles->cols = i;
    tiles->col_start_sb[i] = sb_cols;
  }
  av1_calculate_tile_cols(seq_params, mi_params->mi_rows, mi_params->mi_cols,
                          tiles);

  // configure tile rows
  if (tiles->uniform_spacing) {
    tiles->log2_rows = AOMMAX(tile_cfg->tile_rows, tiles->min_log2_rows);
    tiles->log2_rows = AOMMIN(tiles->log2_rows, tiles->max_log2_rows);
  } else {
    int mi_rows =
        ALIGN_POWER_OF_TWO(mi_params->mi_rows, seq_params->mib_size_log2);
    int sb_rows = mi_rows >> seq_params->mib_size_log2;
    int size_sb, j = 0;
    for (i = 0, start_sb = 0; start_sb < sb_rows && i < MAX_TILE_ROWS; i++) {
      tiles->row_start_sb[i] = start_sb;
      size_sb = tile_cfg->tile_heights[j++];
      if (j >= tile_cfg->tile_height_count) j = 0;
      start_sb += AOMMIN(size_sb, tiles->max_height_sb);
    }
    tiles->rows = i;
    tiles->row_start_sb[i] = sb_rows;
  }
  av1_calculate_tile_rows(seq_params, mi_params->mi_rows, tiles);
}

static void update_frame_size(AV1_COMP *cpi) {
  AV1_COMMON *const cm = &cpi->common;
  MACROBLOCKD *const xd = &cpi->td.mb.e_mbd;

  // We need to reallocate the context buffers here in case we need more mis.
  if (av1_alloc_context_buffers(cm, cm->width, cm->height)) {
    aom_internal_error(&cm->error, AOM_CODEC_MEM_ERROR,
                       "Failed to allocate context buffers");
  }
  av1_init_mi_buffers(&cm->mi_params);

  av1_init_macroblockd(cm, xd);

  if (!is_stat_generation_stage(cpi))
    alloc_context_buffers_ext(cm, &cpi->mbmi_ext_info);
  set_tile_info(cm, &cpi->oxcf.tile_cfg);
}

static INLINE int does_level_match(int width, int height, double fps,
                                   int lvl_width, int lvl_height,
                                   double lvl_fps, int lvl_dim_mult) {
  const int64_t lvl_luma_pels = lvl_width * lvl_height;
  const double lvl_display_sample_rate = lvl_luma_pels * lvl_fps;
  const int64_t luma_pels = width * height;
  const double display_sample_rate = luma_pels * fps;
  return luma_pels <= lvl_luma_pels &&
         display_sample_rate <= lvl_display_sample_rate &&
         width <= lvl_width * lvl_dim_mult &&
         height <= lvl_height * lvl_dim_mult;
}

static void set_bitstream_level_tier(SequenceHeader *seq, AV1_COMMON *cm,
                                     int width, int height,
                                     double init_framerate) {
  // TODO(any): This is a placeholder function that only addresses dimensions
  // and max display sample rates.
  // Need to add checks for max bit rate, max decoded luma sample rate, header
  // rate, etc. that are not covered by this function.
  AV1_LEVEL level = SEQ_LEVEL_MAX;
  if (does_level_match(width, height, init_framerate, 512, 288, 30.0, 4)) {
    level = SEQ_LEVEL_2_0;
  } else if (does_level_match(width, height, init_framerate, 704, 396, 30.0,
                              4)) {
    level = SEQ_LEVEL_2_1;
  } else if (does_level_match(width, height, init_framerate, 1088, 612, 30.0,
                              4)) {
    level = SEQ_LEVEL_3_0;
  } else if (does_level_match(width, height, init_framerate, 1376, 774, 30.0,
                              4)) {
    level = SEQ_LEVEL_3_1;
  } else if (does_level_match(width, height, init_framerate, 2048, 1152, 30.0,
                              3)) {
    level = SEQ_LEVEL_4_0;
  } else if (does_level_match(width, height, init_framerate, 2048, 1152, 60.0,
                              3)) {
    level = SEQ_LEVEL_4_1;
  } else if (does_level_match(width, height, init_framerate, 4096, 2176, 30.0,
                              2)) {
    level = SEQ_LEVEL_5_0;
  } else if (does_level_match(width, height, init_framerate, 4096, 2176, 60.0,
                              2)) {
    level = SEQ_LEVEL_5_1;
  } else if (does_level_match(width, height, init_framerate, 4096, 2176, 120.0,
                              2)) {
    level = SEQ_LEVEL_5_2;
  } else if (does_level_match(width, height, init_framerate, 8192, 4352, 30.0,
                              2)) {
    level = SEQ_LEVEL_6_0;
  } else if (does_level_match(width, height, init_framerate, 8192, 4352, 60.0,
                              2)) {
    level = SEQ_LEVEL_6_1;
  } else if (does_level_match(width, height, init_framerate, 8192, 4352, 120.0,
                              2)) {
    level = SEQ_LEVEL_6_2;
  }

  SequenceHeader *const seq_params = &cm->seq_params;
  for (int i = 0; i < MAX_NUM_OPERATING_POINTS; ++i) {
    seq->seq_level_idx[i] = level;
    // Set the maximum parameters for bitrate and buffer size for this profile,
    // level, and tier
    seq_params->op_params[i].bitrate = av1_max_level_bitrate(
        cm->seq_params.profile, seq->seq_level_idx[i], seq->tier[i]);
    // Level with seq_level_idx = 31 returns a high "dummy" bitrate to pass the
    // check
    if (seq_params->op_params[i].bitrate == 0)
      aom_internal_error(
          &cm->error, AOM_CODEC_UNSUP_BITSTREAM,
          "AV1 does not support this combination of profile, level, and tier.");
    // Buffer size in bits/s is bitrate in bits/s * 1 s
    seq_params->op_params[i].buffer_size = seq_params->op_params[i].bitrate;
  }
}

void av1_init_seq_coding_tools(SequenceHeader *seq, AV1_COMMON *cm,
                               const AV1EncoderConfig *oxcf, int use_svc) {
  const FrameDimensionCfg *const frm_dim_cfg = &oxcf->frm_dim_cfg;

  seq->still_picture =
      (oxcf->force_video_mode == 0) && (oxcf->input_cfg.limit == 1);
  seq->reduced_still_picture_hdr = seq->still_picture;
  seq->reduced_still_picture_hdr &= !oxcf->full_still_picture_hdr;
  seq->force_screen_content_tools = (oxcf->mode == REALTIME) ? 0 : 2;
  seq->force_integer_mv = 2;
  seq->order_hint_info.enable_order_hint = oxcf->enable_order_hint;
  seq->frame_id_numbers_present_flag =
      !(seq->still_picture && seq->reduced_still_picture_hdr) &&
      !oxcf->tile_cfg.enable_large_scale_tile && oxcf->error_resilient_mode &&
      !use_svc;
  if (seq->still_picture && seq->reduced_still_picture_hdr) {
    seq->order_hint_info.enable_order_hint = 0;
    seq->force_screen_content_tools = 2;
    seq->force_integer_mv = 2;
  }
  seq->order_hint_info.order_hint_bits_minus_1 =
      seq->order_hint_info.enable_order_hint
          ? DEFAULT_EXPLICIT_ORDER_HINT_BITS - 1
          : -1;

  seq->max_frame_width = frm_dim_cfg->forced_max_frame_width
                             ? frm_dim_cfg->forced_max_frame_width
                             : frm_dim_cfg->width;
  seq->max_frame_height = frm_dim_cfg->forced_max_frame_height
                              ? frm_dim_cfg->forced_max_frame_height
                              : frm_dim_cfg->height;
  seq->num_bits_width =
      (seq->max_frame_width > 1) ? get_msb(seq->max_frame_width - 1) + 1 : 1;
  seq->num_bits_height =
      (seq->max_frame_height > 1) ? get_msb(seq->max_frame_height - 1) + 1 : 1;
  assert(seq->num_bits_width <= 16);
  assert(seq->num_bits_height <= 16);

  seq->frame_id_length = FRAME_ID_LENGTH;
  seq->delta_frame_id_length = DELTA_FRAME_ID_LENGTH;

  seq->enable_dual_filter = oxcf->enable_dual_filter;
  seq->order_hint_info.enable_dist_wtd_comp =
      oxcf->comp_type_cfg.enable_dist_wtd_comp;
  seq->order_hint_info.enable_dist_wtd_comp &=
      seq->order_hint_info.enable_order_hint;
  seq->order_hint_info.enable_ref_frame_mvs = oxcf->enable_ref_frame_mvs;
  seq->order_hint_info.enable_ref_frame_mvs &=
      seq->order_hint_info.enable_order_hint;
  seq->enable_superres = oxcf->superres_cfg.enable_superres;
  seq->enable_cdef = oxcf->enable_cdef;
  seq->enable_restoration = oxcf->enable_restoration;
  seq->enable_warped_motion = oxcf->motion_mode_cfg.enable_warped_motion;
  seq->enable_interintra_compound = oxcf->enable_interintra_comp;
  seq->enable_masked_compound = oxcf->comp_type_cfg.enable_masked_comp;
  seq->enable_intra_edge_filter = oxcf->intra_mode_cfg.enable_intra_edge_filter;
  seq->enable_filter_intra = oxcf->intra_mode_cfg.enable_filter_intra;

  set_bitstream_level_tier(seq, cm, frm_dim_cfg->width, frm_dim_cfg->height,
                           oxcf->input_cfg.init_framerate);

  if (seq->operating_points_cnt_minus_1 == 0) {
    seq->operating_point_idc[0] = 0;
  } else {
    // Set operating_point_idc[] such that the i=0 point corresponds to the
    // highest quality operating point (all layers), and subsequent
    // operarting points (i > 0) are lower quality corresponding to
    // skip decoding enhancement  layers (temporal first).
    int i = 0;
    assert(seq->operating_points_cnt_minus_1 ==
           (int)(cm->number_spatial_layers * cm->number_temporal_layers - 1));
    for (unsigned int sl = 0; sl < cm->number_spatial_layers; sl++) {
      for (unsigned int tl = 0; tl < cm->number_temporal_layers; tl++) {
        seq->operating_point_idc[i] =
            (~(~0u << (cm->number_spatial_layers - sl)) << 8) |
            ~(~0u << (cm->number_temporal_layers - tl));
        i++;
      }
    }
  }
}

static void init_config(struct AV1_COMP *cpi, AV1EncoderConfig *oxcf) {
  AV1_COMMON *const cm = &cpi->common;
  SequenceHeader *const seq_params = &cm->seq_params;
  ResizePendingParams *resize_pending_params = &cpi->resize_pending_params;
  const DecoderModelCfg *const dec_model_cfg = &oxcf->dec_model_cfg;
  const ColorCfg *const color_cfg = &oxcf->color_cfg;
  cpi->oxcf = *oxcf;
  cpi->framerate = oxcf->input_cfg.init_framerate;

  seq_params->profile = oxcf->profile;
  seq_params->bit_depth = oxcf->bit_depth;
  seq_params->use_highbitdepth = oxcf->use_highbitdepth;
  seq_params->color_primaries = color_cfg->color_primaries;
  seq_params->transfer_characteristics = color_cfg->transfer_characteristics;
  seq_params->matrix_coefficients = color_cfg->matrix_coefficients;
  seq_params->monochrome = oxcf->monochrome;
  seq_params->chroma_sample_position = oxcf->chroma_sample_position;
  seq_params->color_range = color_cfg->color_range;
  seq_params->timing_info_present = dec_model_cfg->timing_info_present;
  seq_params->timing_info.num_units_in_display_tick =
      dec_model_cfg->timing_info.num_units_in_display_tick;
  seq_params->timing_info.time_scale = dec_model_cfg->timing_info.time_scale;
  seq_params->timing_info.equal_picture_interval =
      dec_model_cfg->timing_info.equal_picture_interval;
  seq_params->timing_info.num_ticks_per_picture =
      dec_model_cfg->timing_info.num_ticks_per_picture;

  seq_params->display_model_info_present_flag =
      dec_model_cfg->display_model_info_present_flag;
  seq_params->decoder_model_info_present_flag =
      dec_model_cfg->decoder_model_info_present_flag;
  if (dec_model_cfg->decoder_model_info_present_flag) {
    // set the decoder model parameters in schedule mode
    seq_params->decoder_model_info.num_units_in_decoding_tick =
        dec_model_cfg->num_units_in_decoding_tick;
    cm->buffer_removal_time_present = 1;
    av1_set_aom_dec_model_info(&seq_params->decoder_model_info);
    av1_set_dec_model_op_parameters(&seq_params->op_params[0]);
  } else if (seq_params->timing_info_present &&
             seq_params->timing_info.equal_picture_interval &&
             !seq_params->decoder_model_info_present_flag) {
    // set the decoder model parameters in resource availability mode
    av1_set_resource_availability_parameters(&seq_params->op_params[0]);
  } else {
    seq_params->op_params[0].initial_display_delay =
        10;  // Default value (not signaled)
  }

  if (seq_params->monochrome) {
    seq_params->subsampling_x = 1;
    seq_params->subsampling_y = 1;
  } else if (seq_params->color_primaries == AOM_CICP_CP_BT_709 &&
             seq_params->transfer_characteristics == AOM_CICP_TC_SRGB &&
             seq_params->matrix_coefficients == AOM_CICP_MC_IDENTITY) {
    seq_params->subsampling_x = 0;
    seq_params->subsampling_y = 0;
  } else {
    if (seq_params->profile == 0) {
      seq_params->subsampling_x = 1;
      seq_params->subsampling_y = 1;
    } else if (seq_params->profile == 1) {
      seq_params->subsampling_x = 0;
      seq_params->subsampling_y = 0;
    } else {
      if (seq_params->bit_depth == AOM_BITS_12) {
        seq_params->subsampling_x = oxcf->input_cfg.chroma_subsampling_x;
        seq_params->subsampling_y = oxcf->input_cfg.chroma_subsampling_y;
      } else {
        seq_params->subsampling_x = 1;
        seq_params->subsampling_y = 0;
      }
    }
  }

  cm->width = oxcf->frm_dim_cfg.width;
  cm->height = oxcf->frm_dim_cfg.height;
  set_sb_size(seq_params,
              av1_select_sb_size(cpi));  // set sb size before allocations
  alloc_compressor_data(cpi);

  av1_update_film_grain_parameters(cpi, oxcf);

  // Single thread case: use counts in common.
  cpi->td.counts = &cpi->counts;

  // Set init SVC parameters.
  cpi->use_svc = 0;
  cpi->svc.external_ref_frame_config = 0;
  cpi->svc.non_reference_frame = 0;
  cpi->svc.number_spatial_layers = 1;
  cpi->svc.number_temporal_layers = 1;
  cm->number_spatial_layers = 1;
  cm->number_temporal_layers = 1;
  cm->spatial_layer_id = 0;
  cm->temporal_layer_id = 0;

  // change includes all joint functionality
  av1_change_config(cpi, oxcf);

  cpi->ref_frame_flags = 0;

  // Reset resize pending flags
  resize_pending_params->width = 0;
  resize_pending_params->height = 0;

  init_buffer_indices(&cpi->force_intpel_info, cm->remapped_ref_idx);

  av1_noise_estimate_init(&cpi->noise_estimate, cm->width, cm->height);
}

void av1_change_config(struct AV1_COMP *cpi, const AV1EncoderConfig *oxcf) {
  AV1_COMMON *const cm = &cpi->common;
  SequenceHeader *const seq_params = &cm->seq_params;
  RATE_CONTROL *const rc = &cpi->rc;
  MACROBLOCK *const x = &cpi->td.mb;
  AV1LevelParams *const level_params = &cpi->level_params;
  InitialDimensions *const initial_dimensions = &cpi->initial_dimensions;
  RefreshFrameFlagsInfo *const refresh_frame_flags = &cpi->refresh_frame;
  const FrameDimensionCfg *const frm_dim_cfg = &cpi->oxcf.frm_dim_cfg;
  const DecoderModelCfg *const dec_model_cfg = &oxcf->dec_model_cfg;
  const ColorCfg *const color_cfg = &oxcf->color_cfg;

  // in case of LAP, lag in frames is set according to number of lap buffers
  // calculated at init time. This stores and restores LAP's lag in frames to
  // prevent override by new cfg.
  int lap_lag_in_frames = -1;
  if (cpi->lap_enabled && cpi->compressor_stage == LAP_STAGE) {
    lap_lag_in_frames = cpi->oxcf.gf_cfg.lag_in_frames;
  }

  if (seq_params->profile != oxcf->profile) seq_params->profile = oxcf->profile;
  seq_params->bit_depth = oxcf->bit_depth;
  seq_params->color_primaries = color_cfg->color_primaries;
  seq_params->transfer_characteristics = color_cfg->transfer_characteristics;
  seq_params->matrix_coefficients = color_cfg->matrix_coefficients;
  seq_params->monochrome = oxcf->monochrome;
  seq_params->chroma_sample_position = oxcf->chroma_sample_position;
  seq_params->color_range = color_cfg->color_range;

  assert(IMPLIES(seq_params->profile <= PROFILE_1,
                 seq_params->bit_depth <= AOM_BITS_10));

  seq_params->timing_info_present = dec_model_cfg->timing_info_present;
  seq_params->timing_info.num_units_in_display_tick =
      dec_model_cfg->timing_info.num_units_in_display_tick;
  seq_params->timing_info.time_scale = dec_model_cfg->timing_info.time_scale;
  seq_params->timing_info.equal_picture_interval =
      dec_model_cfg->timing_info.equal_picture_interval;
  seq_params->timing_info.num_ticks_per_picture =
      dec_model_cfg->timing_info.num_ticks_per_picture;

  seq_params->display_model_info_present_flag =
      dec_model_cfg->display_model_info_present_flag;
  seq_params->decoder_model_info_present_flag =
      dec_model_cfg->decoder_model_info_present_flag;
  if (dec_model_cfg->decoder_model_info_present_flag) {
    // set the decoder model parameters in schedule mode
    seq_params->decoder_model_info.num_units_in_decoding_tick =
        dec_model_cfg->num_units_in_decoding_tick;
    cm->buffer_removal_time_present = 1;
    av1_set_aom_dec_model_info(&seq_params->decoder_model_info);
    av1_set_dec_model_op_parameters(&seq_params->op_params[0]);
  } else if (seq_params->timing_info_present &&
             seq_params->timing_info.equal_picture_interval &&
             !seq_params->decoder_model_info_present_flag) {
    // set the decoder model parameters in resource availability mode
    av1_set_resource_availability_parameters(&seq_params->op_params[0]);
  } else {
    seq_params->op_params[0].initial_display_delay =
        10;  // Default value (not signaled)
  }

  av1_update_film_grain_parameters(cpi, oxcf);

  cpi->oxcf = *oxcf;
  cpi->superres_mode = oxcf->superres_cfg.superres_mode;  // default
  x->e_mbd.bd = (int)seq_params->bit_depth;
  x->e_mbd.global_motion = cm->global_motion;

  memcpy(level_params->target_seq_level_idx, cpi->oxcf.target_seq_level_idx,
         sizeof(level_params->target_seq_level_idx));
  level_params->keep_level_stats = 0;
  for (int i = 0; i < MAX_NUM_OPERATING_POINTS; ++i) {
    if (level_params->target_seq_level_idx[i] <= SEQ_LEVELS) {
      level_params->keep_level_stats |= 1u << i;
      if (!level_params->level_info[i]) {
        CHECK_MEM_ERROR(cm, level_params->level_info[i],
                        aom_calloc(1, sizeof(*level_params->level_info[i])));
      }
    }
  }

  // TODO(huisu@): level targeting currently only works for the 0th operating
  // point, so scalable coding is not supported yet.
  if (level_params->target_seq_level_idx[0] < SEQ_LEVELS) {
    // Adjust encoder config in order to meet target level.
    config_target_level(cpi, level_params->target_seq_level_idx[0],
                        seq_params->tier[0]);
  }

  if ((has_no_stats_stage(cpi)) && (oxcf->rc_cfg.mode == AOM_Q)) {
    rc->baseline_gf_interval = FIXED_GF_INTERVAL;
  } else {
    rc->baseline_gf_interval = (MIN_GF_INTERVAL + MAX_GF_INTERVAL) / 2;
  }

  refresh_frame_flags->golden_frame = false;
  refresh_frame_flags->bwd_ref_frame = false;

  cm->features.refresh_frame_context = (oxcf->frame_parallel_decoding_mode)
                                           ? REFRESH_FRAME_CONTEXT_DISABLED
                                           : REFRESH_FRAME_CONTEXT_BACKWARD;
  if (oxcf->tile_cfg.enable_large_scale_tile)
    cm->features.refresh_frame_context = REFRESH_FRAME_CONTEXT_DISABLED;

  if (x->palette_buffer == NULL) {
    CHECK_MEM_ERROR(cm, x->palette_buffer,
                    aom_memalign(16, sizeof(*x->palette_buffer)));
  }

  if (x->comp_rd_buffer.pred0 == NULL) {
    alloc_compound_type_rd_buffers(cm, &x->comp_rd_buffer);
  }

  if (x->tmp_conv_dst == NULL) {
    CHECK_MEM_ERROR(
        cm, x->tmp_conv_dst,
        aom_memalign(32, MAX_SB_SIZE * MAX_SB_SIZE * sizeof(*x->tmp_conv_dst)));
    x->e_mbd.tmp_conv_dst = x->tmp_conv_dst;
  }
  for (int i = 0; i < 2; ++i) {
    if (x->tmp_pred_bufs[i] == NULL) {
      CHECK_MEM_ERROR(cm, x->tmp_pred_bufs[i],
                      aom_memalign(32, 2 * MAX_MB_PLANE * MAX_SB_SQUARE *
                                           sizeof(*x->tmp_pred_bufs[i])));
      x->e_mbd.tmp_obmc_bufs[i] = x->tmp_pred_bufs[i];
    }
  }

  av1_reset_segment_features(cm);

  av1_set_high_precision_mv(cpi, 1, 0);

  set_rc_buffer_sizes(rc, &cpi->oxcf);

  // Under a configuration change, where maximum_buffer_size may change,
  // keep buffer level clipped to the maximum allowed buffer size.
  rc->bits_off_target = AOMMIN(rc->bits_off_target, rc->maximum_buffer_size);
  rc->buffer_level = AOMMIN(rc->buffer_level, rc->maximum_buffer_size);

  // Set up frame rate and related parameters rate control values.
  av1_new_framerate(cpi, cpi->framerate);

  // Set absolute upper and lower quality limits
  rc->worst_quality = cpi->oxcf.rc_cfg.worst_allowed_q;
  rc->best_quality = cpi->oxcf.rc_cfg.best_allowed_q;

  cm->features.interp_filter =
      oxcf->tile_cfg.enable_large_scale_tile ? EIGHTTAP_REGULAR : SWITCHABLE;
  cm->features.switchable_motion_mode = 1;

  if (frm_dim_cfg->render_width > 0 && frm_dim_cfg->render_height > 0) {
    cm->render_width = frm_dim_cfg->render_width;
    cm->render_height = frm_dim_cfg->render_height;
  } else {
    cm->render_width = frm_dim_cfg->width;
    cm->render_height = frm_dim_cfg->height;
  }
  cm->width = frm_dim_cfg->width;
  cm->height = frm_dim_cfg->height;

  int sb_size = seq_params->sb_size;
  // Superblock size should not be updated after the first key frame.
  if (!cpi->seq_params_locked) {
    set_sb_size(&cm->seq_params, av1_select_sb_size(cpi));
    for (int i = 0; i < MAX_NUM_OPERATING_POINTS; ++i)
      seq_params->tier[i] = (oxcf->tier_mask >> i) & 1;
  }

  if (initial_dimensions->width || sb_size != seq_params->sb_size) {
    if (cm->width > initial_dimensions->width ||
        cm->height > initial_dimensions->height ||
        seq_params->sb_size != sb_size) {
      av1_free_context_buffers(cm);
      av1_free_shared_coeff_buffer(&cpi->td.shared_coeff_buf);
      av1_free_sms_tree(&cpi->td);
      av1_free_pmc(cpi->td.firstpass_ctx, av1_num_planes(cm));
      cpi->td.firstpass_ctx = NULL;
      alloc_compressor_data(cpi);
      realloc_segmentation_maps(cpi);
      initial_dimensions->width = initial_dimensions->height = 0;
    }
  }
  update_frame_size(cpi);

  rc->is_src_frame_alt_ref = 0;

  set_tile_info(cm, &cpi->oxcf.tile_cfg);

  if (!cpi->svc.external_ref_frame_config)
    cpi->ext_flags.refresh_frame.update_pending = 0;
  cpi->ext_flags.refresh_frame_context_pending = 0;

#if CONFIG_AV1_HIGHBITDEPTH
  highbd_set_var_fns(cpi);
#endif

  // Init sequence level coding tools
  // This should not be called after the first key frame.
  if (!cpi->seq_params_locked) {
    seq_params->operating_points_cnt_minus_1 =
        (cm->number_spatial_layers > 1 || cm->number_temporal_layers > 1)
            ? cm->number_spatial_layers * cm->number_temporal_layers - 1
            : 0;
    av1_init_seq_coding_tools(&cm->seq_params, cm, oxcf, cpi->use_svc);
  }

  if (cpi->use_svc)
    av1_update_layer_context_change_config(cpi, oxcf->target_bandwidth);

  // restore the value of lag_in_frame for LAP stage.
  if (lap_lag_in_frames != -1) {
    cpi->oxcf.gf_cfg.lag_in_frames = lap_lag_in_frames;
  }
}

static INLINE void init_frame_info(FRAME_INFO *frame_info,
                                   const AV1_COMMON *const cm) {
  const CommonModeInfoParams *const mi_params = &cm->mi_params;
  const SequenceHeader *const seq_params = &cm->seq_params;
  frame_info->frame_width = cm->width;
  frame_info->frame_height = cm->height;
  frame_info->mi_cols = mi_params->mi_cols;
  frame_info->mi_rows = mi_params->mi_rows;
  frame_info->mb_cols = mi_params->mb_cols;
  frame_info->mb_rows = mi_params->mb_rows;
  frame_info->num_mbs = mi_params->MBs;
  frame_info->bit_depth = seq_params->bit_depth;
  frame_info->subsampling_x = seq_params->subsampling_x;
  frame_info->subsampling_y = seq_params->subsampling_y;
}

AV1_COMP *av1_create_compressor(AV1EncoderConfig *oxcf, BufferPool *const pool,
                                FIRSTPASS_STATS *frame_stats_buf,
                                COMPRESSOR_STAGE stage, int num_lap_buffers,
                                int lap_lag_in_frames,
                                STATS_BUFFER_CTX *stats_buf_context) {
  AV1_COMP *volatile const cpi = aom_memalign(32, sizeof(AV1_COMP));
  AV1_COMMON *volatile const cm = cpi != NULL ? &cpi->common : NULL;

  if (!cm) return NULL;

  av1_zero(*cpi);

  // The jmp_buf is valid only for the duration of the function that calls
  // setjmp(). Therefore, this function must reset the 'setjmp' field to 0
  // before it returns.
  if (setjmp(cm->error.jmp)) {
    cm->error.setjmp = 0;
    av1_remove_compressor(cpi);
    return 0;
  }

  cm->error.setjmp = 1;
  cpi->lap_enabled = num_lap_buffers > 0;
  cpi->compressor_stage = stage;

  CommonModeInfoParams *const mi_params = &cm->mi_params;
  mi_params->free_mi = enc_free_mi;
  mi_params->setup_mi = enc_setup_mi;
  mi_params->set_mb_mi = (oxcf->pass == 1 || cpi->compressor_stage == LAP_STAGE)
                             ? stat_stage_set_mb_mi
                             : enc_set_mb_mi;

  mi_params->mi_alloc_bsize = BLOCK_4X4;

  CHECK_MEM_ERROR(cm, cm->fc,
                  (FRAME_CONTEXT *)aom_memalign(32, sizeof(*cm->fc)));
  CHECK_MEM_ERROR(
      cm, cm->default_frame_context,
      (FRAME_CONTEXT *)aom_memalign(32, sizeof(*cm->default_frame_context)));
  memset(cm->fc, 0, sizeof(*cm->fc));
  memset(cm->default_frame_context, 0, sizeof(*cm->default_frame_context));

  cpi->common.buffer_pool = pool;

  init_config(cpi, oxcf);
  if (cpi->compressor_stage == LAP_STAGE) {
    cpi->oxcf.gf_cfg.lag_in_frames = lap_lag_in_frames;
  }

  av1_rc_init(&cpi->oxcf, oxcf->pass, &cpi->rc);

  // For two pass and lag_in_frames > 33 in LAP.
  cpi->rc.enable_scenecut_detection = ENABLE_SCENECUT_MODE_2;
  if (cpi->lap_enabled) {
    if ((num_lap_buffers <
         (MAX_GF_LENGTH_LAP + SCENE_CUT_KEY_TEST_INTERVAL + 1)) &&
        num_lap_buffers >= (MAX_GF_LENGTH_LAP + 3)) {
      /*
       * For lag in frames >= 19 and <33, enable scenecut
       * with limited future frame prediction.
       */
      cpi->rc.enable_scenecut_detection = ENABLE_SCENECUT_MODE_1;
    } else if (num_lap_buffers < (MAX_GF_LENGTH_LAP + 3)) {
      // Disable scenecut when lag_in_frames < 19.
      cpi->rc.enable_scenecut_detection = DISABLE_SCENECUT;
    }
  }
  init_frame_info(&cpi->frame_info, cm);

  cm->current_frame.frame_number = 0;
  cm->current_frame_id = -1;
  cpi->seq_params_locked = 0;
  cpi->partition_search_skippable_frame = 0;
  cpi->tile_data = NULL;
  cpi->last_show_frame_buf = NULL;
  realloc_segmentation_maps(cpi);

  cpi->refresh_frame.alt_ref_frame = false;

  cpi->b_calculate_psnr = CONFIG_INTERNAL_STATS;
#if CONFIG_INTERNAL_STATS
  cpi->b_calculate_blockiness = 1;
  cpi->b_calculate_consistency = 1;
  cpi->total_inconsistency = 0;
  cpi->psnr.worst = 100.0;
  cpi->worst_ssim = 100.0;

  cpi->count = 0;
  cpi->bytes = 0;
#if CONFIG_SPEED_STATS
  cpi->tx_search_count = 0;
#endif  // CONFIG_SPEED_STATS

  if (cpi->b_calculate_psnr) {
    cpi->total_sq_error = 0;
    cpi->total_samples = 0;
    cpi->tot_recode_hits = 0;
    cpi->summed_quality = 0;
    cpi->summed_weights = 0;
  }

  cpi->fastssim.worst = 100.0;
  cpi->psnrhvs.worst = 100.0;

  if (cpi->b_calculate_blockiness) {
    cpi->total_blockiness = 0;
    cpi->worst_blockiness = 0.0;
  }

  if (cpi->b_calculate_consistency) {
    CHECK_MEM_ERROR(
        cm, cpi->ssim_vars,
        aom_malloc(sizeof(*cpi->ssim_vars) * 4 * cpi->common.mi_params.mi_rows *
                   cpi->common.mi_params.mi_cols));
    cpi->worst_consistency = 100.0;
  }
#endif
#if CONFIG_ENTROPY_STATS
  av1_zero(aggregate_fc);
#endif  // CONFIG_ENTROPY_STATS

  cpi->time_stamps.first_ever = INT64_MAX;

#ifdef OUTPUT_YUV_REC
  yuv_rec_file = fopen("rec.yuv", "wb");
#endif

  assert(MAX_LAP_BUFFERS >= MAX_LAG_BUFFERS);
  int size = get_stats_buf_size(num_lap_buffers, MAX_LAG_BUFFERS);
  for (int i = 0; i < size; i++)
    cpi->twopass.frame_stats_arr[i] = &frame_stats_buf[i];

  cpi->twopass.stats_buf_ctx = stats_buf_context;
  cpi->twopass.stats_in = cpi->twopass.stats_buf_ctx->stats_in_start;

#if !CONFIG_REALTIME_ONLY
  if (is_stat_consumption_stage(cpi)) {
    const size_t packet_sz = sizeof(FIRSTPASS_STATS);
    const int packets = (int)(oxcf->two_pass_cfg.stats_in.sz / packet_sz);

    if (!cpi->lap_enabled) {
      /*Re-initialize to stats buffer, populated by application in the case of
       * two pass*/
      cpi->twopass.stats_buf_ctx->stats_in_start =
          oxcf->two_pass_cfg.stats_in.buf;
      cpi->twopass.stats_in = cpi->twopass.stats_buf_ctx->stats_in_start;
      cpi->twopass.stats_buf_ctx->stats_in_end =
          &cpi->twopass.stats_buf_ctx->stats_in_start[packets - 1];

      av1_init_second_pass(cpi);
    } else {
      av1_init_single_pass_lap(cpi);
    }
  }
#endif

  int sb_mi_size = av1_get_sb_mi_size(cm);

  alloc_obmc_buffers(&cpi->td.mb.obmc_buffer, cm);

  CHECK_MEM_ERROR(
      cm, cpi->td.mb.inter_modes_info,
      (InterModesInfo *)aom_malloc(sizeof(*cpi->td.mb.inter_modes_info)));

  for (int x = 0; x < 2; x++)
    for (int y = 0; y < 2; y++)
      CHECK_MEM_ERROR(
          cm, cpi->td.mb.intrabc_hash_info.hash_value_buffer[x][y],
          (uint32_t *)aom_malloc(
              AOM_BUFFER_SIZE_FOR_BLOCK_HASH *
              sizeof(*cpi->td.mb.intrabc_hash_info.hash_value_buffer[0][0])));

  cpi->td.mb.intrabc_hash_info.g_crc_initialized = 0;

  CHECK_MEM_ERROR(cm, cpi->td.mb.mbmi_ext,
                  aom_calloc(sb_mi_size, sizeof(*cpi->td.mb.mbmi_ext)));

  av1_set_speed_features_framesize_independent(cpi, oxcf->speed);
  av1_set_speed_features_framesize_dependent(cpi, oxcf->speed);

  CHECK_MEM_ERROR(cm, cpi->consec_zero_mv,
                  aom_calloc((mi_params->mi_rows * mi_params->mi_cols) >> 2,
                             sizeof(*cpi->consec_zero_mv)));

  {
    const int bsize = BLOCK_16X16;
    const int w = mi_size_wide[bsize];
    const int h = mi_size_high[bsize];
    const int num_cols = (mi_params->mi_cols + w - 1) / w;
    const int num_rows = (mi_params->mi_rows + h - 1) / h;
    CHECK_MEM_ERROR(cm, cpi->tpl_rdmult_scaling_factors,
                    aom_calloc(num_rows * num_cols,
                               sizeof(*cpi->tpl_rdmult_scaling_factors)));
    CHECK_MEM_ERROR(cm, cpi->tpl_sb_rdmult_scaling_factors,
                    aom_calloc(num_rows * num_cols,
                               sizeof(*cpi->tpl_sb_rdmult_scaling_factors)));
  }

  {
    const int bsize = BLOCK_16X16;
    const int w = mi_size_wide[bsize];
    const int h = mi_size_high[bsize];
    const int num_cols = (mi_params->mi_cols + w - 1) / w;
    const int num_rows = (mi_params->mi_rows + h - 1) / h;
    CHECK_MEM_ERROR(cm, cpi->ssim_rdmult_scaling_factors,
                    aom_calloc(num_rows * num_cols,
                               sizeof(*cpi->ssim_rdmult_scaling_factors)));
  }

#if CONFIG_TUNE_VMAF
  {
    const int bsize = BLOCK_64X64;
    const int w = mi_size_wide[bsize];
    const int h = mi_size_high[bsize];
    const int num_cols = (mi_params->mi_cols + w - 1) / w;
    const int num_rows = (mi_params->mi_rows + h - 1) / h;
    CHECK_MEM_ERROR(cm, cpi->vmaf_info.rdmult_scaling_factors,
                    aom_calloc(num_rows * num_cols,
                               sizeof(*cpi->vmaf_info.rdmult_scaling_factors)));
    cpi->vmaf_info.last_frame_unsharp_amount = 0.0;
  }
#endif

  if (!is_stat_generation_stage(cpi)) {
    setup_tpl_buffers(cm, &cpi->tpl_data);
  }

#if CONFIG_COLLECT_PARTITION_STATS == 2
  av1_zero(cpi->partition_stats);
#endif

#define BFP(BT, SDF, SDAF, VF, SVF, SVAF, SDX4DF, JSDAF, JSVAF) \
  cpi->fn_ptr[BT].sdf = SDF;                                    \
  cpi->fn_ptr[BT].sdaf = SDAF;                                  \
  cpi->fn_ptr[BT].vf = VF;                                      \
  cpi->fn_ptr[BT].svf = SVF;                                    \
  cpi->fn_ptr[BT].svaf = SVAF;                                  \
  cpi->fn_ptr[BT].sdx4df = SDX4DF;                              \
  cpi->fn_ptr[BT].jsdaf = JSDAF;                                \
  cpi->fn_ptr[BT].jsvaf = JSVAF;

  BFP(BLOCK_4X16, aom_sad4x16, aom_sad4x16_avg, aom_variance4x16,
      aom_sub_pixel_variance4x16, aom_sub_pixel_avg_variance4x16,
      aom_sad4x16x4d, aom_dist_wtd_sad4x16_avg,
      aom_dist_wtd_sub_pixel_avg_variance4x16)

  BFP(BLOCK_16X4, aom_sad16x4, aom_sad16x4_avg, aom_variance16x4,
      aom_sub_pixel_variance16x4, aom_sub_pixel_avg_variance16x4,
      aom_sad16x4x4d, aom_dist_wtd_sad16x4_avg,
      aom_dist_wtd_sub_pixel_avg_variance16x4)

  BFP(BLOCK_8X32, aom_sad8x32, aom_sad8x32_avg, aom_variance8x32,
      aom_sub_pixel_variance8x32, aom_sub_pixel_avg_variance8x32,
      aom_sad8x32x4d, aom_dist_wtd_sad8x32_avg,
      aom_dist_wtd_sub_pixel_avg_variance8x32)

  BFP(BLOCK_32X8, aom_sad32x8, aom_sad32x8_avg, aom_variance32x8,
      aom_sub_pixel_variance32x8, aom_sub_pixel_avg_variance32x8,
      aom_sad32x8x4d, aom_dist_wtd_sad32x8_avg,
      aom_dist_wtd_sub_pixel_avg_variance32x8)

  BFP(BLOCK_16X64, aom_sad16x64, aom_sad16x64_avg, aom_variance16x64,
      aom_sub_pixel_variance16x64, aom_sub_pixel_avg_variance16x64,
      aom_sad16x64x4d, aom_dist_wtd_sad16x64_avg,
      aom_dist_wtd_sub_pixel_avg_variance16x64)

  BFP(BLOCK_64X16, aom_sad64x16, aom_sad64x16_avg, aom_variance64x16,
      aom_sub_pixel_variance64x16, aom_sub_pixel_avg_variance64x16,
      aom_sad64x16x4d, aom_dist_wtd_sad64x16_avg,
      aom_dist_wtd_sub_pixel_avg_variance64x16)

  BFP(BLOCK_128X128, aom_sad128x128, aom_sad128x128_avg, aom_variance128x128,
      aom_sub_pixel_variance128x128, aom_sub_pixel_avg_variance128x128,
      aom_sad128x128x4d, aom_dist_wtd_sad128x128_avg,
      aom_dist_wtd_sub_pixel_avg_variance128x128)

  BFP(BLOCK_128X64, aom_sad128x64, aom_sad128x64_avg, aom_variance128x64,
      aom_sub_pixel_variance128x64, aom_sub_pixel_avg_variance128x64,
      aom_sad128x64x4d, aom_dist_wtd_sad128x64_avg,
      aom_dist_wtd_sub_pixel_avg_variance128x64)

  BFP(BLOCK_64X128, aom_sad64x128, aom_sad64x128_avg, aom_variance64x128,
      aom_sub_pixel_variance64x128, aom_sub_pixel_avg_variance64x128,
      aom_sad64x128x4d, aom_dist_wtd_sad64x128_avg,
      aom_dist_wtd_sub_pixel_avg_variance64x128)

  BFP(BLOCK_32X16, aom_sad32x16, aom_sad32x16_avg, aom_variance32x16,
      aom_sub_pixel_variance32x16, aom_sub_pixel_avg_variance32x16,
      aom_sad32x16x4d, aom_dist_wtd_sad32x16_avg,
      aom_dist_wtd_sub_pixel_avg_variance32x16)

  BFP(BLOCK_16X32, aom_sad16x32, aom_sad16x32_avg, aom_variance16x32,
      aom_sub_pixel_variance16x32, aom_sub_pixel_avg_variance16x32,
      aom_sad16x32x4d, aom_dist_wtd_sad16x32_avg,
      aom_dist_wtd_sub_pixel_avg_variance16x32)

  BFP(BLOCK_64X32, aom_sad64x32, aom_sad64x32_avg, aom_variance64x32,
      aom_sub_pixel_variance64x32, aom_sub_pixel_avg_variance64x32,
      aom_sad64x32x4d, aom_dist_wtd_sad64x32_avg,
      aom_dist_wtd_sub_pixel_avg_variance64x32)

  BFP(BLOCK_32X64, aom_sad32x64, aom_sad32x64_avg, aom_variance32x64,
      aom_sub_pixel_variance32x64, aom_sub_pixel_avg_variance32x64,
      aom_sad32x64x4d, aom_dist_wtd_sad32x64_avg,
      aom_dist_wtd_sub_pixel_avg_variance32x64)

  BFP(BLOCK_32X32, aom_sad32x32, aom_sad32x32_avg, aom_variance32x32,
      aom_sub_pixel_variance32x32, aom_sub_pixel_avg_variance32x32,
      aom_sad32x32x4d, aom_dist_wtd_sad32x32_avg,
      aom_dist_wtd_sub_pixel_avg_variance32x32)

  BFP(BLOCK_64X64, aom_sad64x64, aom_sad64x64_avg, aom_variance64x64,
      aom_sub_pixel_variance64x64, aom_sub_pixel_avg_variance64x64,
      aom_sad64x64x4d, aom_dist_wtd_sad64x64_avg,
      aom_dist_wtd_sub_pixel_avg_variance64x64)

  BFP(BLOCK_16X16, aom_sad16x16, aom_sad16x16_avg, aom_variance16x16,
      aom_sub_pixel_variance16x16, aom_sub_pixel_avg_variance16x16,
      aom_sad16x16x4d, aom_dist_wtd_sad16x16_avg,
      aom_dist_wtd_sub_pixel_avg_variance16x16)

  BFP(BLOCK_16X8, aom_sad16x8, aom_sad16x8_avg, aom_variance16x8,
      aom_sub_pixel_variance16x8, aom_sub_pixel_avg_variance16x8,
      aom_sad16x8x4d, aom_dist_wtd_sad16x8_avg,
      aom_dist_wtd_sub_pixel_avg_variance16x8)

  BFP(BLOCK_8X16, aom_sad8x16, aom_sad8x16_avg, aom_variance8x16,
      aom_sub_pixel_variance8x16, aom_sub_pixel_avg_variance8x16,
      aom_sad8x16x4d, aom_dist_wtd_sad8x16_avg,
      aom_dist_wtd_sub_pixel_avg_variance8x16)

  BFP(BLOCK_8X8, aom_sad8x8, aom_sad8x8_avg, aom_variance8x8,
      aom_sub_pixel_variance8x8, aom_sub_pixel_avg_variance8x8, aom_sad8x8x4d,
      aom_dist_wtd_sad8x8_avg, aom_dist_wtd_sub_pixel_avg_variance8x8)

  BFP(BLOCK_8X4, aom_sad8x4, aom_sad8x4_avg, aom_variance8x4,
      aom_sub_pixel_variance8x4, aom_sub_pixel_avg_variance8x4, aom_sad8x4x4d,
      aom_dist_wtd_sad8x4_avg, aom_dist_wtd_sub_pixel_avg_variance8x4)

  BFP(BLOCK_4X8, aom_sad4x8, aom_sad4x8_avg, aom_variance4x8,
      aom_sub_pixel_variance4x8, aom_sub_pixel_avg_variance4x8, aom_sad4x8x4d,
      aom_dist_wtd_sad4x8_avg, aom_dist_wtd_sub_pixel_avg_variance4x8)

  BFP(BLOCK_4X4, aom_sad4x4, aom_sad4x4_avg, aom_variance4x4,
      aom_sub_pixel_variance4x4, aom_sub_pixel_avg_variance4x4, aom_sad4x4x4d,
      aom_dist_wtd_sad4x4_avg, aom_dist_wtd_sub_pixel_avg_variance4x4)

#define OBFP(BT, OSDF, OVF, OSVF) \
  cpi->fn_ptr[BT].osdf = OSDF;    \
  cpi->fn_ptr[BT].ovf = OVF;      \
  cpi->fn_ptr[BT].osvf = OSVF;

  OBFP(BLOCK_128X128, aom_obmc_sad128x128, aom_obmc_variance128x128,
       aom_obmc_sub_pixel_variance128x128)
  OBFP(BLOCK_128X64, aom_obmc_sad128x64, aom_obmc_variance128x64,
       aom_obmc_sub_pixel_variance128x64)
  OBFP(BLOCK_64X128, aom_obmc_sad64x128, aom_obmc_variance64x128,
       aom_obmc_sub_pixel_variance64x128)
  OBFP(BLOCK_64X64, aom_obmc_sad64x64, aom_obmc_variance64x64,
       aom_obmc_sub_pixel_variance64x64)
  OBFP(BLOCK_64X32, aom_obmc_sad64x32, aom_obmc_variance64x32,
       aom_obmc_sub_pixel_variance64x32)
  OBFP(BLOCK_32X64, aom_obmc_sad32x64, aom_obmc_variance32x64,
       aom_obmc_sub_pixel_variance32x64)
  OBFP(BLOCK_32X32, aom_obmc_sad32x32, aom_obmc_variance32x32,
       aom_obmc_sub_pixel_variance32x32)
  OBFP(BLOCK_32X16, aom_obmc_sad32x16, aom_obmc_variance32x16,
       aom_obmc_sub_pixel_variance32x16)
  OBFP(BLOCK_16X32, aom_obmc_sad16x32, aom_obmc_variance16x32,
       aom_obmc_sub_pixel_variance16x32)
  OBFP(BLOCK_16X16, aom_obmc_sad16x16, aom_obmc_variance16x16,
       aom_obmc_sub_pixel_variance16x16)
  OBFP(BLOCK_16X8, aom_obmc_sad16x8, aom_obmc_variance16x8,
       aom_obmc_sub_pixel_variance16x8)
  OBFP(BLOCK_8X16, aom_obmc_sad8x16, aom_obmc_variance8x16,
       aom_obmc_sub_pixel_variance8x16)
  OBFP(BLOCK_8X8, aom_obmc_sad8x8, aom_obmc_variance8x8,
       aom_obmc_sub_pixel_variance8x8)
  OBFP(BLOCK_4X8, aom_obmc_sad4x8, aom_obmc_variance4x8,
       aom_obmc_sub_pixel_variance4x8)
  OBFP(BLOCK_8X4, aom_obmc_sad8x4, aom_obmc_variance8x4,
       aom_obmc_sub_pixel_variance8x4)
  OBFP(BLOCK_4X4, aom_obmc_sad4x4, aom_obmc_variance4x4,
       aom_obmc_sub_pixel_variance4x4)
  OBFP(BLOCK_4X16, aom_obmc_sad4x16, aom_obmc_variance4x16,
       aom_obmc_sub_pixel_variance4x16)
  OBFP(BLOCK_16X4, aom_obmc_sad16x4, aom_obmc_variance16x4,
       aom_obmc_sub_pixel_variance16x4)
  OBFP(BLOCK_8X32, aom_obmc_sad8x32, aom_obmc_variance8x32,
       aom_obmc_sub_pixel_variance8x32)
  OBFP(BLOCK_32X8, aom_obmc_sad32x8, aom_obmc_variance32x8,
       aom_obmc_sub_pixel_variance32x8)
  OBFP(BLOCK_16X64, aom_obmc_sad16x64, aom_obmc_variance16x64,
       aom_obmc_sub_pixel_variance16x64)
  OBFP(BLOCK_64X16, aom_obmc_sad64x16, aom_obmc_variance64x16,
       aom_obmc_sub_pixel_variance64x16)

#define MBFP(BT, MCSDF, MCSVF)  \
  cpi->fn_ptr[BT].msdf = MCSDF; \
  cpi->fn_ptr[BT].msvf = MCSVF;

  MBFP(BLOCK_128X128, aom_masked_sad128x128,
       aom_masked_sub_pixel_variance128x128)
  MBFP(BLOCK_128X64, aom_masked_sad128x64, aom_masked_sub_pixel_variance128x64)
  MBFP(BLOCK_64X128, aom_masked_sad64x128, aom_masked_sub_pixel_variance64x128)
  MBFP(BLOCK_64X64, aom_masked_sad64x64, aom_masked_sub_pixel_variance64x64)
  MBFP(BLOCK_64X32, aom_masked_sad64x32, aom_masked_sub_pixel_variance64x32)
  MBFP(BLOCK_32X64, aom_masked_sad32x64, aom_masked_sub_pixel_variance32x64)
  MBFP(BLOCK_32X32, aom_masked_sad32x32, aom_masked_sub_pixel_variance32x32)
  MBFP(BLOCK_32X16, aom_masked_sad32x16, aom_masked_sub_pixel_variance32x16)
  MBFP(BLOCK_16X32, aom_masked_sad16x32, aom_masked_sub_pixel_variance16x32)
  MBFP(BLOCK_16X16, aom_masked_sad16x16, aom_masked_sub_pixel_variance16x16)
  MBFP(BLOCK_16X8, aom_masked_sad16x8, aom_masked_sub_pixel_variance16x8)
  MBFP(BLOCK_8X16, aom_masked_sad8x16, aom_masked_sub_pixel_variance8x16)
  MBFP(BLOCK_8X8, aom_masked_sad8x8, aom_masked_sub_pixel_variance8x8)
  MBFP(BLOCK_4X8, aom_masked_sad4x8, aom_masked_sub_pixel_variance4x8)
  MBFP(BLOCK_8X4, aom_masked_sad8x4, aom_masked_sub_pixel_variance8x4)
  MBFP(BLOCK_4X4, aom_masked_sad4x4, aom_masked_sub_pixel_variance4x4)

  MBFP(BLOCK_4X16, aom_masked_sad4x16, aom_masked_sub_pixel_variance4x16)

  MBFP(BLOCK_16X4, aom_masked_sad16x4, aom_masked_sub_pixel_variance16x4)

  MBFP(BLOCK_8X32, aom_masked_sad8x32, aom_masked_sub_pixel_variance8x32)

  MBFP(BLOCK_32X8, aom_masked_sad32x8, aom_masked_sub_pixel_variance32x8)

  MBFP(BLOCK_16X64, aom_masked_sad16x64, aom_masked_sub_pixel_variance16x64)

  MBFP(BLOCK_64X16, aom_masked_sad64x16, aom_masked_sub_pixel_variance64x16)

#if CONFIG_AV1_HIGHBITDEPTH
  highbd_set_var_fns(cpi);
#endif

  /* av1_init_quantizer() is first called here. Add check in
   * av1_frame_init_quantizer() so that av1_init_quantizer is only
   * called later when needed. This will avoid unnecessary calls of
   * av1_init_quantizer() for every frame.
   */
  av1_init_quantizer(&cpi->enc_quant_dequant_params, &cm->quant_params,
                     cm->seq_params.bit_depth);
  av1_qm_init(&cm->quant_params, av1_num_planes(cm));

  av1_loop_filter_init(cm);
  cm->superres_scale_denominator = SCALE_NUMERATOR;
  cm->superres_upscaled_width = oxcf->frm_dim_cfg.width;
  cm->superres_upscaled_height = oxcf->frm_dim_cfg.height;
  av1_loop_restoration_precal();

  cm->error.setjmp = 0;

  return cpi;
}

#if CONFIG_INTERNAL_STATS
#define SNPRINT(H, T) snprintf((H) + strlen(H), sizeof(H) - strlen(H), (T))

#define SNPRINT2(H, T, V) \
  snprintf((H) + strlen(H), sizeof(H) - strlen(H), (T), (V))
#endif  // CONFIG_INTERNAL_STATS

// This function will change the state and free the mutex of corresponding
// workers and terminate the object. The object can not be re-used unless a call
// to reset() is made.
static AOM_INLINE void terminate_worker_data(AV1_COMP *cpi) {
  MultiThreadInfo *const mt_info = &cpi->mt_info;
  for (int t = mt_info->num_workers - 1; t >= 0; --t) {
    AVxWorker *const worker = &mt_info->workers[t];
    aom_get_worker_interface()->end(worker);
  }
}

// Deallocate allocated thread_data.
static AOM_INLINE void free_thread_data(AV1_COMP *cpi) {
  MultiThreadInfo *const mt_info = &cpi->mt_info;
  AV1_COMMON *cm = &cpi->common;
  for (int t = 0; t < mt_info->num_workers; ++t) {
    EncWorkerData *const thread_data = &mt_info->tile_thr_data[t];
    aom_free(thread_data->td->tctx);
    if (t == 0) continue;
    aom_free(thread_data->td->palette_buffer);
    aom_free(thread_data->td->tmp_conv_dst);
    release_compound_type_rd_buffers(&thread_data->td->comp_rd_buffer);
    for (int j = 0; j < 2; ++j) {
      aom_free(thread_data->td->tmp_pred_bufs[j]);
    }
    release_obmc_buffers(&thread_data->td->obmc_buffer);
    aom_free(thread_data->td->vt64x64);

    aom_free(thread_data->td->inter_modes_info);
    for (int x = 0; x < 2; x++) {
      for (int y = 0; y < 2; y++) {
        aom_free(thread_data->td->hash_value_buffer[x][y]);
        thread_data->td->hash_value_buffer[x][y] = NULL;
      }
    }
    aom_free(thread_data->td->counts);
    aom_free(thread_data->td->mbmi_ext);
    av1_free_pmc(thread_data->td->firstpass_ctx, av1_num_planes(cm));
    thread_data->td->firstpass_ctx = NULL;
    av1_free_shared_coeff_buffer(&thread_data->td->shared_coeff_buf);
    av1_free_sms_tree(thread_data->td);
    aom_free(thread_data->td);
  }
}

void av1_remove_compressor(AV1_COMP *cpi) {
  if (!cpi) return;

  AV1_COMMON *cm = &cpi->common;
  if (cm->current_frame.frame_number > 0) {
#if CONFIG_ENTROPY_STATS
    if (!is_stat_generation_stage(cpi)) {
      fprintf(stderr, "Writing counts.stt\n");
      FILE *f = fopen("counts.stt", "wb");
      fwrite(&aggregate_fc, sizeof(aggregate_fc), 1, f);
      fclose(f);
    }
#endif  // CONFIG_ENTROPY_STATS
#if CONFIG_INTERNAL_STATS
    aom_clear_system_state();

    if (!is_stat_generation_stage(cpi)) {
      char headings[512] = { 0 };
      char results[512] = { 0 };
      FILE *f = fopen("opsnr.stt", "a");
      double time_encoded =
          (cpi->time_stamps.prev_end_seen - cpi->time_stamps.first_ever) /
          10000000.000;
      double total_encode_time =
          (cpi->time_receive_data + cpi->time_compress_data) / 1000.000;
      const double dr =
          (double)cpi->bytes * (double)8 / (double)1000 / time_encoded;
      const double peak =
          (double)((1 << cpi->oxcf.input_cfg.input_bit_depth) - 1);
      const double target_rate = (double)cpi->oxcf.target_bandwidth / 1000;
      const double rate_err = ((100.0 * (dr - target_rate)) / target_rate);

      if (cpi->b_calculate_psnr) {
        const double total_psnr = aom_sse_to_psnr(
            (double)cpi->total_samples, peak, (double)cpi->total_sq_error);
        const double total_ssim =
            100 * pow(cpi->summed_quality / cpi->summed_weights, 8.0);
        snprintf(headings, sizeof(headings),
                 "Bitrate\tAVGPsnr\tGLBPsnr\tAVPsnrP\tGLPsnrP\t"
                 "AOMSSIM\tVPSSIMP\tFASTSIM\tPSNRHVS\t"
                 "WstPsnr\tWstSsim\tWstFast\tWstHVS\t"
                 "AVPsrnY\tAPsnrCb\tAPsnrCr");
        snprintf(results, sizeof(results),
                 "%7.2f\t%7.3f\t%7.3f\t%7.3f\t%7.3f\t"
                 "%7.3f\t%7.3f\t%7.3f\t%7.3f\t"
                 "%7.3f\t%7.3f\t%7.3f\t%7.3f\t"
                 "%7.3f\t%7.3f\t%7.3f",
                 dr, cpi->psnr.stat[STAT_ALL] / cpi->count, total_psnr,
                 cpi->psnr.stat[STAT_ALL] / cpi->count, total_psnr, total_ssim,
                 total_ssim, cpi->fastssim.stat[STAT_ALL] / cpi->count,
                 cpi->psnrhvs.stat[STAT_ALL] / cpi->count, cpi->psnr.worst,
                 cpi->worst_ssim, cpi->fastssim.worst, cpi->psnrhvs.worst,
                 cpi->psnr.stat[STAT_Y] / cpi->count,
                 cpi->psnr.stat[STAT_U] / cpi->count,
                 cpi->psnr.stat[STAT_V] / cpi->count);

        if (cpi->b_calculate_blockiness) {
          SNPRINT(headings, "\t  Block\tWstBlck");
          SNPRINT2(results, "\t%7.3f", cpi->total_blockiness / cpi->count);
          SNPRINT2(results, "\t%7.3f", cpi->worst_blockiness);
        }

        if (cpi->b_calculate_consistency) {
          double consistency =
              aom_sse_to_psnr((double)cpi->total_samples, peak,
                              (double)cpi->total_inconsistency);

          SNPRINT(headings, "\tConsist\tWstCons");
          SNPRINT2(results, "\t%7.3f", consistency);
          SNPRINT2(results, "\t%7.3f", cpi->worst_consistency);
        }

        SNPRINT(headings, "\t    Time\tRcErr\tAbsErr");
        SNPRINT2(results, "\t%8.0f", total_encode_time);
        SNPRINT2(results, "\t%7.2f", rate_err);
        SNPRINT2(results, "\t%7.2f", fabs(rate_err));

        fprintf(f, "%s\tAPsnr611\n", headings);
        fprintf(f, "%s\t%7.3f\n", results,
                (6 * cpi->psnr.stat[STAT_Y] + cpi->psnr.stat[STAT_U] +
                 cpi->psnr.stat[STAT_V]) /
                    (cpi->count * 8));
      }

      fclose(f);
    }
#endif  // CONFIG_INTERNAL_STATS
#if CONFIG_SPEED_STATS
    if (!is_stat_generation_stage(cpi)) {
      fprintf(stdout, "tx_search_count = %d\n", cpi->tx_search_count);
    }
#endif  // CONFIG_SPEED_STATS

#if CONFIG_COLLECT_PARTITION_STATS == 2
    if (!is_stat_generation_stage(cpi)) {
      av1_print_partition_stats(&cpi->partition_stats);
    }
#endif
  }

  TplParams *const tpl_data = &cpi->tpl_data;
  for (int frame = 0; frame < MAX_LAG_BUFFERS; ++frame) {
    aom_free(tpl_data->tpl_stats_pool[frame]);
    aom_free_frame_buffer(&tpl_data->tpl_rec_pool[frame]);
  }

  if (cpi->compressor_stage != LAP_STAGE) {
    terminate_worker_data(cpi);
    free_thread_data(cpi);
  }

  MultiThreadInfo *const mt_info = &cpi->mt_info;
#if CONFIG_MULTITHREAD
  pthread_mutex_t *const enc_row_mt_mutex_ = mt_info->enc_row_mt.mutex_;
  pthread_mutex_t *const gm_mt_mutex_ = mt_info->gm_sync.mutex_;
  if (enc_row_mt_mutex_ != NULL) {
    pthread_mutex_destroy(enc_row_mt_mutex_);
    aom_free(enc_row_mt_mutex_);
  }
  if (gm_mt_mutex_ != NULL) {
    pthread_mutex_destroy(gm_mt_mutex_);
    aom_free(gm_mt_mutex_);
  }
#endif
  av1_row_mt_mem_dealloc(cpi);
  if (cpi->compressor_stage != LAP_STAGE) {
    aom_free(mt_info->tile_thr_data);
    aom_free(mt_info->workers);
  }

#if !CONFIG_REALTIME_ONLY
  av1_tpl_dealloc(&tpl_data->tpl_mt_sync);
#endif
  if (mt_info->num_workers > 1) {
    av1_loop_filter_dealloc(&mt_info->lf_row_sync);
    av1_loop_restoration_dealloc(&mt_info->lr_row_sync, mt_info->num_workers);
    av1_gm_dealloc(&mt_info->gm_sync);
  }

  dealloc_compressor_data(cpi);

#if CONFIG_INTERNAL_STATS
  aom_free(cpi->ssim_vars);
  cpi->ssim_vars = NULL;
#endif  // CONFIG_INTERNAL_STATS

  av1_remove_common(cm);
#if CONFIG_HTB_TRELLIS
  if (cpi->sf.use_hash_based_trellis) hbt_destroy();
#endif  // CONFIG_HTB_TRELLIS
  av1_free_ref_frame_buffers(cm->buffer_pool);

  aom_free(cpi);

#ifdef OUTPUT_YUV_REC
  fclose(yuv_rec_file);
#endif
}

static void generate_psnr_packet(AV1_COMP *cpi) {
  struct aom_codec_cx_pkt pkt;
  int i;
  PSNR_STATS psnr;
#if CONFIG_AV1_HIGHBITDEPTH
  const uint32_t in_bit_depth = cpi->oxcf.input_cfg.input_bit_depth;
  const uint32_t bit_depth = cpi->td.mb.e_mbd.bd;
  aom_calc_highbd_psnr(cpi->source, &cpi->common.cur_frame->buf, &psnr,
                       bit_depth, in_bit_depth);
#else
  aom_calc_psnr(cpi->source, &cpi->common.cur_frame->buf, &psnr);
#endif

  for (i = 0; i < 4; ++i) {
    pkt.data.psnr.samples[i] = psnr.samples[i];
    pkt.data.psnr.sse[i] = psnr.sse[i];
    pkt.data.psnr.psnr[i] = psnr.psnr[i];
  }
  pkt.kind = AOM_CODEC_PSNR_PKT;
  aom_codec_pkt_list_add(cpi->output_pkt_list, &pkt);
}

int av1_use_as_reference(int *ext_ref_frame_flags, int ref_frame_flags) {
  if (ref_frame_flags > ((1 << INTER_REFS_PER_FRAME) - 1)) return -1;

  *ext_ref_frame_flags = ref_frame_flags;
  return 0;
}

int av1_copy_reference_enc(AV1_COMP *cpi, int idx, YV12_BUFFER_CONFIG *sd) {
  AV1_COMMON *const cm = &cpi->common;
  const int num_planes = av1_num_planes(cm);
  YV12_BUFFER_CONFIG *cfg = get_ref_frame(cm, idx);
  if (cfg) {
    aom_yv12_copy_frame(cfg, sd, num_planes);
    return 0;
  } else {
    return -1;
  }
}

int av1_set_reference_enc(AV1_COMP *cpi, int idx, YV12_BUFFER_CONFIG *sd) {
  AV1_COMMON *const cm = &cpi->common;
  const int num_planes = av1_num_planes(cm);
  YV12_BUFFER_CONFIG *cfg = get_ref_frame(cm, idx);
  if (cfg) {
    aom_yv12_copy_frame(sd, cfg, num_planes);
    return 0;
  } else {
    return -1;
  }
}

#ifdef OUTPUT_YUV_REC
void aom_write_one_yuv_frame(AV1_COMMON *cm, YV12_BUFFER_CONFIG *s) {
  uint8_t *src = s->y_buffer;
  int h = cm->height;
  if (yuv_rec_file == NULL) return;
  if (s->flags & YV12_FLAG_HIGHBITDEPTH) {
    uint16_t *src16 = CONVERT_TO_SHORTPTR(s->y_buffer);

    do {
      fwrite(src16, s->y_width, 2, yuv_rec_file);
      src16 += s->y_stride;
    } while (--h);

    src16 = CONVERT_TO_SHORTPTR(s->u_buffer);
    h = s->uv_height;

    do {
      fwrite(src16, s->uv_width, 2, yuv_rec_file);
      src16 += s->uv_stride;
    } while (--h);

    src16 = CONVERT_TO_SHORTPTR(s->v_buffer);
    h = s->uv_height;

    do {
      fwrite(src16, s->uv_width, 2, yuv_rec_file);
      src16 += s->uv_stride;
    } while (--h);

    fflush(yuv_rec_file);
    return;
  }

  do {
    fwrite(src, s->y_width, 1, yuv_rec_file);
    src += s->y_stride;
  } while (--h);

  src = s->u_buffer;
  h = s->uv_height;

  do {
    fwrite(src, s->uv_width, 1, yuv_rec_file);
    src += s->uv_stride;
  } while (--h);

  src = s->v_buffer;
  h = s->uv_height;

  do {
    fwrite(src, s->uv_width, 1, yuv_rec_file);
    src += s->uv_stride;
  } while (--h);

  fflush(yuv_rec_file);
}
#endif  // OUTPUT_YUV_REC

static void set_mv_search_params(AV1_COMP *cpi) {
  const AV1_COMMON *const cm = &cpi->common;
  MotionVectorSearchParams *const mv_search_params = &cpi->mv_search_params;
  const int max_mv_def = AOMMAX(cm->width, cm->height);

  // Default based on max resolution.
  mv_search_params->mv_step_param = av1_init_search_range(max_mv_def);

  if (cpi->sf.mv_sf.auto_mv_step_size) {
    if (frame_is_intra_only(cm)) {
      // Initialize max_mv_magnitude for use in the first INTER frame
      // after a key/intra-only frame.
      mv_search_params->max_mv_magnitude = max_mv_def;
    } else {
      // Use cpi->max_mv_magnitude == -1 to exclude first pass case.
      if (cm->show_frame && mv_search_params->max_mv_magnitude != -1) {
        // Allow mv_steps to correspond to twice the max mv magnitude found
        // in the previous frame, capped by the default max_mv_magnitude based
        // on resolution.
        mv_search_params->mv_step_param = av1_init_search_range(
            AOMMIN(max_mv_def, 2 * mv_search_params->max_mv_magnitude));
      }
      mv_search_params->max_mv_magnitude = -1;
    }
  }
}

void av1_set_screen_content_options(const AV1_COMP *cpi,
                                    FeatureFlags *features) {
  const AV1_COMMON *const cm = &cpi->common;

  if (cm->seq_params.force_screen_content_tools != 2) {
    features->allow_screen_content_tools = features->allow_intrabc =
        cm->seq_params.force_screen_content_tools;
    return;
  }

  if (cpi->oxcf.content == AOM_CONTENT_SCREEN) {
    features->allow_screen_content_tools = features->allow_intrabc = 1;
    return;
  }

  // Estimate if the source frame is screen content, based on the portion of
  // blocks that have few luma colors.
  const uint8_t *src = cpi->unfiltered_source->y_buffer;
  assert(src != NULL);
  const int use_hbd = cpi->unfiltered_source->flags & YV12_FLAG_HIGHBITDEPTH;
  const int stride = cpi->unfiltered_source->y_stride;
  const int width = cpi->unfiltered_source->y_width;
  const int height = cpi->unfiltered_source->y_height;
  const int bd = cm->seq_params.bit_depth;
  const int blk_w = 16;
  const int blk_h = 16;
  // These threshold values are selected experimentally.
  const int color_thresh = 4;
  const unsigned int var_thresh = 0;
  // Counts of blocks with no more than color_thresh colors.
  int counts_1 = 0;
  // Counts of blocks with no more than color_thresh colors and variance larger
  // than var_thresh.
  int counts_2 = 0;

  for (int r = 0; r + blk_h <= height; r += blk_h) {
    for (int c = 0; c + blk_w <= width; c += blk_w) {
      int count_buf[1 << 12];  // Maximum (1 << 12) color levels.
      const uint8_t *const this_src = src + r * stride + c;
      const int n_colors =
          use_hbd ? av1_count_colors_highbd(this_src, stride, blk_w, blk_h, bd,
                                            count_buf)
                  : av1_count_colors(this_src, stride, blk_w, blk_h, count_buf);
      if (n_colors > 1 && n_colors <= color_thresh) {
        ++counts_1;
        struct buf_2d buf;
        buf.stride = stride;
        buf.buf = (uint8_t *)this_src;
        const unsigned int var =
            use_hbd
                ? av1_high_get_sby_perpixel_variance(cpi, &buf, BLOCK_16X16, bd)
                : av1_get_sby_perpixel_variance(cpi, &buf, BLOCK_16X16);
        if (var > var_thresh) ++counts_2;
      }
    }
  }

  // The threshold values are selected experimentally.
  features->allow_screen_content_tools =
      counts_1 * blk_h * blk_w * 10 > width * height;
  // IntraBC would force loop filters off, so we use more strict rules that also
  // requires that the block has high variance.
  features->allow_intrabc = features->allow_screen_content_tools &&
                            counts_2 * blk_h * blk_w * 12 > width * height;
}

<<<<<<< HEAD
static void set_size_independent_vars(AV1_COMP *cpi) {
  int i;
  AV1_COMMON *const cm = &cpi->common;
  for (i = LAST_FRAME; i <= ALTREF_FRAME; ++i) {
    cm->global_motion[i] = default_warp_params;
  }
  cpi->gm_info.search_done = 0;

  av1_set_speed_features_framesize_independent(cpi, cpi->speed);
  av1_set_rd_speed_thresholds(cpi);
  cm->features.interp_filter = SWITCHABLE;
  cm->features.switchable_motion_mode = 1;
}

#define MIN_BOOST_COMBINE_FACTOR 4.0
#define MAX_BOOST_COMBINE_FACTOR 12.0

#if !CONFIG_REALTIME_ONLY
static void process_tpl_stats_frame(AV1_COMP *cpi) {
  const GF_GROUP *const gf_group = &cpi->gf_group;
  AV1_COMMON *const cm = &cpi->common;

  assert(IMPLIES(gf_group->size > 0, gf_group->index < gf_group->size));

  const int tpl_idx = gf_group->index;
  TplParams *const tpl_data = &cpi->tpl_data;
  TplDepFrame *tpl_frame = &tpl_data->tpl_frame[tpl_idx];
  TplDepStats *tpl_stats = tpl_frame->tpl_stats_ptr;

  if (tpl_frame->is_valid) {
    int tpl_stride = tpl_frame->stride;
    int64_t intra_cost_base = 0;
    int64_t mc_dep_cost_base = 0;
    int64_t mc_saved_base = 0;
    int64_t mc_count_base = 0;
    const int step = 1 << tpl_data->tpl_stats_block_mis_log2;
    const int mi_cols_sr = av1_pixels_to_mi(cm->superres_upscaled_width);

    for (int row = 0; row < cm->mi_params.mi_rows; row += step) {
      for (int col = 0; col < mi_cols_sr; col += step) {
        TplDepStats *this_stats = &tpl_stats[av1_tpl_ptr_pos(
            row, col, tpl_stride, tpl_data->tpl_stats_block_mis_log2)];
        int64_t mc_dep_delta =
            RDCOST(tpl_frame->base_rdmult, this_stats->mc_dep_rate,
                   this_stats->mc_dep_dist);
        intra_cost_base += (this_stats->recrf_dist << RDDIV_BITS);
        mc_dep_cost_base +=
            (this_stats->recrf_dist << RDDIV_BITS) + mc_dep_delta;
        mc_count_base += this_stats->mc_count;
        mc_saved_base += this_stats->mc_saved;
      }
    }

    if (mc_dep_cost_base == 0) {
      tpl_frame->is_valid = 0;
    } else {
      aom_clear_system_state();
      cpi->rd.r0 = (double)intra_cost_base / mc_dep_cost_base;
      if (is_frame_tpl_eligible(gf_group)) {
        cpi->rd.arf_r0 = cpi->rd.r0;
        if (cpi->lap_enabled) {
          double min_boost_factor = sqrt(cpi->rc.baseline_gf_interval);
          const int gfu_boost = get_gfu_boost_from_r0_lap(
              min_boost_factor, MAX_GFUBOOST_FACTOR, cpi->rd.arf_r0,
              cpi->rc.num_stats_required_for_gfu_boost);
          // printf("old boost %d new boost %d\n", cpi->rc.gfu_boost,
          //        gfu_boost);
          cpi->rc.gfu_boost = combine_prior_with_tpl_boost(
              min_boost_factor, MAX_BOOST_COMBINE_FACTOR, cpi->rc.gfu_boost,
              gfu_boost, cpi->rc.num_stats_used_for_gfu_boost);
        } else {
          const int gfu_boost = (int)(200.0 / cpi->rd.r0);
          cpi->rc.gfu_boost = combine_prior_with_tpl_boost(
              MIN_BOOST_COMBINE_FACTOR, MAX_BOOST_COMBINE_FACTOR,
              cpi->rc.gfu_boost, gfu_boost, cpi->rc.frames_to_key);
        }
      } else if (frame_is_intra_only(cm)) {
        // TODO(debargha): Turn off q adjustment for kf temporarily to
        // reduce impact on speed of encoding. Need to investigate how
        // to mitigate the issue.
        if (cpi->oxcf.rc_cfg.mode == AOM_Q) {
          const int kf_boost =
              get_kf_boost_from_r0(cpi->rd.r0, cpi->rc.frames_to_key);
          if (cpi->lap_enabled) {
            cpi->rc.kf_boost = combine_prior_with_tpl_boost(
                MIN_BOOST_COMBINE_FACTOR, MAX_BOOST_COMBINE_FACTOR,
                cpi->rc.kf_boost, kf_boost,
                cpi->rc.num_stats_used_for_kf_boost);
          } else {
            cpi->rc.kf_boost = combine_prior_with_tpl_boost(
                MIN_BOOST_COMBINE_FACTOR, MAX_BOOST_COMBINE_FACTOR,
                cpi->rc.kf_boost, kf_boost, cpi->rc.frames_to_key);
          }
        }
      }
      cpi->rd.mc_count_base = (double)mc_count_base /
                              (cm->mi_params.mi_rows * cm->mi_params.mi_cols);
      cpi->rd.mc_saved_base = (double)mc_saved_base /
                              (cm->mi_params.mi_rows * cm->mi_params.mi_cols);
      aom_clear_system_state();
    }
  }
}
#endif  // !CONFIG_REALTIME_ONLY

static void set_size_dependent_vars(AV1_COMP *cpi, int *q, int *bottom_index,
                                    int *top_index) {
  AV1_COMMON *const cm = &cpi->common;

  // Setup variables that depend on the dimensions of the frame.
  av1_set_speed_features_framesize_dependent(cpi, cpi->speed);

#if !CONFIG_REALTIME_ONLY
  GF_GROUP *gf_group = &cpi->gf_group;
  if (cpi->oxcf.enable_tpl_model && is_frame_tpl_eligible(gf_group)) {
    process_tpl_stats_frame(cpi);
    av1_tpl_rdmult_setup(cpi);
  }
#endif

  // Decide q and q bounds.
  *q = av1_rc_pick_q_and_bounds(cpi, &cpi->rc, cm->width, cm->height,
                                cpi->gf_group.index, bottom_index, top_index);

  // Configure experimental use of segmentation for enhanced coding of
  // static regions if indicated.
  // Only allowed in the second pass of a two pass encode, as it requires
  // lagged coding, and if the relevant speed feature flag is set.
  if (is_stat_consumption_stage_twopass(cpi) &&
      cpi->sf.hl_sf.static_segmentation)
    configure_static_seg_features(cpi);
}

=======
>>>>>>> 173a756a
static void init_motion_estimation(AV1_COMP *cpi) {
  AV1_COMMON *const cm = &cpi->common;
  MotionVectorSearchParams *const mv_search_params = &cpi->mv_search_params;
  const int y_stride = cpi->scaled_source.y_stride;
  const int y_stride_src = ((cpi->oxcf.frm_dim_cfg.width != cm->width ||
                             cpi->oxcf.frm_dim_cfg.height != cm->height) ||
                            av1_superres_scaled(cm))
                               ? y_stride
                               : cpi->lookahead->buf->img.y_stride;
  int fpf_y_stride = cm->cur_frame != NULL ? cm->cur_frame->buf.y_stride
                                           : cpi->scaled_source.y_stride;

  // Update if search_site_cfg is uninitialized or the current frame has a new
  // stride
  const int should_update =
      !mv_search_params->search_site_cfg[SS_CFG_SRC].stride ||
      !mv_search_params->search_site_cfg[SS_CFG_LOOKAHEAD].stride ||
      (y_stride != mv_search_params->search_site_cfg[SS_CFG_SRC].stride);

  if (!should_update) {
    return;
  }

  if (cpi->sf.mv_sf.search_method == DIAMOND) {
    av1_init_dsmotion_compensation(
        &mv_search_params->search_site_cfg[SS_CFG_SRC], y_stride);
    av1_init_dsmotion_compensation(
        &mv_search_params->search_site_cfg[SS_CFG_LOOKAHEAD], y_stride_src);
  } else {
    av1_init3smotion_compensation(
        &mv_search_params->search_site_cfg[SS_CFG_SRC], y_stride);
    av1_init3smotion_compensation(
        &mv_search_params->search_site_cfg[SS_CFG_LOOKAHEAD], y_stride_src);
  }
  av1_init_motion_fpf(&mv_search_params->search_site_cfg[SS_CFG_FPF],
                      fpf_y_stride);
}

#define COUPLED_CHROMA_FROM_LUMA_RESTORATION 0
static void set_restoration_unit_size(int width, int height, int sx, int sy,
                                      RestorationInfo *rst) {
  (void)width;
  (void)height;
  (void)sx;
  (void)sy;
#if COUPLED_CHROMA_FROM_LUMA_RESTORATION
  int s = AOMMIN(sx, sy);
#else
  int s = 0;
#endif  // !COUPLED_CHROMA_FROM_LUMA_RESTORATION

  if (width * height > 352 * 288)
    rst[0].restoration_unit_size = RESTORATION_UNITSIZE_MAX;
  else
    rst[0].restoration_unit_size = (RESTORATION_UNITSIZE_MAX >> 1);
  rst[1].restoration_unit_size = rst[0].restoration_unit_size >> s;
  rst[2].restoration_unit_size = rst[1].restoration_unit_size;
}

static void init_ref_frame_bufs(AV1_COMP *cpi) {
  AV1_COMMON *const cm = &cpi->common;
  int i;
  BufferPool *const pool = cm->buffer_pool;
  cm->cur_frame = NULL;
  for (i = 0; i < REF_FRAMES; ++i) {
    cm->ref_frame_map[i] = NULL;
  }
  for (i = 0; i < FRAME_BUFFERS; ++i) {
    pool->frame_bufs[i].ref_count = 0;
  }
}

void av1_check_initial_width(AV1_COMP *cpi, int use_highbitdepth,
                             int subsampling_x, int subsampling_y) {
  AV1_COMMON *const cm = &cpi->common;
  SequenceHeader *const seq_params = &cm->seq_params;
  InitialDimensions *const initial_dimensions = &cpi->initial_dimensions;

  if (!initial_dimensions->width ||
      seq_params->use_highbitdepth != use_highbitdepth ||
      seq_params->subsampling_x != subsampling_x ||
      seq_params->subsampling_y != subsampling_y) {
    seq_params->subsampling_x = subsampling_x;
    seq_params->subsampling_y = subsampling_y;
    seq_params->use_highbitdepth = use_highbitdepth;

    av1_set_speed_features_framesize_independent(cpi, cpi->oxcf.speed);
    av1_set_speed_features_framesize_dependent(cpi, cpi->oxcf.speed);

    if (!is_stat_generation_stage(cpi)) {
      alloc_altref_frame_buffer(cpi);
      alloc_util_frame_buffers(cpi);
    }
    init_ref_frame_bufs(cpi);

    init_motion_estimation(cpi);  // TODO(agrange) This can be removed.

    initial_dimensions->width = cm->width;
    initial_dimensions->height = cm->height;
    cpi->initial_mbs = cm->mi_params.MBs;
  }
}

// Returns 1 if the assigned width or height was <= 0.
int av1_set_size_literal(AV1_COMP *cpi, int width, int height) {
  AV1_COMMON *cm = &cpi->common;
  InitialDimensions *const initial_dimensions = &cpi->initial_dimensions;
  av1_check_initial_width(cpi, cm->seq_params.use_highbitdepth,
                          cm->seq_params.subsampling_x,
                          cm->seq_params.subsampling_y);

  if (width <= 0 || height <= 0) return 1;

  cm->width = width;
  cm->height = height;

  if (initial_dimensions->width && initial_dimensions->height &&
      (cm->width > initial_dimensions->width ||
       cm->height > initial_dimensions->height)) {
    av1_free_context_buffers(cm);
    av1_free_shared_coeff_buffer(&cpi->td.shared_coeff_buf);
    av1_free_sms_tree(&cpi->td);
    av1_free_pmc(cpi->td.firstpass_ctx, av1_num_planes(cm));
    cpi->td.firstpass_ctx = NULL;
    alloc_compressor_data(cpi);
    realloc_segmentation_maps(cpi);
    initial_dimensions->width = initial_dimensions->height = 0;
  }
  update_frame_size(cpi);

  return 0;
}

void av1_set_frame_size(AV1_COMP *cpi, int width, int height) {
  AV1_COMMON *const cm = &cpi->common;
  const SequenceHeader *const seq_params = &cm->seq_params;
  const int num_planes = av1_num_planes(cm);
  MACROBLOCKD *const xd = &cpi->td.mb.e_mbd;
  int ref_frame;

  if (width != cm->width || height != cm->height) {
    // There has been a change in the encoded frame size
    av1_set_size_literal(cpi, width, height);
    // Recalculate 'all_lossless' in case super-resolution was (un)selected.
    cm->features.all_lossless =
        cm->features.coded_lossless && !av1_superres_scaled(cm);

    av1_noise_estimate_init(&cpi->noise_estimate, cm->width, cm->height);
  }
  set_mv_search_params(cpi);

  if (is_stat_consumption_stage(cpi)) {
    av1_set_target_rate(cpi, cm->width, cm->height);
  }

  alloc_frame_mvs(cm, cm->cur_frame);

  // Allocate above context buffers
  CommonContexts *const above_contexts = &cm->above_contexts;
  if (above_contexts->num_planes < av1_num_planes(cm) ||
      above_contexts->num_mi_cols < cm->mi_params.mi_cols ||
      above_contexts->num_tile_rows < cm->tiles.rows) {
    av1_free_above_context_buffers(above_contexts);
    if (av1_alloc_above_context_buffers(above_contexts, cm->tiles.rows,
                                        cm->mi_params.mi_cols,
                                        av1_num_planes(cm)))
      aom_internal_error(&cm->error, AOM_CODEC_MEM_ERROR,
                         "Failed to allocate context buffers");
  }

  // Reset the frame pointers to the current frame size.
  if (aom_realloc_frame_buffer(
          &cm->cur_frame->buf, cm->width, cm->height, seq_params->subsampling_x,
          seq_params->subsampling_y, seq_params->use_highbitdepth,
          cpi->oxcf.border_in_pixels, cm->features.byte_alignment, NULL, NULL,
          NULL))
    aom_internal_error(&cm->error, AOM_CODEC_MEM_ERROR,
                       "Failed to allocate frame buffer");

  const int frame_width = cm->superres_upscaled_width;
  const int frame_height = cm->superres_upscaled_height;
  set_restoration_unit_size(frame_width, frame_height,
                            seq_params->subsampling_x,
                            seq_params->subsampling_y, cm->rst_info);
  for (int i = 0; i < num_planes; ++i)
    cm->rst_info[i].frame_restoration_type = RESTORE_NONE;

  av1_alloc_restoration_buffers(cm);
  if (!is_stat_generation_stage(cpi)) alloc_util_frame_buffers(cpi);
  init_motion_estimation(cpi);

  for (ref_frame = LAST_FRAME; ref_frame <= ALTREF_FRAME; ++ref_frame) {
    RefCntBuffer *const buf = get_ref_frame_buf(cm, ref_frame);
    if (buf != NULL) {
      struct scale_factors *sf = get_ref_scale_factors(cm, ref_frame);
      av1_setup_scale_factors_for_frame(sf, buf->buf.y_crop_width,
                                        buf->buf.y_crop_height, cm->width,
                                        cm->height);
      if (av1_is_scaled(sf)) aom_extend_frame_borders(&buf->buf, num_planes);
    }
  }

  av1_setup_scale_factors_for_frame(&cm->sf_identity, cm->width, cm->height,
                                    cm->width, cm->height);

  set_ref_ptrs(cm, xd, LAST_FRAME, LAST_FRAME);
}

/*!\brief Select and apply cdef filters and switchable restoration filters
 *
 * \ingroup high_level_algo
 */
static void cdef_restoration_frame(AV1_COMP *cpi, AV1_COMMON *cm,
                                   MACROBLOCKD *xd, int use_restoration,
                                   int use_cdef) {
  MultiThreadInfo *const mt_info = &cpi->mt_info;
  const int num_workers = mt_info->num_workers;
  if (use_restoration)
    av1_loop_restoration_save_boundary_lines(&cm->cur_frame->buf, cm, 0);

  if (use_cdef) {
#if CONFIG_COLLECT_COMPONENT_TIMING
    start_timing(cpi, cdef_time);
#endif
    // Find CDEF parameters
    av1_cdef_search(&cm->cur_frame->buf, cpi->source, cm, xd,
                    cpi->sf.lpf_sf.cdef_pick_method, cpi->td.mb.rdmult);

    // Apply the filter
    av1_cdef_frame(&cm->cur_frame->buf, cm, xd);
#if CONFIG_COLLECT_COMPONENT_TIMING
    end_timing(cpi, cdef_time);
#endif
  } else {
    cm->cdef_info.cdef_bits = 0;
    cm->cdef_info.cdef_strengths[0] = 0;
    cm->cdef_info.nb_cdef_strengths = 1;
    cm->cdef_info.cdef_uv_strengths[0] = 0;
  }

  av1_superres_post_encode(cpi);

#if CONFIG_COLLECT_COMPONENT_TIMING
  start_timing(cpi, loop_restoration_time);
#endif
  if (use_restoration) {
    av1_loop_restoration_save_boundary_lines(&cm->cur_frame->buf, cm, 1);
    av1_pick_filter_restoration(cpi->source, cpi);
    if (cm->rst_info[0].frame_restoration_type != RESTORE_NONE ||
        cm->rst_info[1].frame_restoration_type != RESTORE_NONE ||
        cm->rst_info[2].frame_restoration_type != RESTORE_NONE) {
      if (num_workers > 1)
        av1_loop_restoration_filter_frame_mt(
            &cm->cur_frame->buf, cm, 0, mt_info->workers, num_workers,
            &mt_info->lr_row_sync, &cpi->lr_ctxt);
      else
        av1_loop_restoration_filter_frame(&cm->cur_frame->buf, cm, 0,
                                          &cpi->lr_ctxt);
    }
  } else {
    cm->rst_info[0].frame_restoration_type = RESTORE_NONE;
    cm->rst_info[1].frame_restoration_type = RESTORE_NONE;
    cm->rst_info[2].frame_restoration_type = RESTORE_NONE;
  }
#if CONFIG_COLLECT_COMPONENT_TIMING
  end_timing(cpi, loop_restoration_time);
#endif
}

/*!\brief Select and apply in-loop deblocking filters, cdef filters, and
 * restoration filters
 *
 * \ingroup high_level_algo
 */
static void loopfilter_frame(AV1_COMP *cpi, AV1_COMMON *cm) {
  MultiThreadInfo *const mt_info = &cpi->mt_info;
  const int num_workers = mt_info->num_workers;
  const int num_planes = av1_num_planes(cm);
  MACROBLOCKD *xd = &cpi->td.mb.e_mbd;

  assert(IMPLIES(is_lossless_requested(&cpi->oxcf.rc_cfg),
                 cm->features.coded_lossless && cm->features.all_lossless));

  const int use_loopfilter =
      !cm->features.coded_lossless && !cm->tiles.large_scale;
  const int use_cdef = cm->seq_params.enable_cdef &&
                       !cm->features.coded_lossless && !cm->tiles.large_scale;
  const int use_restoration = cm->seq_params.enable_restoration &&
                              !cm->features.all_lossless &&
                              !cm->tiles.large_scale;

  struct loopfilter *lf = &cm->lf;

#if CONFIG_COLLECT_COMPONENT_TIMING
  start_timing(cpi, loop_filter_time);
#endif
  if (use_loopfilter) {
    aom_clear_system_state();
    av1_pick_filter_level(cpi->source, cpi, cpi->sf.lpf_sf.lpf_pick);
  } else {
    lf->filter_level[0] = 0;
    lf->filter_level[1] = 0;
  }

  if (lf->filter_level[0] || lf->filter_level[1]) {
    if (num_workers > 1)
      av1_loop_filter_frame_mt(&cm->cur_frame->buf, cm, xd, 0, num_planes, 0,
#if CONFIG_LPF_MASK
                               0,
#endif
                               mt_info->workers, num_workers,
                               &mt_info->lf_row_sync);
    else
      av1_loop_filter_frame(&cm->cur_frame->buf, cm, xd,
#if CONFIG_LPF_MASK
                            0,
#endif
                            0, num_planes, 0);
  }
#if CONFIG_COLLECT_COMPONENT_TIMING
  end_timing(cpi, loop_filter_time);
#endif

  cdef_restoration_frame(cpi, cm, xd, use_restoration, use_cdef);
}

<<<<<<< HEAD
static void fix_interp_filter(InterpFilter *const interp_filter,
                              const FRAME_COUNTS *const counts) {
  if (*interp_filter == SWITCHABLE) {
    // Check to see if only one of the filters is actually used
    int count[SWITCHABLE_FILTERS] = { 0 };
    int num_filters_used = 0;
    for (int i = 0; i < SWITCHABLE_FILTERS; ++i) {
      for (int j = 0; j < SWITCHABLE_FILTER_CONTEXTS; ++j)
        count[i] += counts->switchable_interp[j][i];
      num_filters_used += (count[i] > 0);
    }
    if (num_filters_used == 1) {
      // Only one filter is used. So set the filter at frame level
      for (int i = 0; i < SWITCHABLE_FILTERS; ++i) {
        if (count[i]) {
          if (i == EIGHTTAP_REGULAR) *interp_filter = i;
          break;
        }
      }
    }
  }
}

static void finalize_encoded_frame(AV1_COMP *const cpi) {
  AV1_COMMON *const cm = &cpi->common;
  CurrentFrame *const current_frame = &cm->current_frame;

  if (!cm->seq_params.reduced_still_picture_hdr &&
      encode_show_existing_frame(cm)) {
    RefCntBuffer *const frame_to_show =
        cm->ref_frame_map[cpi->existing_fb_idx_to_show];

    if (frame_to_show == NULL) {
      aom_internal_error(&cm->error, AOM_CODEC_UNSUP_BITSTREAM,
                         "Buffer does not contain a reconstructed frame");
    }
    assert(frame_to_show->ref_count > 0);
    assign_frame_buffer_p(&cm->cur_frame, frame_to_show);
  }

  if (!encode_show_existing_frame(cm) &&
      cm->seq_params.film_grain_params_present &&
      (cm->show_frame || cm->showable_frame)) {
    // Copy the current frame's film grain params to the its corresponding
    // RefCntBuffer slot.
    cm->cur_frame->film_grain_params = cm->film_grain_params;

    // We must update the parameters if this is not an INTER_FRAME
    if (current_frame->frame_type != INTER_FRAME)
      cm->cur_frame->film_grain_params.update_parameters = 1;

    // Iterate the random seed for the next frame.
    cm->film_grain_params.random_seed += 3381;
    if (cm->film_grain_params.random_seed == 0)
      cm->film_grain_params.random_seed = 7391;
  }

  // Initialise all tiles' contexts from the global frame context
  for (int tile_col = 0; tile_col < cm->tiles.cols; tile_col++) {
    for (int tile_row = 0; tile_row < cm->tiles.rows; tile_row++) {
      const int tile_idx = tile_row * cm->tiles.cols + tile_col;
      cpi->tile_data[tile_idx].tctx = *cm->fc;
    }
  }

  fix_interp_filter(&cm->features.interp_filter, cpi->td.counts);
}

#if !CONFIG_REALTIME_ONLY
static int get_interp_filter_selected(const AV1_COMMON *const cm,
                                      MV_REFERENCE_FRAME ref,
                                      InterpFilter ifilter) {
  const RefCntBuffer *const buf = get_ref_frame_buf(cm, ref);
  if (buf == NULL) return 0;
  return buf->interp_filter_selected[ifilter];
}

static uint16_t setup_interp_filter_search_mask(AV1_COMP *cpi) {
  const AV1_COMMON *const cm = &cpi->common;
  int ref_total[REF_FRAMES] = { 0 };
  uint16_t mask = ALLOW_ALL_INTERP_FILT_MASK;

  if (cpi->last_frame_type == KEY_FRAME || cpi->refresh_frame.alt_ref_frame)
    return mask;

  for (MV_REFERENCE_FRAME ref = LAST_FRAME; ref <= ALTREF_FRAME; ++ref) {
    for (InterpFilter ifilter = EIGHTTAP_REGULAR; ifilter <= MULTITAP_SHARP;
         ++ifilter) {
      ref_total[ref] += get_interp_filter_selected(cm, ref, ifilter);
    }
  }
  int ref_total_total = (ref_total[LAST2_FRAME] + ref_total[LAST3_FRAME] +
                         ref_total[GOLDEN_FRAME] + ref_total[BWDREF_FRAME] +
                         ref_total[ALTREF2_FRAME] + ref_total[ALTREF_FRAME]);

  for (InterpFilter ifilter = EIGHTTAP_REGULAR; ifilter <= MULTITAP_SHARP;
       ++ifilter) {
    int last_score = get_interp_filter_selected(cm, LAST_FRAME, ifilter) * 30;
    if (ref_total[LAST_FRAME] && last_score <= ref_total[LAST_FRAME]) {
      int filter_score =
          get_interp_filter_selected(cm, LAST2_FRAME, ifilter) * 20 +
          get_interp_filter_selected(cm, LAST3_FRAME, ifilter) * 20 +
          get_interp_filter_selected(cm, GOLDEN_FRAME, ifilter) * 20 +
          get_interp_filter_selected(cm, BWDREF_FRAME, ifilter) * 10 +
          get_interp_filter_selected(cm, ALTREF2_FRAME, ifilter) * 10 +
          get_interp_filter_selected(cm, ALTREF_FRAME, ifilter) * 10;
      if (filter_score < ref_total_total) {
        DUAL_FILTER_TYPE filt_type = ifilter + SWITCHABLE_FILTERS * ifilter;
        reset_interp_filter_allowed_mask(&mask, filt_type);
      }
    }
  }
  return mask;
}

#define STRICT_PSNR_DIFF_THRESH 0.9
// Encode key frame with/without screen content tools to determine whether
// screen content tools should be enabled for this key frame group or not.
// The first encoding is without screen content tools.
// The second encoding is with screen content tools.
// We compare the psnr and frame size to make the decision.
static void screen_content_tools_determination(
    AV1_COMP *cpi, const int allow_screen_content_tools_orig_decision,
    const int allow_intrabc_orig_decision,
    const int is_screen_content_type_orig_decision, const int pass,
    int *projected_size_pass, PSNR_STATS *psnr) {
  AV1_COMMON *const cm = &cpi->common;
  FeatureFlags *const features = &cm->features;
  projected_size_pass[pass] = cpi->rc.projected_frame_size;
#if CONFIG_AV1_HIGHBITDEPTH
  const uint32_t in_bit_depth = cpi->oxcf.input_bit_depth;
  const uint32_t bit_depth = cpi->td.mb.e_mbd.bd;
  aom_calc_highbd_psnr(cpi->source, &cpi->common.cur_frame->buf, &psnr[pass],
                       bit_depth, in_bit_depth);
#else
  aom_calc_psnr(cpi->source, &cpi->common.cur_frame->buf, &psnr[pass]);
#endif
  if (pass != 1) return;

  const double psnr_diff = psnr[1].psnr[0] - psnr[0].psnr[0];
  const int is_sc_encoding_much_better = psnr_diff > STRICT_PSNR_DIFF_THRESH;
  if (is_sc_encoding_much_better) {
    // Use screen content tools, if we get coding gain.
    features->allow_screen_content_tools = 1;
    features->allow_intrabc = cpi->intrabc_used;
    cpi->is_screen_content_type = 1;
  } else {
    // Use original screen content decision.
    features->allow_screen_content_tools =
        allow_screen_content_tools_orig_decision;
    features->allow_intrabc = allow_intrabc_orig_decision;
    cpi->is_screen_content_type = is_screen_content_type_orig_decision;
  }
}

// Set some encoding parameters to make the encoding process fast.
// A fixed block partition size, and a large q is used.
static void set_encoding_params_for_screen_content(AV1_COMP *cpi,
                                                   const int pass) {
  AV1_COMMON *const cm = &cpi->common;
  if (pass == 0) {
    // In the first pass, encode without screen content tools.
    // Use a high q, and a fixed block size for fast encoding.
    cm->features.allow_screen_content_tools = 0;
    cm->features.allow_intrabc = 0;
    cpi->is_screen_content_type = 0;
    cpi->sf.part_sf.partition_search_type = FIXED_PARTITION;
    cpi->sf.part_sf.always_this_block_size = BLOCK_32X32;
    return;
  }
  assert(pass == 1);
  // In the second pass, encode with screen content tools.
  // Use a high q, and a fixed block size for fast encoding.
  cm->features.allow_screen_content_tools = 1;
  // TODO(chengchen): turn intrabc on could lead to data race issue.
  // cm->allow_intrabc = 1;
  cpi->is_screen_content_type = 1;
  cpi->sf.part_sf.partition_search_type = FIXED_PARTITION;
  cpi->sf.part_sf.always_this_block_size = BLOCK_32X32;
}

// Determines whether to use screen content tools for the key frame group.
// This function modifies "cm->features.allow_screen_content_tools",
// "cm->features.allow_intrabc" and "cpi->is_screen_content_type".
static void determine_sc_tools_with_encoding(AV1_COMP *cpi, const int q_orig) {
  AV1_COMMON *const cm = &cpi->common;
  const AV1EncoderConfig *const oxcf = &cpi->oxcf;
  const QuantizationCfg *const q_cfg = &oxcf->q_cfg;
  // Variables to help determine if we should allow screen content tools.
  int projected_size_pass[3] = { 0 };
  PSNR_STATS psnr[3];
  const int is_key_frame = cm->current_frame.frame_type == KEY_FRAME;
  const int allow_screen_content_tools_orig_decision =
      cm->features.allow_screen_content_tools;
  const int allow_intrabc_orig_decision = cm->features.allow_intrabc;
  const int is_screen_content_type_orig_decision = cpi->is_screen_content_type;
  // Turn off the encoding trial for forward key frame and superres.
  if (cpi->sf.rt_sf.use_nonrd_pick_mode || oxcf->kf_cfg.fwd_kf_enabled ||
      cpi->superres_mode != AOM_SUPERRES_NONE || oxcf->mode == REALTIME ||
      is_screen_content_type_orig_decision || !is_key_frame) {
    return;
  }

  // TODO(chengchen): multiple encoding for the lossless mode is time consuming.
  // Find a better way to determine whether screen content tools should be used
  // for lossless coding.
  // Use a high q and a fixed partition to do quick encoding.
  const int q_for_screen_content_quick_run =
      is_lossless_requested(&oxcf->rc_cfg) ? q_orig : AOMMAX(q_orig, 244);
  const int partition_search_type_orig = cpi->sf.part_sf.partition_search_type;
  const BLOCK_SIZE fixed_partition_block_size_orig =
      cpi->sf.part_sf.always_this_block_size;

  // Setup necessary params for encoding, including frame source, etc.
  aom_clear_system_state();

  cpi->source =
      av1_scale_if_required(cm, cpi->unscaled_source, &cpi->scaled_source);
  if (cpi->unscaled_last_source != NULL) {
    cpi->last_source = av1_scale_if_required(cm, cpi->unscaled_last_source,
                                             &cpi->scaled_last_source);
  }

  setup_frame(cpi);

  if (cm->seg.enabled) {
    if (!cm->seg.update_data && cm->prev_frame) {
      segfeatures_copy(&cm->seg, &cm->prev_frame->seg);
      cm->seg.enabled = cm->prev_frame->seg.enabled;
    } else {
      av1_calculate_segdata(&cm->seg);
    }
  } else {
    memset(&cm->seg, 0, sizeof(cm->seg));
  }
  segfeatures_copy(&cm->cur_frame->seg, &cm->seg);
  cm->cur_frame->seg.enabled = cm->seg.enabled;

  // The two encoding passes aim to help determine whether to use screen
  // content tools, with a high q and fixed partition.
  for (int pass = 0; pass < 2; ++pass) {
    set_encoding_params_for_screen_content(cpi, pass);
#if CONFIG_TUNE_VMAF
    if (oxcf->tuning == AOM_TUNE_VMAF_WITH_PREPROCESSING ||
        oxcf->tuning == AOM_TUNE_VMAF_WITHOUT_PREPROCESSING ||
        oxcf->tuning == AOM_TUNE_VMAF_MAX_GAIN) {
      av1_set_quantizer(
          cm, q_cfg->qm_minlevel, q_cfg->qm_maxlevel,
          av1_get_vmaf_base_qindex(cpi, q_for_screen_content_quick_run),
          q_cfg->enable_chroma_deltaq);
    } else {
#endif
      av1_set_quantizer(cm, q_cfg->qm_minlevel, q_cfg->qm_maxlevel,
                        q_for_screen_content_quick_run,
                        q_cfg->enable_chroma_deltaq);
#if CONFIG_TUNE_VMAF
    }
#endif
    av1_set_speed_features_qindex_dependent(cpi, oxcf->speed);
    if (q_cfg->deltaq_mode != NO_DELTA_Q)
      av1_init_quantizer(&cpi->enc_quant_dequant_params, &cm->quant_params,
                         cm->seq_params.bit_depth);

    av1_set_variance_partition_thresholds(cpi, q_for_screen_content_quick_run,
                                          0);
    // transform / motion compensation build reconstruction frame
    av1_encode_frame(cpi);
    // Screen content decision
    screen_content_tools_determination(
        cpi, allow_screen_content_tools_orig_decision,
        allow_intrabc_orig_decision, is_screen_content_type_orig_decision, pass,
        projected_size_pass, psnr);
  }

  // Set partition speed feature back.
  cpi->sf.part_sf.partition_search_type = partition_search_type_orig;
  cpi->sf.part_sf.always_this_block_size = fixed_partition_block_size_orig;
}
#endif  // CONFIG_REALTIME_ONLY

=======
>>>>>>> 173a756a
/*!\brief Encode a frame without the recode loop, usually used in one-pass
 * encoding and realtime coding.
 *
 * \ingroup high_level_algo
 *
 * \param[in]    cpi             Top-level encoder structure
 *
 * \return Returns a value to indicate if the encoding is done successfully.
 * \retval #AOM_CODEC_OK
 * \retval #AOM_CODEC_ERROR
 */
static int encode_without_recode(AV1_COMP *cpi) {
  AV1_COMMON *const cm = &cpi->common;
  const QuantizationCfg *const q_cfg = &cpi->oxcf.q_cfg;
<<<<<<< HEAD
=======
  SVC *const svc = &cpi->svc;
  ResizePendingParams *const resize_pending_params =
      &cpi->resize_pending_params;
  const int resize_pending =
      (resize_pending_params->width && resize_pending_params->height &&
       (cpi->common.width != resize_pending_params->width ||
        cpi->common.height != resize_pending_params->height));

>>>>>>> 173a756a
  int top_index = 0, bottom_index = 0, q = 0;
  YV12_BUFFER_CONFIG *unscaled = cpi->unscaled_source;
  InterpFilter filter_scaler =
      cpi->use_svc ? svc->downsample_filter_type[svc->spatial_layer_id]
                   : EIGHTTAP_SMOOTH;
  int phase_scaler =
      cpi->use_svc ? svc->downsample_filter_phase[svc->spatial_layer_id] : 0;

  set_size_independent_vars(cpi);
  av1_setup_frame_size(cpi);
  av1_set_size_dependent_vars(cpi, &q, &bottom_index, &top_index);

  if (!cpi->use_svc) {
    phase_scaler = 8;
    if ((cm->width << 1) == unscaled->y_crop_width &&
        (cm->height << 1) == unscaled->y_crop_height)
      filter_scaler = BILINEAR;
    // Use eighttap for 4:1 scaling.
    if ((cm->width << 2) == unscaled->y_crop_width &&
        (cm->height << 2) == unscaled->y_crop_height)
      filter_scaler = EIGHTTAP_SMOOTH;
  }

  if (cpi->sf.part_sf.partition_search_type == VAR_BASED_PARTITION)
    variance_partition_alloc(cpi);

  if (cm->current_frame.frame_type == KEY_FRAME) copy_frame_prob_info(cpi);

#if CONFIG_COLLECT_COMPONENT_TIMING
  printf("\n Encoding a frame:");
#endif

  aom_clear_system_state();

  cpi->source = av1_scale_if_required(cm, unscaled, &cpi->scaled_source,
                                      filter_scaler, phase_scaler, 1);
  if (frame_is_intra_only(cm) || resize_pending != 0) {
    memset(cpi->consec_zero_mv, 0,
           ((cm->mi_params.mi_rows * cm->mi_params.mi_cols) >> 2) *
               sizeof(*cpi->consec_zero_mv));
  }

  if (cpi->unscaled_last_source != NULL) {
    cpi->last_source = av1_scale_if_required(cm, cpi->unscaled_last_source,
                                             &cpi->scaled_last_source,
                                             filter_scaler, phase_scaler, 1);
  }

  if (cpi->sf.rt_sf.use_temporal_noise_estimate) {
    av1_update_noise_estimate(cpi);
  }

<<<<<<< HEAD
=======
  // For SVC the inter-layer/spatial prediction is not done for newmv
  // (zero_mode is forced), and since the scaled references are only
  // use for newmv search, we can avoid scaling here.
  if (!frame_is_intra_only(cm) &&
      !(cpi->use_svc && cpi->svc.force_zero_mode_spatial_ref))
    av1_scale_references(cpi, filter_scaler, phase_scaler, 1);

>>>>>>> 173a756a
  av1_set_quantizer(cm, q_cfg->qm_minlevel, q_cfg->qm_maxlevel, q,
                    q_cfg->enable_chroma_deltaq);
  av1_set_speed_features_qindex_dependent(cpi, cpi->oxcf.speed);
  if (q_cfg->deltaq_mode != NO_DELTA_Q)
    av1_init_quantizer(&cpi->enc_quant_dequant_params, &cm->quant_params,
                       cm->seq_params.bit_depth);
  av1_set_variance_partition_thresholds(cpi, q, 0);
  av1_setup_frame(cpi);

  // Check if this high_source_sad (scene/slide change) frame should be
  // encoded at high/max QP, and if so, set the q and adjust some rate
  // control parameters.
  if (cpi->sf.rt_sf.overshoot_detection_cbr == FAST_DETECTION_MAXQ &&
      cpi->rc.high_source_sad) {
    if (av1_encodedframe_overshoot(cpi, &q)) {
      av1_set_quantizer(cm, q_cfg->qm_minlevel, q_cfg->qm_maxlevel, q,
                        q_cfg->enable_chroma_deltaq);
      av1_set_speed_features_qindex_dependent(cpi, cpi->oxcf.speed);
      if (q_cfg->deltaq_mode != NO_DELTA_Q)
        av1_init_quantizer(&cpi->enc_quant_dequant_params, &cm->quant_params,
                           cm->seq_params.bit_depth);
      av1_set_variance_partition_thresholds(cpi, q, 0);
    }
  }

  if (q_cfg->aq_mode == CYCLIC_REFRESH_AQ) {
    suppress_active_map(cpi);
    av1_cyclic_refresh_setup(cpi);
    av1_apply_active_map(cpi);
  }
  if (cm->seg.enabled) {
    if (!cm->seg.update_data && cm->prev_frame) {
      segfeatures_copy(&cm->seg, &cm->prev_frame->seg);
      cm->seg.enabled = cm->prev_frame->seg.enabled;
    } else {
      av1_calculate_segdata(&cm->seg);
    }
  } else {
    memset(&cm->seg, 0, sizeof(cm->seg));
  }
  segfeatures_copy(&cm->cur_frame->seg, &cm->seg);
  cm->cur_frame->seg.enabled = cm->seg.enabled;

#if CONFIG_COLLECT_COMPONENT_TIMING
  start_timing(cpi, av1_encode_frame_time);
#endif

  // Set the motion vector precision based on mv stats from the last coded
  // frame.
  if (!frame_is_intra_only(cm)) av1_pick_and_set_high_precision_mv(cpi, q);

  // transform / motion compensation build reconstruction frame
  av1_encode_frame(cpi);

  // Update some stats from cyclic refresh.
  if (q_cfg->aq_mode == CYCLIC_REFRESH_AQ && !frame_is_intra_only(cm))
    av1_cyclic_refresh_postencode(cpi);

#if CONFIG_COLLECT_COMPONENT_TIMING
  end_timing(cpi, av1_encode_frame_time);
#endif
#if CONFIG_INTERNAL_STATS
  ++cpi->tot_recode_hits;
#endif

  aom_clear_system_state();

  return AOM_CODEC_OK;
}

#if !CONFIG_REALTIME_ONLY

/*!\brief Recode loop for encoding one frame. the purpose of encoding one frame
 * for multiple times can be approaching a target bitrate or adjusting the usage
 * of global motions.
 *
 * \ingroup high_level_algo
 *
 * \param[in]    cpi             Top-level encoder structure
 * \param[in]    size            Bitstream size
 * \param[in]    dest            Bitstream output
 *
 * \return Returns a value to indicate if the encoding is done successfully.
 * \retval #AOM_CODEC_OK
 * \retval -1
 * \retval #AOM_CODEC_ERROR
 */
static int encode_with_recode_loop(AV1_COMP *cpi, size_t *size, uint8_t *dest) {
  AV1_COMMON *const cm = &cpi->common;
  RATE_CONTROL *const rc = &cpi->rc;
  GlobalMotionInfo *const gm_info = &cpi->gm_info;
  const AV1EncoderConfig *const oxcf = &cpi->oxcf;
  const QuantizationCfg *const q_cfg = &oxcf->q_cfg;
  const int allow_recode = (cpi->sf.hl_sf.recode_loop != DISALLOW_RECODE);
  // Must allow recode if minimum compression ratio is set.
  assert(IMPLIES(oxcf->rc_cfg.min_cr > 0, allow_recode));

  set_size_independent_vars(cpi);
  if (is_stat_consumption_stage_twopass(cpi) &&
      cpi->sf.interp_sf.adaptive_interp_filter_search)
    cpi->interp_search_flags.interp_filter_search_mask =
        av1_setup_interp_filter_search_mask(cpi);
  cpi->source->buf_8bit_valid = 0;

  av1_setup_frame_size(cpi);

#if CONFIG_SUPERRES_IN_RECODE
  if (av1_superres_in_recode_allowed(cpi) &&
      cpi->superres_mode != AOM_SUPERRES_NONE &&
      cm->superres_scale_denominator == SCALE_NUMERATOR) {
    // Superres mode is currently enabled, but the denominator selected will
    // disable superres. So no need to continue, as we will go through another
    // recode loop for full-resolution after this anyway.
    return -1;
  }
#endif  // CONFIG_SUPERRES_IN_RECODE

  int top_index = 0, bottom_index = 0;
  int q = 0, q_low = 0, q_high = 0;
  av1_set_size_dependent_vars(cpi, &q, &bottom_index, &top_index);
  q_low = bottom_index;
  q_high = top_index;

  if (cpi->sf.part_sf.partition_search_type == VAR_BASED_PARTITION)
    variance_partition_alloc(cpi);

  if (cm->current_frame.frame_type == KEY_FRAME) copy_frame_prob_info(cpi);

#if CONFIG_COLLECT_COMPONENT_TIMING
  printf("\n Encoding a frame:");
#endif

  // Determine whether to use screen content tools using two fast encoding.
  av1_determine_sc_tools_with_encoding(cpi, q);

  // Loop variables
  int loop = 0;
  int loop_count = 0;
  int loop_at_this_size = 0;
  int overshoot_seen = 0;
  int undershoot_seen = 0;
  int low_cr_seen = 0;
  int last_loop_allow_hp = 0;

  do {
    loop = 0;
    aom_clear_system_state();

    // if frame was scaled calculate global_motion_search again if already
    // done
    if (loop_count > 0 && cpi->source && gm_info->search_done) {
      if (cpi->source->y_crop_width != cm->width ||
          cpi->source->y_crop_height != cm->height) {
        gm_info->search_done = 0;
      }
    }
    cpi->source = av1_scale_if_required(
        cm, cpi->unscaled_source, &cpi->scaled_source, EIGHTTAP_REGULAR, 0, 0);

    if (cpi->unscaled_last_source != NULL) {
      cpi->last_source = av1_scale_if_required(cm, cpi->unscaled_last_source,
                                               &cpi->scaled_last_source,
                                               EIGHTTAP_REGULAR, 0, 0);
    }

    if (!frame_is_intra_only(cm)) {
      if (loop_count > 0) {
        release_scaled_references(cpi);
      }
      av1_scale_references(cpi, EIGHTTAP_REGULAR, 0, 0);
    }
#if CONFIG_TUNE_VMAF
    if (oxcf->tuning == AOM_TUNE_VMAF_WITH_PREPROCESSING ||
        oxcf->tuning == AOM_TUNE_VMAF_WITHOUT_PREPROCESSING ||
        oxcf->tuning == AOM_TUNE_VMAF_MAX_GAIN) {
      av1_set_quantizer(cm, q_cfg->qm_minlevel, q_cfg->qm_maxlevel,
                        av1_get_vmaf_base_qindex(cpi, q),
                        q_cfg->enable_chroma_deltaq);
    } else {
#endif
      av1_set_quantizer(cm, q_cfg->qm_minlevel, q_cfg->qm_maxlevel, q,
                        q_cfg->enable_chroma_deltaq);
#if CONFIG_TUNE_VMAF
    }
#endif
    av1_set_speed_features_qindex_dependent(cpi, oxcf->speed);

    if (q_cfg->deltaq_mode != NO_DELTA_Q)
      av1_init_quantizer(&cpi->enc_quant_dequant_params, &cm->quant_params,
                         cm->seq_params.bit_depth);

    av1_set_variance_partition_thresholds(cpi, q, 0);

    // printf("Frame %d/%d: q = %d, frame_type = %d superres_denom = %d\n",
    //        cm->current_frame.frame_number, cm->show_frame, q,
    //        cm->current_frame.frame_type, cm->superres_scale_denominator);

    if (loop_count == 0) {
      av1_setup_frame(cpi);
    } else if (get_primary_ref_frame_buf(cm) == NULL) {
      // Base q-index may have changed, so we need to assign proper default coef
      // probs before every iteration.
      av1_default_coef_probs(cm);
      av1_setup_frame_contexts(cm);
    }

    if (q_cfg->aq_mode == VARIANCE_AQ) {
      av1_vaq_frame_setup(cpi);
    } else if (q_cfg->aq_mode == COMPLEXITY_AQ) {
      av1_setup_in_frame_q_adj(cpi);
    }

    if (cm->seg.enabled) {
      if (!cm->seg.update_data && cm->prev_frame) {
        segfeatures_copy(&cm->seg, &cm->prev_frame->seg);
        cm->seg.enabled = cm->prev_frame->seg.enabled;
      } else {
        av1_calculate_segdata(&cm->seg);
      }
    } else {
      memset(&cm->seg, 0, sizeof(cm->seg));
    }
    segfeatures_copy(&cm->cur_frame->seg, &cm->seg);
    cm->cur_frame->seg.enabled = cm->seg.enabled;

#if CONFIG_COLLECT_COMPONENT_TIMING
    start_timing(cpi, av1_encode_frame_time);
#endif
    // Set the motion vector precision based on mv stats from the last coded
    // frame.
    if (!frame_is_intra_only(cm)) {
      av1_pick_and_set_high_precision_mv(cpi, q);

      // If the precision has changed during different iteration of the loop,
      // then we need to reset the global motion vectors
      if (loop_count > 0 &&
          cm->features.allow_high_precision_mv != last_loop_allow_hp) {
        gm_info->search_done = 0;
      }
      last_loop_allow_hp = cm->features.allow_high_precision_mv;
    }

    // transform / motion compensation build reconstruction frame
    av1_encode_frame(cpi);

    // Reset the mv_stats in case we are interrupted by an intraframe or an
    // overlay frame.
    if (cpi->mv_stats.valid) {
      av1_zero(cpi->mv_stats);
    }
    // Gather the mv_stats for the next frame
    if (cpi->sf.hl_sf.high_precision_mv_usage == LAST_MV_DATA &&
        av1_frame_allows_smart_mv(cpi)) {
      av1_collect_mv_stats(cpi, q);
    }

#if CONFIG_COLLECT_COMPONENT_TIMING
    end_timing(cpi, av1_encode_frame_time);
#endif

    aom_clear_system_state();

    // Dummy pack of the bitstream using up to date stats to get an
    // accurate estimate of output frame size to determine if we need
    // to recode.
    const int do_dummy_pack =
        (cpi->sf.hl_sf.recode_loop >= ALLOW_RECODE_KFARFGF &&
         oxcf->rc_cfg.mode != AOM_Q) ||
        oxcf->rc_cfg.min_cr > 0;
    if (do_dummy_pack) {
      av1_finalize_encoded_frame(cpi);
      int largest_tile_id = 0;  // Output from bitstream: unused here
      if (av1_pack_bitstream(cpi, dest, size, &largest_tile_id) !=
          AOM_CODEC_OK) {
        return AOM_CODEC_ERROR;
      }

      rc->projected_frame_size = (int)(*size) << 3;
    }

    if (allow_recode) {
      // Update q and decide whether to do a recode loop
      recode_loop_update_q(cpi, &loop, &q, &q_low, &q_high, top_index,
                           bottom_index, &undershoot_seen, &overshoot_seen,
                           &low_cr_seen, loop_at_this_size);
    }

    // Special case for overlay frame.
    if (loop && rc->is_src_frame_alt_ref &&
        rc->projected_frame_size < rc->max_frame_bandwidth) {
      loop = 0;
    }

    if (allow_recode && !cpi->sf.gm_sf.gm_disable_recode &&
        av1_recode_loop_test_global_motion(cm->global_motion,
                                           cpi->td.rd_counts.global_motion_used,
                                           gm_info->params_cost)) {
      loop = 1;
    }

    if (loop) {
      ++loop_count;
      ++loop_at_this_size;

#if CONFIG_INTERNAL_STATS
      ++cpi->tot_recode_hits;
#endif
    }
#if CONFIG_COLLECT_COMPONENT_TIMING
    if (loop) printf("\n Recoding:");
#endif
  } while (loop);

  return AOM_CODEC_OK;
}
#endif  // !CONFIG_REALTIME_ONLY

/*!\brief Recode loop or a single loop for encoding one frame, followed by
 * in-loop deblocking filters, CDEF filters, and restoration filters.
 *
 * \ingroup high_level_algo
 * \callgraph
 * \callergraph
 *
 * \param[in]    cpi             Top-level encoder structure
 * \param[in]    size            Bitstream size
 * \param[in]    dest            Bitstream output
 * \param[in]    sse             Total distortion of the frame
 * \param[in]    rate            Total rate of the frame
 * \param[in]    largest_tile_id Tile id of the last tile
 *
 * \return Returns a value to indicate if the encoding is done successfully.
 * \retval #AOM_CODEC_OK
 * \retval #AOM_CODEC_ERROR
 */
static int encode_with_recode_loop_and_filter(AV1_COMP *cpi, size_t *size,
                                              uint8_t *dest, int64_t *sse,
                                              int64_t *rate,
                                              int *largest_tile_id) {
#if CONFIG_COLLECT_COMPONENT_TIMING
  start_timing(cpi, encode_with_recode_loop_time);
#endif
  int err;
#if CONFIG_REALTIME_ONLY
  err = encode_without_recode(cpi);
#else
  if (cpi->sf.hl_sf.recode_loop == DISALLOW_RECODE &&
      cpi->oxcf.mode == REALTIME)
    err = encode_without_recode(cpi);
  else
    err = encode_with_recode_loop(cpi, size, dest);
#endif
#if CONFIG_COLLECT_COMPONENT_TIMING
  end_timing(cpi, encode_with_recode_loop_time);
#endif
  if (err != AOM_CODEC_OK) {
    if (err == -1) {
      // special case as described in encode_with_recode_loop().
      // Encoding was skipped.
      err = AOM_CODEC_OK;
      if (sse != NULL) *sse = INT64_MAX;
      if (rate != NULL) *rate = INT64_MAX;
      *largest_tile_id = 0;
    }
    return err;
  }

  AV1_COMMON *const cm = &cpi->common;
  SequenceHeader *const seq_params = &cm->seq_params;

  // Special case code to reduce pulsing when key frames are forced at a
  // fixed interval. Note the reconstruction error if it is the frame before
  // the force key frame
  if (cpi->rc.next_key_frame_forced && cpi->rc.frames_to_key == 1) {
#if CONFIG_AV1_HIGHBITDEPTH
    if (seq_params->use_highbitdepth) {
      cpi->ambient_err = aom_highbd_get_y_sse(cpi->source, &cm->cur_frame->buf);
    } else {
      cpi->ambient_err = aom_get_y_sse(cpi->source, &cm->cur_frame->buf);
    }
#else
    cpi->ambient_err = aom_get_y_sse(cpi->source, &cm->cur_frame->buf);
#endif
  }

  cm->cur_frame->buf.color_primaries = seq_params->color_primaries;
  cm->cur_frame->buf.transfer_characteristics =
      seq_params->transfer_characteristics;
  cm->cur_frame->buf.matrix_coefficients = seq_params->matrix_coefficients;
  cm->cur_frame->buf.monochrome = seq_params->monochrome;
  cm->cur_frame->buf.chroma_sample_position =
      seq_params->chroma_sample_position;
  cm->cur_frame->buf.color_range = seq_params->color_range;
  cm->cur_frame->buf.render_width = cm->render_width;
  cm->cur_frame->buf.render_height = cm->render_height;

  // TODO(zoeliu): For non-ref frames, loop filtering may need to be turned
  // off.

  // Pick the loop filter level for the frame.
  if (!cm->features.allow_intrabc) {
    loopfilter_frame(cpi, cm);
  } else {
    cm->lf.filter_level[0] = 0;
    cm->lf.filter_level[1] = 0;
    cm->cdef_info.cdef_bits = 0;
    cm->cdef_info.cdef_strengths[0] = 0;
    cm->cdef_info.nb_cdef_strengths = 1;
    cm->cdef_info.cdef_uv_strengths[0] = 0;
    cm->rst_info[0].frame_restoration_type = RESTORE_NONE;
    cm->rst_info[1].frame_restoration_type = RESTORE_NONE;
    cm->rst_info[2].frame_restoration_type = RESTORE_NONE;
  }

  // TODO(debargha): Fix mv search range on encoder side
  // aom_extend_frame_inner_borders(&cm->cur_frame->buf, av1_num_planes(cm));
  aom_extend_frame_borders(&cm->cur_frame->buf, av1_num_planes(cm));

#ifdef OUTPUT_YUV_REC
  aom_write_one_yuv_frame(cm, &cm->cur_frame->buf);
#endif

  av1_finalize_encoded_frame(cpi);
  // Build the bitstream
#if CONFIG_COLLECT_COMPONENT_TIMING
  start_timing(cpi, av1_pack_bitstream_final_time);
#endif
  if (av1_pack_bitstream(cpi, dest, size, largest_tile_id) != AOM_CODEC_OK)
    return AOM_CODEC_ERROR;
#if CONFIG_COLLECT_COMPONENT_TIMING
  end_timing(cpi, av1_pack_bitstream_final_time);
#endif

  // Compute sse and rate.
  if (sse != NULL) {
#if CONFIG_AV1_HIGHBITDEPTH
    *sse = (seq_params->use_highbitdepth)
               ? aom_highbd_get_y_sse(cpi->source, &cm->cur_frame->buf)
               : aom_get_y_sse(cpi->source, &cm->cur_frame->buf);
#else
    *sse = aom_get_y_sse(cpi->source, &cm->cur_frame->buf);
#endif
  }
  if (rate != NULL) {
    const int64_t bits = (*size << 3);
    *rate = (bits << 5);  // To match scale.
  }
  return AOM_CODEC_OK;
}

#if CONFIG_SUPERRES_IN_RECODE

static int encode_with_and_without_superres(AV1_COMP *cpi, size_t *size,
                                            uint8_t *dest,
                                            int *largest_tile_id) {
  const AV1_COMMON *const cm = &cpi->common;
  assert(cm->seq_params.enable_superres);
  assert(av1_superres_in_recode_allowed(cpi));
  aom_codec_err_t err = AOM_CODEC_OK;
  av1_save_all_coding_context(cpi);

  // Encode with superres.
#if SUPERRES_RECODE_ALL_RATIOS
  SuperResCfg *const superres_cfg = &cpi->oxcf.superres_cfg;
  int64_t superres_sses[SCALE_NUMERATOR];
  int64_t superres_rates[SCALE_NUMERATOR];
  int superres_largest_tile_ids[SCALE_NUMERATOR];
  // Use superres for Key-frames and Alt-ref frames only.
  const GF_GROUP *const gf_group = &cpi->gf_group;
  if (gf_group->update_type[gf_group->index] != OVERLAY_UPDATE &&
      gf_group->update_type[gf_group->index] != INTNL_OVERLAY_UPDATE) {
    for (int denom = SCALE_NUMERATOR + 1; denom <= 2 * SCALE_NUMERATOR;
         ++denom) {
      superres_cfg->superres_scale_denominator = denom;
      superres_cfg->superres_kf_scale_denominator = denom;
      const int this_index = denom - (SCALE_NUMERATOR + 1);
      err = encode_with_recode_loop_and_filter(
          cpi, size, dest, &superres_sses[this_index],
          &superres_rates[this_index], &superres_largest_tile_ids[this_index]);
      if (err != AOM_CODEC_OK) return err;
      restore_all_coding_context(cpi);
    }
    // Reset.
    superres_cfg->superres_scale_denominator = SCALE_NUMERATOR;
    superres_cfg->superres_kf_scale_denominator = SCALE_NUMERATOR;
  } else {
    for (int denom = SCALE_NUMERATOR + 1; denom <= 2 * SCALE_NUMERATOR;
         ++denom) {
      const int this_index = denom - (SCALE_NUMERATOR + 1);
      superres_sses[this_index] = INT64_MAX;
      superres_rates[this_index] = INT64_MAX;
    }
  }
#else
  int64_t sse1 = INT64_MAX;
  int64_t rate1 = INT64_MAX;
  int largest_tile_id1;
  err = encode_with_recode_loop_and_filter(cpi, size, dest, &sse1, &rate1,
                                           &largest_tile_id1);
  if (err != AOM_CODEC_OK) return err;
  restore_all_coding_context(cpi);
#endif  // SUPERRES_RECODE_ALL_RATIOS

  // Encode without superres.
  int64_t sse2 = INT64_MAX;
  int64_t rate2 = INT64_MAX;
  int largest_tile_id2;
  cpi->superres_mode = AOM_SUPERRES_NONE;  // To force full-res.
  err = encode_with_recode_loop_and_filter(cpi, size, dest, &sse2, &rate2,
                                           &largest_tile_id2);
  cpi->superres_mode = cpi->oxcf.superres_cfg.superres_mode;  // Reset.
  assert(cpi->oxcf.superres_cfg.superres_mode == AOM_SUPERRES_AUTO);
  if (err != AOM_CODEC_OK) return err;

  // Note: Both use common rdmult based on base qindex of fullres.
  const int64_t rdmult =
      av1_compute_rd_mult_based_on_qindex(cpi, cm->quant_params.base_qindex);

#if SUPERRES_RECODE_ALL_RATIOS
  // Find the best rdcost among all superres denoms.
  double proj_rdcost1 = DBL_MAX;
  int64_t sse1 = INT64_MAX;
  int64_t rate1 = INT64_MAX;
  int largest_tile_id1 = 0;
  (void)sse1;
  (void)rate1;
  (void)largest_tile_id1;
  int best_denom = -1;
  for (int denom = SCALE_NUMERATOR + 1; denom <= 2 * SCALE_NUMERATOR; ++denom) {
    const int this_index = denom - (SCALE_NUMERATOR + 1);
    const int64_t this_sse = superres_sses[this_index];
    const int64_t this_rate = superres_rates[this_index];
    const int this_largest_tile_id = superres_largest_tile_ids[this_index];
    const double this_rdcost = RDCOST_DBL(rdmult, this_rate, this_sse);
    if (this_rdcost < proj_rdcost1) {
      sse1 = this_sse;
      rate1 = this_rate;
      largest_tile_id1 = this_largest_tile_id;
      proj_rdcost1 = this_rdcost;
      best_denom = denom;
    }
  }
#else
  const double proj_rdcost1 = RDCOST_DBL(rdmult, rate1, sse1);
#endif  // SUPERRES_RECODE_ALL_RATIOS
  const double proj_rdcost2 = RDCOST_DBL(rdmult, rate2, sse2);

  // Re-encode with superres if it's better.
  if (proj_rdcost1 < proj_rdcost2) {
    restore_all_coding_context(cpi);
    // TODO(urvang): We should avoid rerunning the recode loop by saving
    // previous output+state, or running encode only for the selected 'q' in
    // previous step.
#if SUPERRES_RECODE_ALL_RATIOS
    // Again, temporarily force the best denom.
    superres_cfg->superres_scale_denominator = best_denom;
    superres_cfg->superres_kf_scale_denominator = best_denom;
#endif  // SUPERRES_RECODE_ALL_RATIOS
    int64_t sse3 = INT64_MAX;
    int64_t rate3 = INT64_MAX;
    err = encode_with_recode_loop_and_filter(cpi, size, dest, &sse3, &rate3,
                                             largest_tile_id);
    assert(sse1 == sse3);
    assert(rate1 == rate3);
    assert(largest_tile_id1 == *largest_tile_id);
#if SUPERRES_RECODE_ALL_RATIOS
    // Reset.
    superres_cfg->superres_scale_denominator = SCALE_NUMERATOR;
    superres_cfg->superres_kf_scale_denominator = SCALE_NUMERATOR;
#endif  // SUPERRES_RECODE_ALL_RATIOS
  } else {
    *largest_tile_id = largest_tile_id2;
  }

  release_copy_buffer(&cpi->coding_context);

  return err;
}
#endif  // CONFIG_SUPERRES_IN_RECODE

extern void av1_print_frame_contexts(const FRAME_CONTEXT *fc,
                                     const char *filename);

/*!\brief Run the final pass encoding for 1-pass/2-pass encoding mode, and pack
 * the bitstream
 *
 * \ingroup high_level_algo
 * \callgraph
 * \callergraph
 *
 * \param[in]    cpi             Top-level encoder structure
 * \param[in]    size            Bitstream size
 * \param[in]    dest            Bitstream output
 *
 * \return Returns a value to indicate if the encoding is done successfully.
 * \retval #AOM_CODEC_OK
 * \retval #AOM_CODEC_ERROR
 */
static int encode_frame_to_data_rate(AV1_COMP *cpi, size_t *size,
                                     uint8_t *dest) {
  AV1_COMMON *const cm = &cpi->common;
  SequenceHeader *const seq_params = &cm->seq_params;
  CurrentFrame *const current_frame = &cm->current_frame;
  const AV1EncoderConfig *const oxcf = &cpi->oxcf;
  struct segmentation *const seg = &cm->seg;
  FeatureFlags *const features = &cm->features;
  const TileConfig *const tile_cfg = &oxcf->tile_cfg;

#if CONFIG_COLLECT_COMPONENT_TIMING
  start_timing(cpi, encode_frame_to_data_rate_time);
#endif

  if (frame_is_intra_only(cm)) {
    av1_set_screen_content_options(cpi, features);
    cpi->is_screen_content_type = features->allow_screen_content_tools;
  }

  // frame type has been decided outside of this function call
  cm->cur_frame->frame_type = current_frame->frame_type;

  cm->tiles.large_scale = tile_cfg->enable_large_scale_tile;
  cm->tiles.single_tile_decoding = tile_cfg->enable_single_tile_decoding;

  features->allow_ref_frame_mvs &= frame_might_allow_ref_frame_mvs(cm);
  // features->allow_ref_frame_mvs needs to be written into the frame header
  // while cm->tiles.large_scale is 1, therefore, "cm->tiles.large_scale=1" case
  // is separated from frame_might_allow_ref_frame_mvs().
  features->allow_ref_frame_mvs &= !cm->tiles.large_scale;

  features->allow_warped_motion = oxcf->motion_mode_cfg.allow_warped_motion &&
                                  frame_might_allow_warped_motion(cm);

  cpi->last_frame_type = current_frame->frame_type;

  if (frame_is_sframe(cm)) {
    GF_GROUP *gf_group = &cpi->gf_group;
    RATE_CONTROL *const rc = &cpi->rc;
    // S frame will wipe out any previously encoded altref so we cannot place
    // an overlay frame
    gf_group->update_type[gf_group->size] = GF_UPDATE;
    rc->source_alt_ref_active = 0;
  }

  if (encode_show_existing_frame(cm)) {
    av1_finalize_encoded_frame(cpi);
    // Build the bitstream
    int largest_tile_id = 0;  // Output from bitstream: unused here
    if (av1_pack_bitstream(cpi, dest, size, &largest_tile_id) != AOM_CODEC_OK)
      return AOM_CODEC_ERROR;

    if (seq_params->frame_id_numbers_present_flag &&
        current_frame->frame_type == KEY_FRAME) {
      // Displaying a forward key-frame, so reset the ref buffer IDs
      int display_frame_id = cm->ref_frame_id[cpi->existing_fb_idx_to_show];
      for (int i = 0; i < REF_FRAMES; i++)
        cm->ref_frame_id[i] = display_frame_id;
    }

    cpi->seq_params_locked = 1;

#if DUMP_RECON_FRAMES == 1
    // NOTE(zoeliu): For debug - Output the filtered reconstructed video.
    av1_dump_filtered_recon_frames(cpi);
#endif  // DUMP_RECON_FRAMES

    // NOTE: Save the new show frame buffer index for --test-code=warn, i.e.,
    //       for the purpose to verify no mismatch between encoder and decoder.
    if (cm->show_frame) cpi->last_show_frame_buf = cm->cur_frame;

    refresh_reference_frames(cpi);

    // Since we allocate a spot for the OVERLAY frame in the gf group, we need
    // to do post-encoding update accordingly.
    if (cpi->rc.is_src_frame_alt_ref) {
      av1_set_target_rate(cpi, cm->width, cm->height);
      av1_rc_postencode_update(cpi, *size);
    }

    if (is_psnr_calc_enabled(cpi)) {
      cpi->source =
          realloc_and_scale_source(cpi, cm->cur_frame->buf.y_crop_width,
                                   cm->cur_frame->buf.y_crop_height);
    }
    ++current_frame->frame_number;

    return AOM_CODEC_OK;
  }

  // Work out whether to force_integer_mv this frame
  if (!is_stat_generation_stage(cpi) &&
      cpi->common.features.allow_screen_content_tools &&
      !frame_is_intra_only(cm)) {
    if (cpi->common.seq_params.force_integer_mv == 2) {
      // Adaptive mode: see what previous frame encoded did
      if (cpi->unscaled_last_source != NULL) {
        features->cur_frame_force_integer_mv = av1_is_integer_mv(
            cpi->source, cpi->unscaled_last_source, &cpi->force_intpel_info);
      } else {
        cpi->common.features.cur_frame_force_integer_mv = 0;
      }
    } else {
      cpi->common.features.cur_frame_force_integer_mv =
          cpi->common.seq_params.force_integer_mv;
    }
  } else {
    cpi->common.features.cur_frame_force_integer_mv = 0;
  }

  // Set default state for segment based loop filter update flags.
  cm->lf.mode_ref_delta_update = 0;

  // Set various flags etc to special state if it is a key frame.
  if (frame_is_intra_only(cm) || frame_is_sframe(cm)) {
    // Reset the loop filter deltas and segmentation map.
    av1_reset_segment_features(cm);

    // If segmentation is enabled force a map update for key frames.
    if (seg->enabled) {
      seg->update_map = 1;
      seg->update_data = 1;
    }

    // The alternate reference frame cannot be active for a key frame.
    cpi->rc.source_alt_ref_active = 0;
  }
  if (tile_cfg->mtu == 0) {
    cpi->num_tg = tile_cfg->num_tile_groups;
  } else {
    // Use a default value for the purposes of weighting costs in probability
    // updates
    cpi->num_tg = DEFAULT_MAX_NUM_TG;
  }

  // For 1 pass CBR, check if we are dropping this frame.
  // Never drop on key frame.
  if (has_no_stats_stage(cpi) && oxcf->rc_cfg.mode == AOM_CBR &&
      current_frame->frame_type != KEY_FRAME) {
    if (av1_rc_drop_frame(cpi)) {
      av1_rc_postencode_update_drop_frame(cpi);
      release_scaled_references(cpi);
      return AOM_CODEC_OK;
    }
  }

  if (oxcf->tuning == AOM_TUNE_SSIM) av1_set_mb_ssim_rdmult_scaling(cpi);

#if CONFIG_TUNE_VMAF
  if (oxcf->tuning == AOM_TUNE_VMAF_WITHOUT_PREPROCESSING ||
      oxcf->tuning == AOM_TUNE_VMAF_MAX_GAIN) {
    av1_set_mb_vmaf_rdmult_scaling(cpi);
  }
#endif

  aom_clear_system_state();

#if CONFIG_INTERNAL_STATS
  memset(cpi->mode_chosen_counts, 0,
         MAX_MODES * sizeof(*cpi->mode_chosen_counts));
#endif

  if (seq_params->frame_id_numbers_present_flag) {
    /* Non-normative definition of current_frame_id ("frame counter" with
     * wraparound) */
    if (cm->current_frame_id == -1) {
      int lsb, msb;
      /* quasi-random initialization of current_frame_id for a key frame */
      if (cpi->source->flags & YV12_FLAG_HIGHBITDEPTH) {
        lsb = CONVERT_TO_SHORTPTR(cpi->source->y_buffer)[0] & 0xff;
        msb = CONVERT_TO_SHORTPTR(cpi->source->y_buffer)[1] & 0xff;
      } else {
        lsb = cpi->source->y_buffer[0] & 0xff;
        msb = cpi->source->y_buffer[1] & 0xff;
      }
      cm->current_frame_id =
          ((msb << 8) + lsb) % (1 << seq_params->frame_id_length);

      // S_frame is meant for stitching different streams of different
      // resolutions together, so current_frame_id must be the
      // same across different streams of the same content current_frame_id
      // should be the same and not random. 0x37 is a chosen number as start
      // point
      if (oxcf->kf_cfg.sframe_dist != 0) cm->current_frame_id = 0x37;
    } else {
      cm->current_frame_id =
          (cm->current_frame_id + 1 + (1 << seq_params->frame_id_length)) %
          (1 << seq_params->frame_id_length);
    }
  }

  switch (oxcf->algo_cfg.cdf_update_mode) {
    case 0:  // No CDF update for any frames(4~6% compression loss).
      features->disable_cdf_update = 1;
      break;
    case 1:  // Enable CDF update for all frames.
      features->disable_cdf_update = 0;
      break;
    case 2:
      // Strategically determine at which frames to do CDF update.
      // Currently only enable CDF update for all-intra and no-show frames(1.5%
      // compression loss).
      // TODO(huisu@google.com): design schemes for various trade-offs between
      // compression quality and decoding speed.
      features->disable_cdf_update =
          (frame_is_intra_only(cm) || !cm->show_frame) ? 0 : 1;
      break;
  }
  seq_params->timing_info_present &= !seq_params->reduced_still_picture_hdr;

  int largest_tile_id = 0;
#if CONFIG_SUPERRES_IN_RECODE
  if (av1_superres_in_recode_allowed(cpi)) {
    if (encode_with_and_without_superres(cpi, size, dest, &largest_tile_id) !=
        AOM_CODEC_OK) {
      return AOM_CODEC_ERROR;
    }
  } else {
#endif  // CONFIG_SUPERRES_IN_RECODE
    if (encode_with_recode_loop_and_filter(cpi, size, dest, NULL, NULL,
                                           &largest_tile_id) != AOM_CODEC_OK) {
      return AOM_CODEC_ERROR;
    }
#if CONFIG_SUPERRES_IN_RECODE
  }
#endif  // CONFIG_SUPERRES_IN_RECODE

  cpi->seq_params_locked = 1;

  // Update reference frame ids for reference frames this frame will overwrite
  if (seq_params->frame_id_numbers_present_flag) {
    for (int i = 0; i < REF_FRAMES; i++) {
      if ((current_frame->refresh_frame_flags >> i) & 1) {
        cm->ref_frame_id[i] = cm->current_frame_id;
      }
    }
  }

  if (cpi->svc.spatial_layer_id == cpi->svc.number_spatial_layers - 1)
    cpi->svc.num_encoded_top_layer++;

#if DUMP_RECON_FRAMES == 1
  // NOTE(zoeliu): For debug - Output the filtered reconstructed video.
  av1_dump_filtered_recon_frames(cpi);
#endif  // DUMP_RECON_FRAMES

  if (cm->seg.enabled) {
    if (cm->seg.update_map) {
      update_reference_segmentation_map(cpi);
    } else if (cm->last_frame_seg_map) {
      memcpy(cm->cur_frame->seg_map, cm->last_frame_seg_map,
             cm->mi_params.mi_cols * cm->mi_params.mi_rows * sizeof(uint8_t));
    }
  }

  if (frame_is_intra_only(cm) == 0) {
    release_scaled_references(cpi);
  }

  // NOTE: Save the new show frame buffer index for --test-code=warn, i.e.,
  //       for the purpose to verify no mismatch between encoder and decoder.
  if (cm->show_frame) cpi->last_show_frame_buf = cm->cur_frame;

  refresh_reference_frames(cpi);

#if CONFIG_ENTROPY_STATS
  av1_accumulate_frame_counts(&aggregate_fc, &cpi->counts);
#endif  // CONFIG_ENTROPY_STATS

  if (features->refresh_frame_context == REFRESH_FRAME_CONTEXT_BACKWARD) {
    *cm->fc = cpi->tile_data[largest_tile_id].tctx;
    av1_reset_cdf_symbol_counters(cm->fc);
  }
  if (!cm->tiles.large_scale) {
    cm->cur_frame->frame_context = *cm->fc;
  }

  if (tile_cfg->enable_ext_tile_debug) {
    // (yunqing) This test ensures the correctness of large scale tile coding.
    if (cm->tiles.large_scale && is_stat_consumption_stage(cpi)) {
      char fn[20] = "./fc";
      fn[4] = current_frame->frame_number / 100 + '0';
      fn[5] = (current_frame->frame_number % 100) / 10 + '0';
      fn[6] = (current_frame->frame_number % 10) + '0';
      fn[7] = '\0';
      av1_print_frame_contexts(cm->fc, fn);
    }
  }

#if CONFIG_COLLECT_COMPONENT_TIMING
  end_timing(cpi, encode_frame_to_data_rate_time);

  // Print out timing information.
  int i;
  fprintf(stderr, "\n Frame number: %d, Frame type: %s, Show Frame: %d\n",
          cm->current_frame.frame_number,
          get_frame_type_enum(cm->current_frame.frame_type), cm->show_frame);
  for (i = 0; i < kTimingComponents; i++) {
    cpi->component_time[i] += cpi->frame_component_time[i];
    fprintf(stderr, " %s:  %" PRId64 " us (total: %" PRId64 " us)\n",
            get_component_name(i), cpi->frame_component_time[i],
            cpi->component_time[i]);
    cpi->frame_component_time[i] = 0;
  }
#endif

  cpi->last_frame_type = current_frame->frame_type;

  av1_rc_postencode_update(cpi, *size);

  if (oxcf->pass == 0 && !frame_is_intra_only(cm) &&
      cpi->sf.rt_sf.use_temporal_noise_estimate &&
      (!cpi->use_svc ||
       (cpi->use_svc &&
        !cpi->svc.layer_context[cpi->svc.temporal_layer_id].is_key_frame &&
        cpi->svc.spatial_layer_id == cpi->svc.number_spatial_layers - 1))) {
    av1_compute_frame_low_motion(cpi);
  }

  // Clear the one shot update flags for segmentation map and mode/ref loop
  // filter deltas.
  cm->seg.update_map = 0;
  cm->seg.update_data = 0;
  cm->lf.mode_ref_delta_update = 0;

  // A droppable frame might not be shown but it always
  // takes a space in the gf group. Therefore, even when
  // it is not shown, we still need update the count down.

  if (cm->show_frame) {
    // Don't increment frame counters if this was an altref buffer
    // update not a real frame
    ++current_frame->frame_number;
  }

  return AOM_CODEC_OK;
}

int av1_encode(AV1_COMP *const cpi, uint8_t *const dest,
               const EncodeFrameInput *const frame_input,
               const EncodeFrameParams *const frame_params,
               EncodeFrameResults *const frame_results) {
  AV1_COMMON *const cm = &cpi->common;
  CurrentFrame *const current_frame = &cm->current_frame;

  cpi->unscaled_source = frame_input->source;
  cpi->source = frame_input->source;
  cpi->unscaled_last_source = frame_input->last_source;

  current_frame->refresh_frame_flags = frame_params->refresh_frame_flags;
  cm->features.error_resilient_mode = frame_params->error_resilient_mode;
  cm->features.primary_ref_frame = frame_params->primary_ref_frame;
  cm->current_frame.frame_type = frame_params->frame_type;
  cm->show_frame = frame_params->show_frame;
  cpi->ref_frame_flags = frame_params->ref_frame_flags;
  cpi->speed = frame_params->speed;
  cm->show_existing_frame = frame_params->show_existing_frame;
  cpi->existing_fb_idx_to_show = frame_params->existing_fb_idx_to_show;

  memcpy(cm->remapped_ref_idx, frame_params->remapped_ref_idx,
         REF_FRAMES * sizeof(*cm->remapped_ref_idx));

  memcpy(&cpi->refresh_frame, &frame_params->refresh_frame,
         sizeof(cpi->refresh_frame));

  if (current_frame->frame_type == KEY_FRAME && cm->show_frame)
    current_frame->frame_number = 0;

  current_frame->order_hint =
      current_frame->frame_number + frame_params->order_offset;
  current_frame->display_order_hint = current_frame->order_hint;
  current_frame->order_hint %=
      (1 << (cm->seq_params.order_hint_info.order_hint_bits_minus_1 + 1));

  if (is_stat_generation_stage(cpi)) {
#if !CONFIG_REALTIME_ONLY
    av1_first_pass(cpi, frame_input->ts_duration);
#endif
  } else if (cpi->oxcf.pass == 0 || cpi->oxcf.pass == 2) {
    if (encode_frame_to_data_rate(cpi, &frame_results->size, dest) !=
        AOM_CODEC_OK) {
      return AOM_CODEC_ERROR;
    }
  } else {
    return AOM_CODEC_ERROR;
  }

  return AOM_CODEC_OK;
}

#if CONFIG_DENOISE
static int apply_denoise_2d(AV1_COMP *cpi, YV12_BUFFER_CONFIG *sd,
                            int block_size, float noise_level,
                            int64_t time_stamp, int64_t end_time) {
  AV1_COMMON *const cm = &cpi->common;
  if (!cpi->denoise_and_model) {
    cpi->denoise_and_model = aom_denoise_and_model_alloc(
        cm->seq_params.bit_depth, block_size, noise_level);
    if (!cpi->denoise_and_model) {
      aom_internal_error(&cm->error, AOM_CODEC_MEM_ERROR,
                         "Error allocating denoise and model");
      return -1;
    }
  }
  if (!cpi->film_grain_table) {
    cpi->film_grain_table = aom_malloc(sizeof(*cpi->film_grain_table));
    if (!cpi->film_grain_table) {
      aom_internal_error(&cm->error, AOM_CODEC_MEM_ERROR,
                         "Error allocating grain table");
      return -1;
    }
    memset(cpi->film_grain_table, 0, sizeof(*cpi->film_grain_table));
  }
  if (aom_denoise_and_model_run(cpi->denoise_and_model, sd,
                                &cm->film_grain_params)) {
    if (cm->film_grain_params.apply_grain) {
      aom_film_grain_table_append(cpi->film_grain_table, time_stamp, end_time,
                                  &cm->film_grain_params);
    }
  }
  return 0;
}
#endif

int av1_receive_raw_frame(AV1_COMP *cpi, aom_enc_frame_flags_t frame_flags,
                          YV12_BUFFER_CONFIG *sd, int64_t time_stamp,
                          int64_t end_time) {
  AV1_COMMON *const cm = &cpi->common;
  const SequenceHeader *const seq_params = &cm->seq_params;
  int res = 0;
  const int subsampling_x = sd->subsampling_x;
  const int subsampling_y = sd->subsampling_y;
  const int use_highbitdepth = (sd->flags & YV12_FLAG_HIGHBITDEPTH) != 0;

#if CONFIG_TUNE_VMAF
  if (!is_stat_generation_stage(cpi) &&
      cpi->oxcf.tuning == AOM_TUNE_VMAF_WITH_PREPROCESSING) {
    av1_vmaf_frame_preprocessing(cpi, sd);
  }
  if (!is_stat_generation_stage(cpi) &&
      cpi->oxcf.tuning == AOM_TUNE_VMAF_MAX_GAIN) {
    av1_vmaf_blk_preprocessing(cpi, sd);
  }
#endif

#if CONFIG_INTERNAL_STATS
  struct aom_usec_timer timer;
  aom_usec_timer_start(&timer);
#endif
#if CONFIG_DENOISE
  if (cpi->oxcf.noise_level > 0)
    if (apply_denoise_2d(cpi, sd, cpi->oxcf.noise_block_size,
                         cpi->oxcf.noise_level, time_stamp, end_time) < 0)
      res = -1;
#endif  //  CONFIG_DENOISE

  if (av1_lookahead_push(cpi->lookahead, sd, time_stamp, end_time,
                         use_highbitdepth, frame_flags))
    res = -1;
#if CONFIG_INTERNAL_STATS
  aom_usec_timer_mark(&timer);
  cpi->time_receive_data += aom_usec_timer_elapsed(&timer);
#endif
  if ((seq_params->profile == PROFILE_0) && !seq_params->monochrome &&
      (subsampling_x != 1 || subsampling_y != 1)) {
    aom_internal_error(&cm->error, AOM_CODEC_INVALID_PARAM,
                       "Non-4:2:0 color format requires profile 1 or 2");
    res = -1;
  }
  if ((seq_params->profile == PROFILE_1) &&
      !(subsampling_x == 0 && subsampling_y == 0)) {
    aom_internal_error(&cm->error, AOM_CODEC_INVALID_PARAM,
                       "Profile 1 requires 4:4:4 color format");
    res = -1;
  }
  if ((seq_params->profile == PROFILE_2) &&
      (seq_params->bit_depth <= AOM_BITS_10) &&
      !(subsampling_x == 1 && subsampling_y == 0)) {
    aom_internal_error(&cm->error, AOM_CODEC_INVALID_PARAM,
                       "Profile 2 bit-depth < 10 requires 4:2:2 color format");
    res = -1;
  }

  return res;
}

#if CONFIG_INTERNAL_STATS
extern double av1_get_blockiness(const unsigned char *img1, int img1_pitch,
                                 const unsigned char *img2, int img2_pitch,
                                 int width, int height);

static void adjust_image_stat(double y, double u, double v, double all,
                              ImageStat *s) {
  s->stat[STAT_Y] += y;
  s->stat[STAT_U] += u;
  s->stat[STAT_V] += v;
  s->stat[STAT_ALL] += all;
  s->worst = AOMMIN(s->worst, all);
}

static void compute_internal_stats(AV1_COMP *cpi, int frame_bytes) {
  AV1_COMMON *const cm = &cpi->common;
  double samples = 0.0;
  const uint32_t in_bit_depth = cpi->oxcf.input_cfg.input_bit_depth;
  const uint32_t bit_depth = cpi->td.mb.e_mbd.bd;

#if CONFIG_INTER_STATS_ONLY
  if (cm->current_frame.frame_type == KEY_FRAME) return;  // skip key frame
#endif
  cpi->bytes += frame_bytes;
  if (cm->show_frame) {
    const YV12_BUFFER_CONFIG *orig = cpi->source;
    const YV12_BUFFER_CONFIG *recon = &cpi->common.cur_frame->buf;
    double y, u, v, frame_all;

    cpi->count++;
    if (cpi->b_calculate_psnr) {
      PSNR_STATS psnr;
      double frame_ssim2 = 0.0, weight = 0.0;
      aom_clear_system_state();
#if CONFIG_AV1_HIGHBITDEPTH
      aom_calc_highbd_psnr(orig, recon, &psnr, bit_depth, in_bit_depth);
#else
      aom_calc_psnr(orig, recon, &psnr);
#endif
      adjust_image_stat(psnr.psnr[1], psnr.psnr[2], psnr.psnr[3], psnr.psnr[0],
                        &cpi->psnr);
      cpi->total_sq_error += psnr.sse[0];
      cpi->total_samples += psnr.samples[0];
      samples = psnr.samples[0];
      // TODO(yaowu): unify these two versions into one.
      if (cm->seq_params.use_highbitdepth)
        frame_ssim2 =
            aom_highbd_calc_ssim(orig, recon, &weight, bit_depth, in_bit_depth);
      else
        frame_ssim2 = aom_calc_ssim(orig, recon, &weight);

      cpi->worst_ssim = AOMMIN(cpi->worst_ssim, frame_ssim2);
      cpi->summed_quality += frame_ssim2 * weight;
      cpi->summed_weights += weight;

#if 0
      {
        FILE *f = fopen("q_used.stt", "a");
        double y2 = psnr.psnr[1];
        double u2 = psnr.psnr[2];
        double v2 = psnr.psnr[3];
        double frame_psnr2 = psnr.psnr[0];
        fprintf(f, "%5d : Y%f7.3:U%f7.3:V%f7.3:F%f7.3:S%7.3f\n",
                cm->current_frame.frame_number, y2, u2, v2,
                frame_psnr2, frame_ssim2);
        fclose(f);
      }
#endif
    }
    if (cpi->b_calculate_blockiness) {
      if (!cm->seq_params.use_highbitdepth) {
        const double frame_blockiness =
            av1_get_blockiness(orig->y_buffer, orig->y_stride, recon->y_buffer,
                               recon->y_stride, orig->y_width, orig->y_height);
        cpi->worst_blockiness = AOMMAX(cpi->worst_blockiness, frame_blockiness);
        cpi->total_blockiness += frame_blockiness;
      }

      if (cpi->b_calculate_consistency) {
        if (!cm->seq_params.use_highbitdepth) {
          const double this_inconsistency = aom_get_ssim_metrics(
              orig->y_buffer, orig->y_stride, recon->y_buffer, recon->y_stride,
              orig->y_width, orig->y_height, cpi->ssim_vars, &cpi->metrics, 1);

          const double peak = (double)((1 << in_bit_depth) - 1);
          const double consistency =
              aom_sse_to_psnr(samples, peak, cpi->total_inconsistency);
          if (consistency > 0.0)
            cpi->worst_consistency =
                AOMMIN(cpi->worst_consistency, consistency);
          cpi->total_inconsistency += this_inconsistency;
        }
      }
    }

    frame_all =
        aom_calc_fastssim(orig, recon, &y, &u, &v, bit_depth, in_bit_depth);
    adjust_image_stat(y, u, v, frame_all, &cpi->fastssim);
    frame_all = aom_psnrhvs(orig, recon, &y, &u, &v, bit_depth, in_bit_depth);
    adjust_image_stat(y, u, v, frame_all, &cpi->psnrhvs);
  }
}
#endif  // CONFIG_INTERNAL_STATS

int av1_get_compressed_data(AV1_COMP *cpi, unsigned int *frame_flags,
                            size_t *size, uint8_t *dest, int64_t *time_stamp,
                            int64_t *time_end, int flush,
                            const aom_rational64_t *timestamp_ratio) {
  const AV1EncoderConfig *const oxcf = &cpi->oxcf;
  AV1_COMMON *const cm = &cpi->common;

#if CONFIG_BITSTREAM_DEBUG
  assert(cpi->oxcf.max_threads <= 1 &&
         "bitstream debug tool does not support multithreading");
  bitstream_queue_record_write();
  aom_bitstream_queue_set_frame_write(cm->current_frame.order_hint * 2 +
                                      cm->show_frame);
#endif
  if (cpi->use_svc && cm->number_spatial_layers > 1) {
    av1_one_pass_cbr_svc_start_layer(cpi);
  }

  cm->showable_frame = 0;
  *size = 0;
#if CONFIG_INTERNAL_STATS
  struct aom_usec_timer cmptimer;
  aom_usec_timer_start(&cmptimer);
#endif
  av1_set_high_precision_mv(cpi, 1, 0);

  // Normal defaults
  cm->features.refresh_frame_context = oxcf->frame_parallel_decoding_mode
                                           ? REFRESH_FRAME_CONTEXT_DISABLED
                                           : REFRESH_FRAME_CONTEXT_BACKWARD;
  if (oxcf->tile_cfg.enable_large_scale_tile)
    cm->features.refresh_frame_context = REFRESH_FRAME_CONTEXT_DISABLED;

  // Initialize fields related to forward keyframes
  cpi->no_show_kf = 0;

  if (assign_cur_frame_new_fb(cm) == NULL) return AOM_CODEC_ERROR;

  const int result =
      av1_encode_strategy(cpi, size, dest, frame_flags, time_stamp, time_end,
                          timestamp_ratio, flush);
  if (result == -1) {
    // Returning -1 indicates no frame encoded; more input is required
    return -1;
  }
  if (result != AOM_CODEC_OK) {
    return AOM_CODEC_ERROR;
  }
#if CONFIG_INTERNAL_STATS
  aom_usec_timer_mark(&cmptimer);
  cpi->time_compress_data += aom_usec_timer_elapsed(&cmptimer);
#endif  // CONFIG_INTERNAL_STATS
  if (cpi->b_calculate_psnr) {
    if (cm->show_existing_frame ||
        (!is_stat_generation_stage(cpi) && cm->show_frame)) {
      generate_psnr_packet(cpi);
    }
  }

#if CONFIG_TUNE_VMAF
  if (!is_stat_generation_stage(cpi) &&
      (oxcf->tuning == AOM_TUNE_VMAF_WITH_PREPROCESSING ||
       oxcf->tuning == AOM_TUNE_VMAF_WITHOUT_PREPROCESSING ||
       oxcf->tuning == AOM_TUNE_VMAF_MAX_GAIN)) {
    av1_update_vmaf_curve(cpi, cpi->source, &cpi->common.cur_frame->buf);
  }
#endif

  if (cpi->level_params.keep_level_stats && !is_stat_generation_stage(cpi)) {
    // Initialize level info. at the beginning of each sequence.
    if (cm->current_frame.frame_type == KEY_FRAME && cm->show_frame) {
      av1_init_level_info(cpi);
    }
    av1_update_level_info(cpi, *size, *time_stamp, *time_end);
  }

#if CONFIG_INTERNAL_STATS
  if (!is_stat_generation_stage(cpi)) {
    compute_internal_stats(cpi, (int)(*size));
  }
#endif  // CONFIG_INTERNAL_STATS
#if CONFIG_SPEED_STATS
  if (!is_stat_generation_stage(cpi) && !cm->show_existing_frame) {
    cpi->tx_search_count += cpi->td.mb.txfm_search_info.tx_search_count;
    cpi->td.mb.txfm_search_info.tx_search_count = 0;
  }
#endif  // CONFIG_SPEED_STATS

  aom_clear_system_state();

  return AOM_CODEC_OK;
}

int av1_get_preview_raw_frame(AV1_COMP *cpi, YV12_BUFFER_CONFIG *dest) {
  AV1_COMMON *cm = &cpi->common;
  if (!cm->show_frame) {
    return -1;
  } else {
    int ret;
    if (cm->cur_frame != NULL) {
      *dest = cm->cur_frame->buf;
      dest->y_width = cm->width;
      dest->y_height = cm->height;
      dest->uv_width = cm->width >> cm->seq_params.subsampling_x;
      dest->uv_height = cm->height >> cm->seq_params.subsampling_y;
      ret = 0;
    } else {
      ret = -1;
    }
    aom_clear_system_state();
    return ret;
  }
}

int av1_get_last_show_frame(AV1_COMP *cpi, YV12_BUFFER_CONFIG *frame) {
  if (cpi->last_show_frame_buf == NULL) return -1;

  *frame = cpi->last_show_frame_buf->buf;
  return 0;
}

aom_codec_err_t av1_copy_new_frame_enc(AV1_COMMON *cm,
                                       YV12_BUFFER_CONFIG *new_frame,
                                       YV12_BUFFER_CONFIG *sd) {
  const int num_planes = av1_num_planes(cm);
  if (!equal_dimensions_and_border(new_frame, sd))
    aom_internal_error(&cm->error, AOM_CODEC_ERROR,
                       "Incorrect buffer dimensions");
  else
    aom_yv12_copy_frame(new_frame, sd, num_planes);

  return cm->error.error_code;
}

int av1_set_internal_size(AV1EncoderConfig *const oxcf,
                          ResizePendingParams *resize_pending_params,
                          AOM_SCALING horiz_mode, AOM_SCALING vert_mode) {
  int hr = 0, hs = 0, vr = 0, vs = 0;

  if (horiz_mode > ONETWO || vert_mode > ONETWO) return -1;

  Scale2Ratio(horiz_mode, &hr, &hs);
  Scale2Ratio(vert_mode, &vr, &vs);

  // always go to the next whole number
  resize_pending_params->width = (hs - 1 + oxcf->frm_dim_cfg.width * hr) / hs;
  resize_pending_params->height = (vs - 1 + oxcf->frm_dim_cfg.height * vr) / vs;

  if (horiz_mode != NORMAL || vert_mode != NORMAL)
    oxcf->resize_cfg.resize_mode = RESIZE_FIXED;
  return 0;
}

int av1_get_quantizer(AV1_COMP *cpi) {
  return cpi->common.quant_params.base_qindex;
}

int av1_convert_sect5obus_to_annexb(uint8_t *buffer, size_t *frame_size) {
  size_t output_size = 0;
  size_t total_bytes_read = 0;
  size_t remaining_size = *frame_size;
  uint8_t *buff_ptr = buffer;

  // go through each OBUs
  while (total_bytes_read < *frame_size) {
    uint8_t saved_obu_header[2];
    uint64_t obu_payload_size;
    size_t length_of_payload_size;
    size_t length_of_obu_size;
    uint32_t obu_header_size = (buff_ptr[0] >> 2) & 0x1 ? 2 : 1;
    size_t obu_bytes_read = obu_header_size;  // bytes read for current obu

    // save the obu header (1 or 2 bytes)
    memmove(saved_obu_header, buff_ptr, obu_header_size);
    // clear the obu_has_size_field
    saved_obu_header[0] = saved_obu_header[0] & (~0x2);

    // get the payload_size and length of payload_size
    if (aom_uleb_decode(buff_ptr + obu_header_size, remaining_size,
                        &obu_payload_size, &length_of_payload_size) != 0) {
      return AOM_CODEC_ERROR;
    }
    obu_bytes_read += length_of_payload_size;

    // calculate the length of size of the obu header plus payload
    length_of_obu_size =
        aom_uleb_size_in_bytes((uint64_t)(obu_header_size + obu_payload_size));

    // move the rest of data to new location
    memmove(buff_ptr + length_of_obu_size + obu_header_size,
            buff_ptr + obu_bytes_read, remaining_size - obu_bytes_read);
    obu_bytes_read += (size_t)obu_payload_size;

    // write the new obu size
    const uint64_t obu_size = obu_header_size + obu_payload_size;
    size_t coded_obu_size;
    if (aom_uleb_encode(obu_size, sizeof(obu_size), buff_ptr,
                        &coded_obu_size) != 0) {
      return AOM_CODEC_ERROR;
    }

    // write the saved (modified) obu_header following obu size
    memmove(buff_ptr + length_of_obu_size, saved_obu_header, obu_header_size);

    total_bytes_read += obu_bytes_read;
    remaining_size -= obu_bytes_read;
    buff_ptr += length_of_obu_size + obu_size;
    output_size += length_of_obu_size + (size_t)obu_size;
  }

  *frame_size = output_size;
  return AOM_CODEC_OK;
}

static void svc_set_updates_external_ref_frame_config(
    ExtRefreshFrameFlagsInfo *const ext_refresh_frame_flags, SVC *const svc) {
  ext_refresh_frame_flags->update_pending = 1;
  ext_refresh_frame_flags->last_frame = svc->refresh[svc->ref_idx[0]];
  ext_refresh_frame_flags->golden_frame = svc->refresh[svc->ref_idx[3]];
  ext_refresh_frame_flags->bwd_ref_frame = svc->refresh[svc->ref_idx[4]];
  ext_refresh_frame_flags->alt2_ref_frame = svc->refresh[svc->ref_idx[5]];
  ext_refresh_frame_flags->alt_ref_frame = svc->refresh[svc->ref_idx[6]];
  svc->non_reference_frame = 1;
  for (int i = 0; i < REF_FRAMES; i++) {
    if (svc->refresh[i] == 1) {
      svc->non_reference_frame = 0;
      break;
    }
  }
}

static int svc_set_references_external_ref_frame_config(AV1_COMP *cpi) {
  // LAST_FRAME (0), LAST2_FRAME(1), LAST3_FRAME(2), GOLDEN_FRAME(3),
  // BWDREF_FRAME(4), ALTREF2_FRAME(5), ALTREF_FRAME(6).
  int ref = AOM_REFFRAME_ALL;
  for (int i = 0; i < INTER_REFS_PER_FRAME; i++) {
    if (!cpi->svc.reference[i]) ref ^= (1 << i);
  }
  return ref;
}

void av1_apply_encoding_flags(AV1_COMP *cpi, aom_enc_frame_flags_t flags) {
  // TODO(yunqingwang): For what references to use, external encoding flags
  // should be consistent with internal reference frame selection. Need to
  // ensure that there is not conflict between the two. In AV1 encoder, the
  // priority rank for 7 reference frames are: LAST, ALTREF, LAST2, LAST3,
  // GOLDEN, BWDREF, ALTREF2.

  ExternalFlags *const ext_flags = &cpi->ext_flags;
  ExtRefreshFrameFlagsInfo *const ext_refresh_frame_flags =
      &ext_flags->refresh_frame;
  ext_flags->ref_frame_flags = AOM_REFFRAME_ALL;
  if (flags &
      (AOM_EFLAG_NO_REF_LAST | AOM_EFLAG_NO_REF_LAST2 | AOM_EFLAG_NO_REF_LAST3 |
       AOM_EFLAG_NO_REF_GF | AOM_EFLAG_NO_REF_ARF | AOM_EFLAG_NO_REF_BWD |
       AOM_EFLAG_NO_REF_ARF2)) {
    int ref = AOM_REFFRAME_ALL;

    if (flags & AOM_EFLAG_NO_REF_LAST) ref ^= AOM_LAST_FLAG;
    if (flags & AOM_EFLAG_NO_REF_LAST2) ref ^= AOM_LAST2_FLAG;
    if (flags & AOM_EFLAG_NO_REF_LAST3) ref ^= AOM_LAST3_FLAG;

    if (flags & AOM_EFLAG_NO_REF_GF) ref ^= AOM_GOLD_FLAG;

    if (flags & AOM_EFLAG_NO_REF_ARF) {
      ref ^= AOM_ALT_FLAG;
      ref ^= AOM_BWD_FLAG;
      ref ^= AOM_ALT2_FLAG;
    } else {
      if (flags & AOM_EFLAG_NO_REF_BWD) ref ^= AOM_BWD_FLAG;
      if (flags & AOM_EFLAG_NO_REF_ARF2) ref ^= AOM_ALT2_FLAG;
    }

    av1_use_as_reference(&ext_flags->ref_frame_flags, ref);
  } else {
    if (cpi->svc.external_ref_frame_config) {
      int ref = svc_set_references_external_ref_frame_config(cpi);
      av1_use_as_reference(&ext_flags->ref_frame_flags, ref);
    }
  }

  if (flags &
      (AOM_EFLAG_NO_UPD_LAST | AOM_EFLAG_NO_UPD_GF | AOM_EFLAG_NO_UPD_ARF)) {
    int upd = AOM_REFFRAME_ALL;

    // Refreshing LAST/LAST2/LAST3 is handled by 1 common flag.
    if (flags & AOM_EFLAG_NO_UPD_LAST) upd ^= AOM_LAST_FLAG;

    if (flags & AOM_EFLAG_NO_UPD_GF) upd ^= AOM_GOLD_FLAG;

    if (flags & AOM_EFLAG_NO_UPD_ARF) {
      upd ^= AOM_ALT_FLAG;
      upd ^= AOM_BWD_FLAG;
      upd ^= AOM_ALT2_FLAG;
    }

    ext_refresh_frame_flags->last_frame = (upd & AOM_LAST_FLAG) != 0;
    ext_refresh_frame_flags->golden_frame = (upd & AOM_GOLD_FLAG) != 0;
    ext_refresh_frame_flags->alt_ref_frame = (upd & AOM_ALT_FLAG) != 0;
    ext_refresh_frame_flags->bwd_ref_frame = (upd & AOM_BWD_FLAG) != 0;
    ext_refresh_frame_flags->alt2_ref_frame = (upd & AOM_ALT2_FLAG) != 0;
    ext_refresh_frame_flags->update_pending = 1;
  } else {
    if (cpi->svc.external_ref_frame_config)
      svc_set_updates_external_ref_frame_config(ext_refresh_frame_flags,
                                                &cpi->svc);
    else
      ext_refresh_frame_flags->update_pending = 0;
  }

  ext_flags->use_ref_frame_mvs = cpi->oxcf.allow_ref_frame_mvs &
                                 ((flags & AOM_EFLAG_NO_REF_FRAME_MVS) == 0);
  ext_flags->use_error_resilient = cpi->oxcf.error_resilient_mode |
                                   ((flags & AOM_EFLAG_ERROR_RESILIENT) != 0);
  ext_flags->use_s_frame =
      cpi->oxcf.kf_cfg.enable_sframe | ((flags & AOM_EFLAG_SET_S_FRAME) != 0);
  ext_flags->use_primary_ref_none =
      (flags & AOM_EFLAG_SET_PRIMARY_REF_NONE) != 0;

  if (flags & AOM_EFLAG_NO_UPD_ENTROPY) {
    update_entropy(&ext_flags->refresh_frame_context,
                   &ext_flags->refresh_frame_context_pending, 0);
  }
}

aom_fixed_buf_t *av1_get_global_headers(AV1_COMP *cpi) {
  if (!cpi) return NULL;

  uint8_t header_buf[512] = { 0 };
  const uint32_t sequence_header_size =
      av1_write_sequence_header_obu(&cpi->common.seq_params, &header_buf[0]);
  assert(sequence_header_size <= sizeof(header_buf));
  if (sequence_header_size == 0) return NULL;

  const size_t obu_header_size = 1;
  const size_t size_field_size = aom_uleb_size_in_bytes(sequence_header_size);
  const size_t payload_offset = obu_header_size + size_field_size;

  if (payload_offset + sequence_header_size > sizeof(header_buf)) return NULL;
  memmove(&header_buf[payload_offset], &header_buf[0], sequence_header_size);

  if (av1_write_obu_header(&cpi->level_params, OBU_SEQUENCE_HEADER, 0,
                           &header_buf[0]) != obu_header_size) {
    return NULL;
  }

  size_t coded_size_field_size = 0;
  if (aom_uleb_encode(sequence_header_size, size_field_size,
                      &header_buf[obu_header_size],
                      &coded_size_field_size) != 0) {
    return NULL;
  }
  assert(coded_size_field_size == size_field_size);

  aom_fixed_buf_t *global_headers =
      (aom_fixed_buf_t *)malloc(sizeof(*global_headers));
  if (!global_headers) return NULL;

  const size_t global_header_buf_size =
      obu_header_size + size_field_size + sequence_header_size;

  global_headers->buf = malloc(global_header_buf_size);
  if (!global_headers->buf) {
    free(global_headers);
    return NULL;
  }

  memcpy(global_headers->buf, &header_buf[0], global_header_buf_size);
  global_headers->sz = global_header_buf_size;
  return global_headers;
}<|MERGE_RESOLUTION|>--- conflicted
+++ resolved
@@ -1675,142 +1675,6 @@
                             counts_2 * blk_h * blk_w * 12 > width * height;
 }
 
-<<<<<<< HEAD
-static void set_size_independent_vars(AV1_COMP *cpi) {
-  int i;
-  AV1_COMMON *const cm = &cpi->common;
-  for (i = LAST_FRAME; i <= ALTREF_FRAME; ++i) {
-    cm->global_motion[i] = default_warp_params;
-  }
-  cpi->gm_info.search_done = 0;
-
-  av1_set_speed_features_framesize_independent(cpi, cpi->speed);
-  av1_set_rd_speed_thresholds(cpi);
-  cm->features.interp_filter = SWITCHABLE;
-  cm->features.switchable_motion_mode = 1;
-}
-
-#define MIN_BOOST_COMBINE_FACTOR 4.0
-#define MAX_BOOST_COMBINE_FACTOR 12.0
-
-#if !CONFIG_REALTIME_ONLY
-static void process_tpl_stats_frame(AV1_COMP *cpi) {
-  const GF_GROUP *const gf_group = &cpi->gf_group;
-  AV1_COMMON *const cm = &cpi->common;
-
-  assert(IMPLIES(gf_group->size > 0, gf_group->index < gf_group->size));
-
-  const int tpl_idx = gf_group->index;
-  TplParams *const tpl_data = &cpi->tpl_data;
-  TplDepFrame *tpl_frame = &tpl_data->tpl_frame[tpl_idx];
-  TplDepStats *tpl_stats = tpl_frame->tpl_stats_ptr;
-
-  if (tpl_frame->is_valid) {
-    int tpl_stride = tpl_frame->stride;
-    int64_t intra_cost_base = 0;
-    int64_t mc_dep_cost_base = 0;
-    int64_t mc_saved_base = 0;
-    int64_t mc_count_base = 0;
-    const int step = 1 << tpl_data->tpl_stats_block_mis_log2;
-    const int mi_cols_sr = av1_pixels_to_mi(cm->superres_upscaled_width);
-
-    for (int row = 0; row < cm->mi_params.mi_rows; row += step) {
-      for (int col = 0; col < mi_cols_sr; col += step) {
-        TplDepStats *this_stats = &tpl_stats[av1_tpl_ptr_pos(
-            row, col, tpl_stride, tpl_data->tpl_stats_block_mis_log2)];
-        int64_t mc_dep_delta =
-            RDCOST(tpl_frame->base_rdmult, this_stats->mc_dep_rate,
-                   this_stats->mc_dep_dist);
-        intra_cost_base += (this_stats->recrf_dist << RDDIV_BITS);
-        mc_dep_cost_base +=
-            (this_stats->recrf_dist << RDDIV_BITS) + mc_dep_delta;
-        mc_count_base += this_stats->mc_count;
-        mc_saved_base += this_stats->mc_saved;
-      }
-    }
-
-    if (mc_dep_cost_base == 0) {
-      tpl_frame->is_valid = 0;
-    } else {
-      aom_clear_system_state();
-      cpi->rd.r0 = (double)intra_cost_base / mc_dep_cost_base;
-      if (is_frame_tpl_eligible(gf_group)) {
-        cpi->rd.arf_r0 = cpi->rd.r0;
-        if (cpi->lap_enabled) {
-          double min_boost_factor = sqrt(cpi->rc.baseline_gf_interval);
-          const int gfu_boost = get_gfu_boost_from_r0_lap(
-              min_boost_factor, MAX_GFUBOOST_FACTOR, cpi->rd.arf_r0,
-              cpi->rc.num_stats_required_for_gfu_boost);
-          // printf("old boost %d new boost %d\n", cpi->rc.gfu_boost,
-          //        gfu_boost);
-          cpi->rc.gfu_boost = combine_prior_with_tpl_boost(
-              min_boost_factor, MAX_BOOST_COMBINE_FACTOR, cpi->rc.gfu_boost,
-              gfu_boost, cpi->rc.num_stats_used_for_gfu_boost);
-        } else {
-          const int gfu_boost = (int)(200.0 / cpi->rd.r0);
-          cpi->rc.gfu_boost = combine_prior_with_tpl_boost(
-              MIN_BOOST_COMBINE_FACTOR, MAX_BOOST_COMBINE_FACTOR,
-              cpi->rc.gfu_boost, gfu_boost, cpi->rc.frames_to_key);
-        }
-      } else if (frame_is_intra_only(cm)) {
-        // TODO(debargha): Turn off q adjustment for kf temporarily to
-        // reduce impact on speed of encoding. Need to investigate how
-        // to mitigate the issue.
-        if (cpi->oxcf.rc_cfg.mode == AOM_Q) {
-          const int kf_boost =
-              get_kf_boost_from_r0(cpi->rd.r0, cpi->rc.frames_to_key);
-          if (cpi->lap_enabled) {
-            cpi->rc.kf_boost = combine_prior_with_tpl_boost(
-                MIN_BOOST_COMBINE_FACTOR, MAX_BOOST_COMBINE_FACTOR,
-                cpi->rc.kf_boost, kf_boost,
-                cpi->rc.num_stats_used_for_kf_boost);
-          } else {
-            cpi->rc.kf_boost = combine_prior_with_tpl_boost(
-                MIN_BOOST_COMBINE_FACTOR, MAX_BOOST_COMBINE_FACTOR,
-                cpi->rc.kf_boost, kf_boost, cpi->rc.frames_to_key);
-          }
-        }
-      }
-      cpi->rd.mc_count_base = (double)mc_count_base /
-                              (cm->mi_params.mi_rows * cm->mi_params.mi_cols);
-      cpi->rd.mc_saved_base = (double)mc_saved_base /
-                              (cm->mi_params.mi_rows * cm->mi_params.mi_cols);
-      aom_clear_system_state();
-    }
-  }
-}
-#endif  // !CONFIG_REALTIME_ONLY
-
-static void set_size_dependent_vars(AV1_COMP *cpi, int *q, int *bottom_index,
-                                    int *top_index) {
-  AV1_COMMON *const cm = &cpi->common;
-
-  // Setup variables that depend on the dimensions of the frame.
-  av1_set_speed_features_framesize_dependent(cpi, cpi->speed);
-
-#if !CONFIG_REALTIME_ONLY
-  GF_GROUP *gf_group = &cpi->gf_group;
-  if (cpi->oxcf.enable_tpl_model && is_frame_tpl_eligible(gf_group)) {
-    process_tpl_stats_frame(cpi);
-    av1_tpl_rdmult_setup(cpi);
-  }
-#endif
-
-  // Decide q and q bounds.
-  *q = av1_rc_pick_q_and_bounds(cpi, &cpi->rc, cm->width, cm->height,
-                                cpi->gf_group.index, bottom_index, top_index);
-
-  // Configure experimental use of segmentation for enhanced coding of
-  // static regions if indicated.
-  // Only allowed in the second pass of a two pass encode, as it requires
-  // lagged coding, and if the relevant speed feature flag is set.
-  if (is_stat_consumption_stage_twopass(cpi) &&
-      cpi->sf.hl_sf.static_segmentation)
-    configure_static_seg_features(cpi);
-}
-
-=======
->>>>>>> 173a756a
 static void init_motion_estimation(AV1_COMP *cpi) {
   AV1_COMMON *const cm = &cpi->common;
   MotionVectorSearchParams *const mv_search_params = &cpi->mv_search_params;
@@ -2137,289 +2001,6 @@
   cdef_restoration_frame(cpi, cm, xd, use_restoration, use_cdef);
 }
 
-<<<<<<< HEAD
-static void fix_interp_filter(InterpFilter *const interp_filter,
-                              const FRAME_COUNTS *const counts) {
-  if (*interp_filter == SWITCHABLE) {
-    // Check to see if only one of the filters is actually used
-    int count[SWITCHABLE_FILTERS] = { 0 };
-    int num_filters_used = 0;
-    for (int i = 0; i < SWITCHABLE_FILTERS; ++i) {
-      for (int j = 0; j < SWITCHABLE_FILTER_CONTEXTS; ++j)
-        count[i] += counts->switchable_interp[j][i];
-      num_filters_used += (count[i] > 0);
-    }
-    if (num_filters_used == 1) {
-      // Only one filter is used. So set the filter at frame level
-      for (int i = 0; i < SWITCHABLE_FILTERS; ++i) {
-        if (count[i]) {
-          if (i == EIGHTTAP_REGULAR) *interp_filter = i;
-          break;
-        }
-      }
-    }
-  }
-}
-
-static void finalize_encoded_frame(AV1_COMP *const cpi) {
-  AV1_COMMON *const cm = &cpi->common;
-  CurrentFrame *const current_frame = &cm->current_frame;
-
-  if (!cm->seq_params.reduced_still_picture_hdr &&
-      encode_show_existing_frame(cm)) {
-    RefCntBuffer *const frame_to_show =
-        cm->ref_frame_map[cpi->existing_fb_idx_to_show];
-
-    if (frame_to_show == NULL) {
-      aom_internal_error(&cm->error, AOM_CODEC_UNSUP_BITSTREAM,
-                         "Buffer does not contain a reconstructed frame");
-    }
-    assert(frame_to_show->ref_count > 0);
-    assign_frame_buffer_p(&cm->cur_frame, frame_to_show);
-  }
-
-  if (!encode_show_existing_frame(cm) &&
-      cm->seq_params.film_grain_params_present &&
-      (cm->show_frame || cm->showable_frame)) {
-    // Copy the current frame's film grain params to the its corresponding
-    // RefCntBuffer slot.
-    cm->cur_frame->film_grain_params = cm->film_grain_params;
-
-    // We must update the parameters if this is not an INTER_FRAME
-    if (current_frame->frame_type != INTER_FRAME)
-      cm->cur_frame->film_grain_params.update_parameters = 1;
-
-    // Iterate the random seed for the next frame.
-    cm->film_grain_params.random_seed += 3381;
-    if (cm->film_grain_params.random_seed == 0)
-      cm->film_grain_params.random_seed = 7391;
-  }
-
-  // Initialise all tiles' contexts from the global frame context
-  for (int tile_col = 0; tile_col < cm->tiles.cols; tile_col++) {
-    for (int tile_row = 0; tile_row < cm->tiles.rows; tile_row++) {
-      const int tile_idx = tile_row * cm->tiles.cols + tile_col;
-      cpi->tile_data[tile_idx].tctx = *cm->fc;
-    }
-  }
-
-  fix_interp_filter(&cm->features.interp_filter, cpi->td.counts);
-}
-
-#if !CONFIG_REALTIME_ONLY
-static int get_interp_filter_selected(const AV1_COMMON *const cm,
-                                      MV_REFERENCE_FRAME ref,
-                                      InterpFilter ifilter) {
-  const RefCntBuffer *const buf = get_ref_frame_buf(cm, ref);
-  if (buf == NULL) return 0;
-  return buf->interp_filter_selected[ifilter];
-}
-
-static uint16_t setup_interp_filter_search_mask(AV1_COMP *cpi) {
-  const AV1_COMMON *const cm = &cpi->common;
-  int ref_total[REF_FRAMES] = { 0 };
-  uint16_t mask = ALLOW_ALL_INTERP_FILT_MASK;
-
-  if (cpi->last_frame_type == KEY_FRAME || cpi->refresh_frame.alt_ref_frame)
-    return mask;
-
-  for (MV_REFERENCE_FRAME ref = LAST_FRAME; ref <= ALTREF_FRAME; ++ref) {
-    for (InterpFilter ifilter = EIGHTTAP_REGULAR; ifilter <= MULTITAP_SHARP;
-         ++ifilter) {
-      ref_total[ref] += get_interp_filter_selected(cm, ref, ifilter);
-    }
-  }
-  int ref_total_total = (ref_total[LAST2_FRAME] + ref_total[LAST3_FRAME] +
-                         ref_total[GOLDEN_FRAME] + ref_total[BWDREF_FRAME] +
-                         ref_total[ALTREF2_FRAME] + ref_total[ALTREF_FRAME]);
-
-  for (InterpFilter ifilter = EIGHTTAP_REGULAR; ifilter <= MULTITAP_SHARP;
-       ++ifilter) {
-    int last_score = get_interp_filter_selected(cm, LAST_FRAME, ifilter) * 30;
-    if (ref_total[LAST_FRAME] && last_score <= ref_total[LAST_FRAME]) {
-      int filter_score =
-          get_interp_filter_selected(cm, LAST2_FRAME, ifilter) * 20 +
-          get_interp_filter_selected(cm, LAST3_FRAME, ifilter) * 20 +
-          get_interp_filter_selected(cm, GOLDEN_FRAME, ifilter) * 20 +
-          get_interp_filter_selected(cm, BWDREF_FRAME, ifilter) * 10 +
-          get_interp_filter_selected(cm, ALTREF2_FRAME, ifilter) * 10 +
-          get_interp_filter_selected(cm, ALTREF_FRAME, ifilter) * 10;
-      if (filter_score < ref_total_total) {
-        DUAL_FILTER_TYPE filt_type = ifilter + SWITCHABLE_FILTERS * ifilter;
-        reset_interp_filter_allowed_mask(&mask, filt_type);
-      }
-    }
-  }
-  return mask;
-}
-
-#define STRICT_PSNR_DIFF_THRESH 0.9
-// Encode key frame with/without screen content tools to determine whether
-// screen content tools should be enabled for this key frame group or not.
-// The first encoding is without screen content tools.
-// The second encoding is with screen content tools.
-// We compare the psnr and frame size to make the decision.
-static void screen_content_tools_determination(
-    AV1_COMP *cpi, const int allow_screen_content_tools_orig_decision,
-    const int allow_intrabc_orig_decision,
-    const int is_screen_content_type_orig_decision, const int pass,
-    int *projected_size_pass, PSNR_STATS *psnr) {
-  AV1_COMMON *const cm = &cpi->common;
-  FeatureFlags *const features = &cm->features;
-  projected_size_pass[pass] = cpi->rc.projected_frame_size;
-#if CONFIG_AV1_HIGHBITDEPTH
-  const uint32_t in_bit_depth = cpi->oxcf.input_bit_depth;
-  const uint32_t bit_depth = cpi->td.mb.e_mbd.bd;
-  aom_calc_highbd_psnr(cpi->source, &cpi->common.cur_frame->buf, &psnr[pass],
-                       bit_depth, in_bit_depth);
-#else
-  aom_calc_psnr(cpi->source, &cpi->common.cur_frame->buf, &psnr[pass]);
-#endif
-  if (pass != 1) return;
-
-  const double psnr_diff = psnr[1].psnr[0] - psnr[0].psnr[0];
-  const int is_sc_encoding_much_better = psnr_diff > STRICT_PSNR_DIFF_THRESH;
-  if (is_sc_encoding_much_better) {
-    // Use screen content tools, if we get coding gain.
-    features->allow_screen_content_tools = 1;
-    features->allow_intrabc = cpi->intrabc_used;
-    cpi->is_screen_content_type = 1;
-  } else {
-    // Use original screen content decision.
-    features->allow_screen_content_tools =
-        allow_screen_content_tools_orig_decision;
-    features->allow_intrabc = allow_intrabc_orig_decision;
-    cpi->is_screen_content_type = is_screen_content_type_orig_decision;
-  }
-}
-
-// Set some encoding parameters to make the encoding process fast.
-// A fixed block partition size, and a large q is used.
-static void set_encoding_params_for_screen_content(AV1_COMP *cpi,
-                                                   const int pass) {
-  AV1_COMMON *const cm = &cpi->common;
-  if (pass == 0) {
-    // In the first pass, encode without screen content tools.
-    // Use a high q, and a fixed block size for fast encoding.
-    cm->features.allow_screen_content_tools = 0;
-    cm->features.allow_intrabc = 0;
-    cpi->is_screen_content_type = 0;
-    cpi->sf.part_sf.partition_search_type = FIXED_PARTITION;
-    cpi->sf.part_sf.always_this_block_size = BLOCK_32X32;
-    return;
-  }
-  assert(pass == 1);
-  // In the second pass, encode with screen content tools.
-  // Use a high q, and a fixed block size for fast encoding.
-  cm->features.allow_screen_content_tools = 1;
-  // TODO(chengchen): turn intrabc on could lead to data race issue.
-  // cm->allow_intrabc = 1;
-  cpi->is_screen_content_type = 1;
-  cpi->sf.part_sf.partition_search_type = FIXED_PARTITION;
-  cpi->sf.part_sf.always_this_block_size = BLOCK_32X32;
-}
-
-// Determines whether to use screen content tools for the key frame group.
-// This function modifies "cm->features.allow_screen_content_tools",
-// "cm->features.allow_intrabc" and "cpi->is_screen_content_type".
-static void determine_sc_tools_with_encoding(AV1_COMP *cpi, const int q_orig) {
-  AV1_COMMON *const cm = &cpi->common;
-  const AV1EncoderConfig *const oxcf = &cpi->oxcf;
-  const QuantizationCfg *const q_cfg = &oxcf->q_cfg;
-  // Variables to help determine if we should allow screen content tools.
-  int projected_size_pass[3] = { 0 };
-  PSNR_STATS psnr[3];
-  const int is_key_frame = cm->current_frame.frame_type == KEY_FRAME;
-  const int allow_screen_content_tools_orig_decision =
-      cm->features.allow_screen_content_tools;
-  const int allow_intrabc_orig_decision = cm->features.allow_intrabc;
-  const int is_screen_content_type_orig_decision = cpi->is_screen_content_type;
-  // Turn off the encoding trial for forward key frame and superres.
-  if (cpi->sf.rt_sf.use_nonrd_pick_mode || oxcf->kf_cfg.fwd_kf_enabled ||
-      cpi->superres_mode != AOM_SUPERRES_NONE || oxcf->mode == REALTIME ||
-      is_screen_content_type_orig_decision || !is_key_frame) {
-    return;
-  }
-
-  // TODO(chengchen): multiple encoding for the lossless mode is time consuming.
-  // Find a better way to determine whether screen content tools should be used
-  // for lossless coding.
-  // Use a high q and a fixed partition to do quick encoding.
-  const int q_for_screen_content_quick_run =
-      is_lossless_requested(&oxcf->rc_cfg) ? q_orig : AOMMAX(q_orig, 244);
-  const int partition_search_type_orig = cpi->sf.part_sf.partition_search_type;
-  const BLOCK_SIZE fixed_partition_block_size_orig =
-      cpi->sf.part_sf.always_this_block_size;
-
-  // Setup necessary params for encoding, including frame source, etc.
-  aom_clear_system_state();
-
-  cpi->source =
-      av1_scale_if_required(cm, cpi->unscaled_source, &cpi->scaled_source);
-  if (cpi->unscaled_last_source != NULL) {
-    cpi->last_source = av1_scale_if_required(cm, cpi->unscaled_last_source,
-                                             &cpi->scaled_last_source);
-  }
-
-  setup_frame(cpi);
-
-  if (cm->seg.enabled) {
-    if (!cm->seg.update_data && cm->prev_frame) {
-      segfeatures_copy(&cm->seg, &cm->prev_frame->seg);
-      cm->seg.enabled = cm->prev_frame->seg.enabled;
-    } else {
-      av1_calculate_segdata(&cm->seg);
-    }
-  } else {
-    memset(&cm->seg, 0, sizeof(cm->seg));
-  }
-  segfeatures_copy(&cm->cur_frame->seg, &cm->seg);
-  cm->cur_frame->seg.enabled = cm->seg.enabled;
-
-  // The two encoding passes aim to help determine whether to use screen
-  // content tools, with a high q and fixed partition.
-  for (int pass = 0; pass < 2; ++pass) {
-    set_encoding_params_for_screen_content(cpi, pass);
-#if CONFIG_TUNE_VMAF
-    if (oxcf->tuning == AOM_TUNE_VMAF_WITH_PREPROCESSING ||
-        oxcf->tuning == AOM_TUNE_VMAF_WITHOUT_PREPROCESSING ||
-        oxcf->tuning == AOM_TUNE_VMAF_MAX_GAIN) {
-      av1_set_quantizer(
-          cm, q_cfg->qm_minlevel, q_cfg->qm_maxlevel,
-          av1_get_vmaf_base_qindex(cpi, q_for_screen_content_quick_run),
-          q_cfg->enable_chroma_deltaq);
-    } else {
-#endif
-      av1_set_quantizer(cm, q_cfg->qm_minlevel, q_cfg->qm_maxlevel,
-                        q_for_screen_content_quick_run,
-                        q_cfg->enable_chroma_deltaq);
-#if CONFIG_TUNE_VMAF
-    }
-#endif
-    av1_set_speed_features_qindex_dependent(cpi, oxcf->speed);
-    if (q_cfg->deltaq_mode != NO_DELTA_Q)
-      av1_init_quantizer(&cpi->enc_quant_dequant_params, &cm->quant_params,
-                         cm->seq_params.bit_depth);
-
-    av1_set_variance_partition_thresholds(cpi, q_for_screen_content_quick_run,
-                                          0);
-    // transform / motion compensation build reconstruction frame
-    av1_encode_frame(cpi);
-    // Screen content decision
-    screen_content_tools_determination(
-        cpi, allow_screen_content_tools_orig_decision,
-        allow_intrabc_orig_decision, is_screen_content_type_orig_decision, pass,
-        projected_size_pass, psnr);
-  }
-
-  // Set partition speed feature back.
-  cpi->sf.part_sf.partition_search_type = partition_search_type_orig;
-  cpi->sf.part_sf.always_this_block_size = fixed_partition_block_size_orig;
-}
-#endif  // CONFIG_REALTIME_ONLY
-
-=======
->>>>>>> 173a756a
 /*!\brief Encode a frame without the recode loop, usually used in one-pass
  * encoding and realtime coding.
  *
@@ -2434,8 +2015,6 @@
 static int encode_without_recode(AV1_COMP *cpi) {
   AV1_COMMON *const cm = &cpi->common;
   const QuantizationCfg *const q_cfg = &cpi->oxcf.q_cfg;
-<<<<<<< HEAD
-=======
   SVC *const svc = &cpi->svc;
   ResizePendingParams *const resize_pending_params =
       &cpi->resize_pending_params;
@@ -2444,7 +2023,6 @@
        (cpi->common.width != resize_pending_params->width ||
         cpi->common.height != resize_pending_params->height));
 
->>>>>>> 173a756a
   int top_index = 0, bottom_index = 0, q = 0;
   YV12_BUFFER_CONFIG *unscaled = cpi->unscaled_source;
   InterpFilter filter_scaler =
@@ -2497,8 +2075,6 @@
     av1_update_noise_estimate(cpi);
   }
 
-<<<<<<< HEAD
-=======
   // For SVC the inter-layer/spatial prediction is not done for newmv
   // (zero_mode is forced), and since the scaled references are only
   // use for newmv search, we can avoid scaling here.
@@ -2506,7 +2082,6 @@
       !(cpi->use_svc && cpi->svc.force_zero_mode_spatial_ref))
     av1_scale_references(cpi, filter_scaler, phase_scaler, 1);
 
->>>>>>> 173a756a
   av1_set_quantizer(cm, q_cfg->qm_minlevel, q_cfg->qm_maxlevel, q,
                     q_cfg->enable_chroma_deltaq);
   av1_set_speed_features_qindex_dependent(cpi, cpi->oxcf.speed);
