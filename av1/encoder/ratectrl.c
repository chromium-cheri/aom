/*
 * Copyright (c) 2016, Alliance for Open Media. All rights reserved
 *
 * This source code is subject to the terms of the BSD 2 Clause License and
 * the Alliance for Open Media Patent License 1.0. If the BSD 2 Clause License
 * was not distributed with this source code in the LICENSE file, you can
 * obtain it at www.aomedia.org/license/software. If the Alliance for Open
 * Media Patent License 1.0 was not distributed with this source code in the
 * PATENTS file, you can obtain it at www.aomedia.org/license/patent.
 */

#include <assert.h>
#include <limits.h>
#include <math.h>
#include <stdio.h>
#include <stdlib.h>
#include <string.h>

#include "aom_dsp/aom_dsp_common.h"
#include "aom_mem/aom_mem.h"
#include "aom_ports/mem.h"
#include "aom_ports/system_state.h"

#include "av1/common/alloccommon.h"
#include "av1/encoder/aq_cyclicrefresh.h"
#include "av1/common/common.h"
#include "av1/common/entropymode.h"
#include "av1/common/quant_common.h"
#include "av1/common/seg_common.h"

#include "av1/encoder/encodemv.h"
#include "av1/encoder/encode_strategy.h"
#include "av1/encoder/gop_structure.h"
#include "av1/encoder/random.h"
#include "av1/encoder/ratectrl.h"

#define USE_UNRESTRICTED_Q_IN_CQ_MODE 0

// Max rate target for 1080P and below encodes under normal circumstances
// (1920 * 1080 / (16 * 16)) * MAX_MB_RATE bits per MB
#define MAX_MB_RATE 250
#define MAXRATE_1080P 2025000

#define MIN_BPB_FACTOR 0.005
#define MAX_BPB_FACTOR 50

#define SUPERRES_QADJ_PER_DENOM_KEYFRAME_SOLO 0
#define SUPERRES_QADJ_PER_DENOM_KEYFRAME 2
#define SUPERRES_QADJ_PER_DENOM_ARFFRAME 0

#define FRAME_OVERHEAD_BITS 200
#define ASSIGN_MINQ_TABLE(bit_depth, name)                   \
  do {                                                       \
    switch (bit_depth) {                                     \
      case AOM_BITS_8: name = name##_8; break;               \
      case AOM_BITS_10: name = name##_10; break;             \
      case AOM_BITS_12: name = name##_12; break;             \
      default:                                               \
        assert(0 &&                                          \
               "bit_depth should be AOM_BITS_8, AOM_BITS_10" \
               " or AOM_BITS_12");                           \
        name = NULL;                                         \
    }                                                        \
  } while (0)

// Tables relating active max Q to active min Q
static int kf_low_motion_minq_8[QINDEX_RANGE];
static int kf_high_motion_minq_8[QINDEX_RANGE];
static int arfgf_low_motion_minq_8[QINDEX_RANGE];
static int arfgf_high_motion_minq_8[QINDEX_RANGE];
static int inter_minq_8[QINDEX_RANGE];
static int rtc_minq_8[QINDEX_RANGE];

static int kf_low_motion_minq_10[QINDEX_RANGE];
static int kf_high_motion_minq_10[QINDEX_RANGE];
static int arfgf_low_motion_minq_10[QINDEX_RANGE];
static int arfgf_high_motion_minq_10[QINDEX_RANGE];
static int inter_minq_10[QINDEX_RANGE];
static int rtc_minq_10[QINDEX_RANGE];
static int kf_low_motion_minq_12[QINDEX_RANGE];
static int kf_high_motion_minq_12[QINDEX_RANGE];
static int arfgf_low_motion_minq_12[QINDEX_RANGE];
static int arfgf_high_motion_minq_12[QINDEX_RANGE];
static int inter_minq_12[QINDEX_RANGE];
static int rtc_minq_12[QINDEX_RANGE];

static int gf_high = 2400;
static int gf_low = 300;
#ifdef STRICT_RC
static int kf_high = 3200;
#else
static int kf_high = 5000;
#endif
static int kf_low = 400;

// How many times less pixels there are to encode given the current scaling.
// Temporary replacement for rcf_mult and rate_thresh_mult.
static double resize_rate_factor(const FrameDimensionCfg *const frm_dim_cfg,
                                 int width, int height) {
  return (double)(frm_dim_cfg->width * frm_dim_cfg->height) / (width * height);
}

// Functions to compute the active minq lookup table entries based on a
// formulaic approach to facilitate easier adjustment of the Q tables.
// The formulae were derived from computing a 3rd order polynomial best
// fit to the original data (after plotting real maxq vs minq (not q index))
static int get_minq_index(double maxq, double x3, double x2, double x1,
                          aom_bit_depth_t bit_depth) {
  const double minqtarget = AOMMIN(((x3 * maxq + x2) * maxq + x1) * maxq, maxq);

  // Special case handling to deal with the step from q2.0
  // down to lossless mode represented by q 1.0.
  if (minqtarget <= 2.0) return 0;

  return av1_find_qindex(minqtarget, bit_depth, 0, QINDEX_RANGE - 1);
}

static void init_minq_luts(int *kf_low_m, int *kf_high_m, int *arfgf_low,
                           int *arfgf_high, int *inter, int *rtc,
                           aom_bit_depth_t bit_depth) {
  int i;
  for (i = 0; i < QINDEX_RANGE; i++) {
    const double maxq = av1_convert_qindex_to_q(i, bit_depth);
    kf_low_m[i] = get_minq_index(maxq, 0.000001, -0.0004, 0.150, bit_depth);
    kf_high_m[i] = get_minq_index(maxq, 0.0000021, -0.00125, 0.45, bit_depth);
    arfgf_low[i] = get_minq_index(maxq, 0.0000015, -0.0009, 0.30, bit_depth);
    arfgf_high[i] = get_minq_index(maxq, 0.0000021, -0.00125, 0.55, bit_depth);
    inter[i] = get_minq_index(maxq, 0.00000271, -0.00113, 0.90, bit_depth);
    rtc[i] = get_minq_index(maxq, 0.00000271, -0.00113, 0.70, bit_depth);
  }
}

void av1_rc_init_minq_luts(void) {
  init_minq_luts(kf_low_motion_minq_8, kf_high_motion_minq_8,
                 arfgf_low_motion_minq_8, arfgf_high_motion_minq_8,
                 inter_minq_8, rtc_minq_8, AOM_BITS_8);
  init_minq_luts(kf_low_motion_minq_10, kf_high_motion_minq_10,
                 arfgf_low_motion_minq_10, arfgf_high_motion_minq_10,
                 inter_minq_10, rtc_minq_10, AOM_BITS_10);
  init_minq_luts(kf_low_motion_minq_12, kf_high_motion_minq_12,
                 arfgf_low_motion_minq_12, arfgf_high_motion_minq_12,
                 inter_minq_12, rtc_minq_12, AOM_BITS_12);
}

// These functions use formulaic calculations to make playing with the
// quantizer tables easier. If necessary they can be replaced by lookup
// tables if and when things settle down in the experimental bitstream
double av1_convert_qindex_to_q(int qindex, aom_bit_depth_t bit_depth) {
  // Convert the index to a real Q value (scaled down to match old Q values)
  switch (bit_depth) {
    case AOM_BITS_8: return av1_ac_quant_QTX(qindex, 0, bit_depth) / 4.0;
    case AOM_BITS_10: return av1_ac_quant_QTX(qindex, 0, bit_depth) / 16.0;
    case AOM_BITS_12: return av1_ac_quant_QTX(qindex, 0, bit_depth) / 64.0;
    default:
      assert(0 && "bit_depth should be AOM_BITS_8, AOM_BITS_10 or AOM_BITS_12");
      return -1.0;
  }
}

int av1_rc_bits_per_mb(FRAME_TYPE frame_type, int qindex,
                       double correction_factor, aom_bit_depth_t bit_depth) {
  const double q = av1_convert_qindex_to_q(qindex, bit_depth);
  int enumerator = frame_type == KEY_FRAME ? 2000000 : 1500000;

  assert(correction_factor <= MAX_BPB_FACTOR &&
         correction_factor >= MIN_BPB_FACTOR);

  // q based adjustment to baseline enumerator
  return (int)(enumerator * correction_factor / q);
}

int av1_estimate_bits_at_q(FRAME_TYPE frame_type, int q, int mbs,
                           double correction_factor,
                           aom_bit_depth_t bit_depth) {
  const int bpm =
      (int)(av1_rc_bits_per_mb(frame_type, q, correction_factor, bit_depth));
  return AOMMAX(FRAME_OVERHEAD_BITS,
                (int)((uint64_t)bpm * mbs) >> BPER_MB_NORMBITS);
}

int av1_rc_clamp_pframe_target_size(const AV1_COMP *const cpi, int target,
                                    FRAME_UPDATE_TYPE frame_update_type) {
  const RATE_CONTROL *rc = &cpi->rc;
  const AV1EncoderConfig *oxcf = &cpi->oxcf;
  const int min_frame_target =
      AOMMAX(rc->min_frame_bandwidth, rc->avg_frame_bandwidth >> 5);
  // Clip the frame target to the minimum setup value.
  if (frame_update_type == OVERLAY_UPDATE ||
      frame_update_type == INTNL_OVERLAY_UPDATE) {
    // If there is an active ARF at this location use the minimum
    // bits on this frame even if it is a constructed arf.
    // The active maximum quantizer insures that an appropriate
    // number of bits will be spent if needed for constructed ARFs.
    target = min_frame_target;
  } else if (target < min_frame_target) {
    target = min_frame_target;
  }

  // Clip the frame target to the maximum allowed value.
  if (target > rc->max_frame_bandwidth) target = rc->max_frame_bandwidth;
  if (oxcf->rc_cfg.max_inter_bitrate_pct) {
    const int max_rate =
        rc->avg_frame_bandwidth * oxcf->rc_cfg.max_inter_bitrate_pct / 100;
    target = AOMMIN(target, max_rate);
  }

  return target;
}

int av1_rc_clamp_iframe_target_size(const AV1_COMP *const cpi, int target) {
  const RATE_CONTROL *rc = &cpi->rc;
  const RateControlCfg *const rc_cfg = &cpi->oxcf.rc_cfg;
  if (rc_cfg->max_intra_bitrate_pct) {
    const int max_rate =
        rc->avg_frame_bandwidth * rc_cfg->max_intra_bitrate_pct / 100;
    target = AOMMIN(target, max_rate);
  }
  if (target > rc->max_frame_bandwidth) target = rc->max_frame_bandwidth;
  return target;
}

// Update the buffer level for higher temporal layers, given the encoded current
// temporal layer.
static void update_layer_buffer_level(SVC *svc, int encoded_frame_size) {
  const int current_temporal_layer = svc->temporal_layer_id;
  for (int i = current_temporal_layer + 1; i < svc->number_temporal_layers;
       ++i) {
    const int layer =
        LAYER_IDS_TO_IDX(svc->spatial_layer_id, i, svc->number_temporal_layers);
    LAYER_CONTEXT *lc = &svc->layer_context[layer];
    RATE_CONTROL *lrc = &lc->rc;
    lrc->bits_off_target +=
        (int)(lc->target_bandwidth / lc->framerate) - encoded_frame_size;
    // Clip buffer level to maximum buffer size for the layer.
    lrc->bits_off_target =
        AOMMIN(lrc->bits_off_target, lrc->maximum_buffer_size);
    lrc->buffer_level = lrc->bits_off_target;
  }
}
// Update the buffer level: leaky bucket model.
static void update_buffer_level(AV1_COMP *cpi, int encoded_frame_size) {
  const AV1_COMMON *const cm = &cpi->common;
  RATE_CONTROL *const rc = &cpi->rc;

  // Non-viewable frames are a special case and are treated as pure overhead.
  if (!cm->show_frame)
    rc->bits_off_target -= encoded_frame_size;
  else
    rc->bits_off_target += rc->avg_frame_bandwidth - encoded_frame_size;

  // Clip the buffer level to the maximum specified buffer size.
  rc->bits_off_target = AOMMIN(rc->bits_off_target, rc->maximum_buffer_size);
  rc->buffer_level = rc->bits_off_target;

  if (cpi->use_svc) update_layer_buffer_level(&cpi->svc, encoded_frame_size);
}

int av1_rc_get_default_min_gf_interval(int width, int height,
                                       double framerate) {
  // Assume we do not need any constraint lower than 4K 20 fps
  static const double factor_safe = 3840 * 2160 * 20.0;
  const double factor = width * height * framerate;
  const int default_interval =
      clamp((int)(framerate * 0.125), MIN_GF_INTERVAL, MAX_GF_INTERVAL);

  if (factor <= factor_safe)
    return default_interval;
  else
    return AOMMAX(default_interval,
                  (int)(MIN_GF_INTERVAL * factor / factor_safe + 0.5));
  // Note this logic makes:
  // 4K24: 5
  // 4K30: 6
  // 4K60: 12
}

int av1_rc_get_default_max_gf_interval(double framerate, int min_gf_interval) {
  int interval = AOMMIN(MAX_GF_INTERVAL, (int)(framerate * 0.75));
  interval += (interval & 0x01);  // Round to even value
  interval = AOMMAX(MAX_GF_INTERVAL, interval);
  return AOMMAX(interval, min_gf_interval);
}

void av1_rc_init(const AV1EncoderConfig *oxcf, int pass, RATE_CONTROL *rc) {
  const RateControlCfg *const rc_cfg = &oxcf->rc_cfg;
  int i;

  if (pass == 0 && rc_cfg->mode == AOM_CBR) {
    rc->avg_frame_qindex[KEY_FRAME] = rc_cfg->worst_allowed_q;
    rc->avg_frame_qindex[INTER_FRAME] = rc_cfg->worst_allowed_q;
  } else {
    rc->avg_frame_qindex[KEY_FRAME] =
        (rc_cfg->worst_allowed_q + rc_cfg->best_allowed_q) / 2;
    rc->avg_frame_qindex[INTER_FRAME] =
        (rc_cfg->worst_allowed_q + rc_cfg->best_allowed_q) / 2;
  }

  rc->last_q[KEY_FRAME] = rc_cfg->best_allowed_q;
  rc->last_q[INTER_FRAME] = rc_cfg->worst_allowed_q;

  rc->buffer_level = rc->starting_buffer_level;
  rc->bits_off_target = rc->starting_buffer_level;

  rc->rolling_target_bits = rc->avg_frame_bandwidth;
  rc->rolling_actual_bits = rc->avg_frame_bandwidth;
  rc->long_rolling_target_bits = rc->avg_frame_bandwidth;
  rc->long_rolling_actual_bits = rc->avg_frame_bandwidth;

  rc->total_actual_bits = 0;
  rc->total_target_bits = 0;
  rc->total_target_vs_actual = 0;

  rc->frames_since_key = 8;  // Sensible default for first frame.
  rc->this_key_frame_forced = 0;
  rc->next_key_frame_forced = 0;
  rc->source_alt_ref_pending = 0;
  rc->source_alt_ref_active = 0;

  rc->frames_till_gf_update_due = 0;
  rc->ni_av_qi = rc_cfg->worst_allowed_q;
  rc->ni_tot_qi = 0;
  rc->ni_frames = 0;

  rc->tot_q = 0.0;
  rc->avg_q = av1_convert_qindex_to_q(rc_cfg->worst_allowed_q, oxcf->bit_depth);

  for (i = 0; i < RATE_FACTOR_LEVELS; ++i) {
    rc->rate_correction_factors[i] = 0.7;
  }
  rc->rate_correction_factors[KF_STD] = 1.0;
  rc->min_gf_interval = oxcf->gf_cfg.min_gf_interval;
  rc->max_gf_interval = oxcf->gf_cfg.max_gf_interval;
  if (rc->min_gf_interval == 0)
    rc->min_gf_interval = av1_rc_get_default_min_gf_interval(
        oxcf->frm_dim_cfg.width, oxcf->frm_dim_cfg.height,
        oxcf->input_cfg.init_framerate);
  if (rc->max_gf_interval == 0)
    rc->max_gf_interval = av1_rc_get_default_max_gf_interval(
        oxcf->input_cfg.init_framerate, rc->min_gf_interval);
  rc->baseline_gf_interval = (rc->min_gf_interval + rc->max_gf_interval) / 2;
  rc->avg_frame_low_motion = 0;
}

int av1_rc_drop_frame(AV1_COMP *cpi) {
  const AV1EncoderConfig *oxcf = &cpi->oxcf;
  RATE_CONTROL *const rc = &cpi->rc;

  if (!oxcf->drop_frames_water_mark) {
    return 0;
  } else {
    if (rc->buffer_level < 0) {
      // Always drop if buffer is below 0.
      return 1;
    } else {
      // If buffer is below drop_mark, for now just drop every other frame
      // (starting with the next frame) until it increases back over drop_mark.
      int drop_mark =
          (int)(oxcf->drop_frames_water_mark * rc->optimal_buffer_level / 100);
      if ((rc->buffer_level > drop_mark) && (rc->decimation_factor > 0)) {
        --rc->decimation_factor;
      } else if (rc->buffer_level <= drop_mark && rc->decimation_factor == 0) {
        rc->decimation_factor = 1;
      }
      if (rc->decimation_factor > 0) {
        if (rc->decimation_count > 0) {
          --rc->decimation_count;
          return 1;
        } else {
          rc->decimation_count = rc->decimation_factor;
          return 0;
        }
      } else {
        rc->decimation_count = 0;
        return 0;
      }
    }
  }
}

static int adjust_q_cbr(const AV1_COMP *cpi, int q, int active_worst_quality) {
  const RATE_CONTROL *const rc = &cpi->rc;
  const AV1_COMMON *const cm = &cpi->common;
  const RefreshFrameFlagsInfo *const refresh_frame_flags = &cpi->refresh_frame;
  const int max_delta = 16;
  const int change_avg_frame_bandwidth =
      abs(rc->avg_frame_bandwidth - rc->prev_avg_frame_bandwidth) >
      0.1 * (rc->avg_frame_bandwidth);
  // If resolution changes or avg_frame_bandwidth significantly changed,
  // then set this flag to indicate change in target bits per macroblock.
  const int change_target_bits_mb =
      cm->prev_frame &&
      (cm->width != cm->prev_frame->width ||
       cm->height != cm->prev_frame->height || change_avg_frame_bandwidth);
  // Apply some control/clamp to QP under certain conditions.
  if (cm->current_frame.frame_type != KEY_FRAME && !cpi->use_svc &&
      rc->frames_since_key > 1 && !change_target_bits_mb &&
      (!cpi->oxcf.rc_cfg.gf_cbr_boost_pct ||
       !(refresh_frame_flags->alt_ref_frame ||
         refresh_frame_flags->golden_frame))) {
    // Make sure q is between oscillating Qs to prevent resonance.
    if (rc->rc_1_frame * rc->rc_2_frame == -1 &&
        rc->q_1_frame != rc->q_2_frame) {
      q = clamp(q, AOMMIN(rc->q_1_frame, rc->q_2_frame),
                AOMMAX(rc->q_1_frame, rc->q_2_frame));
    }
    // Limit the decrease in Q from previous frame.
    if (rc->q_1_frame - q > max_delta) q = rc->q_1_frame - max_delta;
  }
  // For single spatial layer: if resolution has increased push q closer
  // to the active_worst to avoid excess overshoot.
  if (cpi->svc.number_spatial_layers <= 1 && cm->prev_frame &&
      (cm->width * cm->height >
       1.5 * cm->prev_frame->width * cm->prev_frame->height))
    q = (q + active_worst_quality) >> 1;
  return AOMMAX(AOMMIN(q, cpi->rc.worst_quality), cpi->rc.best_quality);
}

static const RATE_FACTOR_LEVEL rate_factor_levels[FRAME_UPDATE_TYPES] = {
  KF_STD,        // KF_UPDATE
  INTER_NORMAL,  // LF_UPDATE
  GF_ARF_STD,    // GF_UPDATE
  GF_ARF_STD,    // ARF_UPDATE
  INTER_NORMAL,  // OVERLAY_UPDATE
  INTER_NORMAL,  // INTNL_OVERLAY_UPDATE
  GF_ARF_LOW,    // INTNL_ARF_UPDATE
};

static RATE_FACTOR_LEVEL get_rate_factor_level(const GF_GROUP *const gf_group) {
  const FRAME_UPDATE_TYPE update_type = gf_group->update_type[gf_group->index];
  assert(update_type < FRAME_UPDATE_TYPES);
  return rate_factor_levels[update_type];
}

static double get_rate_correction_factor(const AV1_COMP *cpi, int width,
                                         int height) {
  const RATE_CONTROL *const rc = &cpi->rc;
  const RefreshFrameFlagsInfo *const refresh_frame_flags = &cpi->refresh_frame;
  double rcf;

  if (cpi->common.current_frame.frame_type == KEY_FRAME) {
    rcf = rc->rate_correction_factors[KF_STD];
  } else if (is_stat_consumption_stage(cpi)) {
    const RATE_FACTOR_LEVEL rf_lvl = get_rate_factor_level(&cpi->gf_group);
    rcf = rc->rate_correction_factors[rf_lvl];
  } else {
    if ((refresh_frame_flags->alt_ref_frame ||
         refresh_frame_flags->golden_frame) &&
        !rc->is_src_frame_alt_ref && !cpi->use_svc &&
        (cpi->oxcf.rc_cfg.mode != AOM_CBR ||
         cpi->oxcf.rc_cfg.gf_cbr_boost_pct > 20))
      rcf = rc->rate_correction_factors[GF_ARF_STD];
    else
      rcf = rc->rate_correction_factors[INTER_NORMAL];
  }
  rcf *= resize_rate_factor(&cpi->oxcf.frm_dim_cfg, width, height);
  return fclamp(rcf, MIN_BPB_FACTOR, MAX_BPB_FACTOR);
}

static void set_rate_correction_factor(AV1_COMP *cpi, double factor, int width,
                                       int height) {
  RATE_CONTROL *const rc = &cpi->rc;
  const RefreshFrameFlagsInfo *const refresh_frame_flags = &cpi->refresh_frame;

  // Normalize RCF to account for the size-dependent scaling factor.
  factor /= resize_rate_factor(&cpi->oxcf.frm_dim_cfg, width, height);

  factor = fclamp(factor, MIN_BPB_FACTOR, MAX_BPB_FACTOR);

  if (cpi->common.current_frame.frame_type == KEY_FRAME) {
    rc->rate_correction_factors[KF_STD] = factor;
  } else if (is_stat_consumption_stage(cpi)) {
    const RATE_FACTOR_LEVEL rf_lvl = get_rate_factor_level(&cpi->gf_group);
    rc->rate_correction_factors[rf_lvl] = factor;
  } else {
    if ((refresh_frame_flags->alt_ref_frame ||
         refresh_frame_flags->golden_frame) &&
        !rc->is_src_frame_alt_ref && !cpi->use_svc &&
        (cpi->oxcf.rc_cfg.mode != AOM_CBR ||
         cpi->oxcf.rc_cfg.gf_cbr_boost_pct > 20))
      rc->rate_correction_factors[GF_ARF_STD] = factor;
    else
      rc->rate_correction_factors[INTER_NORMAL] = factor;
  }
}

void av1_rc_update_rate_correction_factors(AV1_COMP *cpi, int width,
                                           int height) {
  const AV1_COMMON *const cm = &cpi->common;
  int correction_factor = 100;
  double rate_correction_factor =
      get_rate_correction_factor(cpi, width, height);
  double adjustment_limit;
  const int MBs = av1_get_MBs(width, height);

  int projected_size_based_on_q = 0;

  // Do not update the rate factors for arf overlay frames.
  if (cpi->rc.is_src_frame_alt_ref) return;

  // Clear down mmx registers to allow floating point in what follows
  aom_clear_system_state();

  // Work out how big we would have expected the frame to be at this Q given
  // the current correction factor.
  // Stay in double to avoid int overflow when values are large
  if (cpi->oxcf.q_cfg.aq_mode == CYCLIC_REFRESH_AQ && cpi->common.seg.enabled) {
    projected_size_based_on_q =
        av1_cyclic_refresh_estimate_bits_at_q(cpi, rate_correction_factor);
  } else {
    projected_size_based_on_q = av1_estimate_bits_at_q(
        cm->current_frame.frame_type, cm->quant_params.base_qindex, MBs,
        rate_correction_factor, cm->seq_params.bit_depth);
  }
  // Work out a size correction factor.
  if (projected_size_based_on_q > FRAME_OVERHEAD_BITS)
    correction_factor = (int)((100 * (int64_t)cpi->rc.projected_frame_size) /
                              projected_size_based_on_q);

  // More heavily damped adjustment used if we have been oscillating either side
  // of target.
  if (correction_factor > 0) {
    adjustment_limit =
        0.25 + 0.5 * AOMMIN(1, fabs(log10(0.01 * correction_factor)));
  } else {
    adjustment_limit = 0.75;
  }

  cpi->rc.q_2_frame = cpi->rc.q_1_frame;
  cpi->rc.q_1_frame = cm->quant_params.base_qindex;
  cpi->rc.rc_2_frame = cpi->rc.rc_1_frame;
  if (correction_factor > 110)
    cpi->rc.rc_1_frame = -1;
  else if (correction_factor < 90)
    cpi->rc.rc_1_frame = 1;
  else
    cpi->rc.rc_1_frame = 0;

  if (correction_factor > 102) {
    // We are not already at the worst allowable quality
    correction_factor =
        (int)(100 + ((correction_factor - 100) * adjustment_limit));
    rate_correction_factor = (rate_correction_factor * correction_factor) / 100;
    // Keep rate_correction_factor within limits
    if (rate_correction_factor > MAX_BPB_FACTOR)
      rate_correction_factor = MAX_BPB_FACTOR;
  } else if (correction_factor < 99) {
    // We are not already at the best allowable quality
    correction_factor =
        (int)(100 - ((100 - correction_factor) * adjustment_limit));
    rate_correction_factor = (rate_correction_factor * correction_factor) / 100;

    // Keep rate_correction_factor within limits
    if (rate_correction_factor < MIN_BPB_FACTOR)
      rate_correction_factor = MIN_BPB_FACTOR;
  }

  set_rate_correction_factor(cpi, rate_correction_factor, width, height);
}

// Calculate rate for the given 'q'.
static int get_bits_per_mb(const AV1_COMP *cpi, int use_cyclic_refresh,
                           double correction_factor, int q) {
  const AV1_COMMON *const cm = &cpi->common;
  return use_cyclic_refresh
             ? av1_cyclic_refresh_rc_bits_per_mb(cpi, q, correction_factor)
             : av1_rc_bits_per_mb(cm->current_frame.frame_type, q,
                                  correction_factor, cm->seq_params.bit_depth);
}

// Similar to find_qindex_by_rate() function in ratectrl.c, but returns the q
// index with rate just above or below the desired rate, depending on which of
// the two rates is closer to the desired rate.
// Also, respects the selected aq_mode when computing the rate.
static int find_closest_qindex_by_rate(int desired_bits_per_mb,
                                       const AV1_COMP *cpi,
                                       double correction_factor,
                                       int best_qindex, int worst_qindex) {
  const int use_cyclic_refresh = cpi->oxcf.q_cfg.aq_mode == CYCLIC_REFRESH_AQ &&
                                 cpi->cyclic_refresh->apply_cyclic_refresh;

  // Find 'qindex' based on 'desired_bits_per_mb'.
  assert(best_qindex <= worst_qindex);
  int low = best_qindex;
  int high = worst_qindex;
  while (low < high) {
    const int mid = (low + high) >> 1;
    const int mid_bits_per_mb =
        get_bits_per_mb(cpi, use_cyclic_refresh, correction_factor, mid);
    if (mid_bits_per_mb > desired_bits_per_mb) {
      low = mid + 1;
    } else {
      high = mid;
    }
  }
  assert(low == high);

  // Calculate rate difference of this q index from the desired rate.
  const int curr_q = low;
  const int curr_bits_per_mb =
      get_bits_per_mb(cpi, use_cyclic_refresh, correction_factor, curr_q);
  const int curr_bit_diff = (curr_bits_per_mb <= desired_bits_per_mb)
                                ? desired_bits_per_mb - curr_bits_per_mb
                                : INT_MAX;
  assert((curr_bit_diff != INT_MAX && curr_bit_diff >= 0) ||
         curr_q == worst_qindex);

  // Calculate rate difference for previous q index too.
  const int prev_q = curr_q - 1;
  int prev_bit_diff;
  if (curr_bit_diff == INT_MAX || curr_q == best_qindex) {
    prev_bit_diff = INT_MAX;
  } else {
    const int prev_bits_per_mb =
        get_bits_per_mb(cpi, use_cyclic_refresh, correction_factor, prev_q);
    assert(prev_bits_per_mb > desired_bits_per_mb);
    prev_bit_diff = prev_bits_per_mb - desired_bits_per_mb;
  }

  // Pick one of the two q indices, depending on which one has rate closer to
  // the desired rate.
  return (curr_bit_diff <= prev_bit_diff) ? curr_q : prev_q;
}

int av1_rc_regulate_q(const AV1_COMP *cpi, int target_bits_per_frame,
                      int active_best_quality, int active_worst_quality,
                      int width, int height) {
  const int MBs = av1_get_MBs(width, height);
  const double correction_factor =
      get_rate_correction_factor(cpi, width, height);
  const int target_bits_per_mb =
      (int)(((uint64_t)target_bits_per_frame << BPER_MB_NORMBITS) / MBs);

  int q =
      find_closest_qindex_by_rate(target_bits_per_mb, cpi, correction_factor,
                                  active_best_quality, active_worst_quality);
  if (cpi->oxcf.rc_cfg.mode == AOM_CBR && has_no_stats_stage(cpi))
    return adjust_q_cbr(cpi, q, active_worst_quality);

  return q;
}

static int get_active_quality(int q, int gfu_boost, int low, int high,
                              int *low_motion_minq, int *high_motion_minq) {
  if (gfu_boost > high) {
    return low_motion_minq[q];
  } else if (gfu_boost < low) {
    return high_motion_minq[q];
  } else {
    const int gap = high - low;
    const int offset = high - gfu_boost;
    const int qdiff = high_motion_minq[q] - low_motion_minq[q];
    const int adjustment = ((offset * qdiff) + (gap >> 1)) / gap;
    return low_motion_minq[q] + adjustment;
  }
}

static int get_kf_active_quality(const RATE_CONTROL *const rc, int q,
                                 aom_bit_depth_t bit_depth) {
  int *kf_low_motion_minq;
  int *kf_high_motion_minq;
  ASSIGN_MINQ_TABLE(bit_depth, kf_low_motion_minq);
  ASSIGN_MINQ_TABLE(bit_depth, kf_high_motion_minq);
  return get_active_quality(q, rc->kf_boost, kf_low, kf_high,
                            kf_low_motion_minq, kf_high_motion_minq);
}

static int get_gf_active_quality(const RATE_CONTROL *const rc, int q,
                                 aom_bit_depth_t bit_depth) {
  int *arfgf_low_motion_minq;
  int *arfgf_high_motion_minq;
  ASSIGN_MINQ_TABLE(bit_depth, arfgf_low_motion_minq);
  ASSIGN_MINQ_TABLE(bit_depth, arfgf_high_motion_minq);
  return get_active_quality(q, rc->gfu_boost, gf_low, gf_high,
                            arfgf_low_motion_minq, arfgf_high_motion_minq);
}

static int get_gf_high_motion_quality(int q, aom_bit_depth_t bit_depth) {
  int *arfgf_high_motion_minq;
  ASSIGN_MINQ_TABLE(bit_depth, arfgf_high_motion_minq);
  return arfgf_high_motion_minq[q];
}

static int calc_active_worst_quality_no_stats_vbr(const AV1_COMP *cpi) {
  const RATE_CONTROL *const rc = &cpi->rc;
  const RefreshFrameFlagsInfo *const refresh_frame_flags = &cpi->refresh_frame;
  const unsigned int curr_frame = cpi->common.current_frame.frame_number;
  int active_worst_quality;

  if (cpi->common.current_frame.frame_type == KEY_FRAME) {
    active_worst_quality =
        curr_frame == 0 ? rc->worst_quality : rc->last_q[KEY_FRAME] * 2;
  } else {
    if (!rc->is_src_frame_alt_ref && (refresh_frame_flags->golden_frame ||
                                      refresh_frame_flags->bwd_ref_frame ||
                                      refresh_frame_flags->alt_ref_frame)) {
      active_worst_quality = curr_frame == 1 ? rc->last_q[KEY_FRAME] * 5 / 4
                                             : rc->last_q[INTER_FRAME];
    } else {
      active_worst_quality = curr_frame == 1 ? rc->last_q[KEY_FRAME] * 2
                                             : rc->last_q[INTER_FRAME] * 2;
    }
  }
  return AOMMIN(active_worst_quality, rc->worst_quality);
}

// Adjust active_worst_quality level based on buffer level.
static int calc_active_worst_quality_no_stats_cbr(const AV1_COMP *cpi) {
  // Adjust active_worst_quality: If buffer is above the optimal/target level,
  // bring active_worst_quality down depending on fullness of buffer.
  // If buffer is below the optimal level, let the active_worst_quality go from
  // ambient Q (at buffer = optimal level) to worst_quality level
  // (at buffer = critical level).
  const AV1_COMMON *const cm = &cpi->common;
  const RATE_CONTROL *rc = &cpi->rc;
  // Buffer level below which we push active_worst to worst_quality.
  int64_t critical_level = rc->optimal_buffer_level >> 3;
  int64_t buff_lvl_step = 0;
  int adjustment = 0;
  int active_worst_quality;
  int ambient_qp;
  if (cm->current_frame.frame_type == KEY_FRAME) return rc->worst_quality;
  // For ambient_qp we use minimum of avg_frame_qindex[KEY_FRAME/INTER_FRAME]
  // for the first few frames following key frame. These are both initialized
  // to worst_quality and updated with (3/4, 1/4) average in postencode_update.
  // So for first few frames following key, the qp of that key frame is weighted
  // into the active_worst_quality setting.
  ambient_qp = (cm->current_frame.frame_number < 5)
                   ? AOMMIN(rc->avg_frame_qindex[INTER_FRAME],
                            rc->avg_frame_qindex[KEY_FRAME])
                   : rc->avg_frame_qindex[INTER_FRAME];
  active_worst_quality = AOMMIN(rc->worst_quality, ambient_qp * 5 / 4);
  if (rc->buffer_level > rc->optimal_buffer_level) {
    // Adjust down.
    // Maximum limit for down adjustment, ~30%.
    int max_adjustment_down = active_worst_quality / 3;
    if (max_adjustment_down) {
      buff_lvl_step = ((rc->maximum_buffer_size - rc->optimal_buffer_level) /
                       max_adjustment_down);
      if (buff_lvl_step)
        adjustment = (int)((rc->buffer_level - rc->optimal_buffer_level) /
                           buff_lvl_step);
      active_worst_quality -= adjustment;
    }
  } else if (rc->buffer_level > critical_level) {
    // Adjust up from ambient Q.
    if (critical_level) {
      buff_lvl_step = (rc->optimal_buffer_level - critical_level);
      if (buff_lvl_step) {
        adjustment = (int)((rc->worst_quality - ambient_qp) *
                           (rc->optimal_buffer_level - rc->buffer_level) /
                           buff_lvl_step);
      }
      active_worst_quality = ambient_qp + adjustment;
    }
  } else {
    // Set to worst_quality if buffer is below critical level.
    active_worst_quality = rc->worst_quality;
  }
  return active_worst_quality;
}

// Calculate the active_best_quality level.
static int calc_active_best_quality_no_stats_cbr(const AV1_COMP *cpi,
                                                 int active_worst_quality,
                                                 int width, int height) {
  const AV1_COMMON *const cm = &cpi->common;
  const RATE_CONTROL *const rc = &cpi->rc;
  const RefreshFrameFlagsInfo *const refresh_frame_flags = &cpi->refresh_frame;
  const CurrentFrame *const current_frame = &cm->current_frame;
  int *rtc_minq;
  const int bit_depth = cm->seq_params.bit_depth;
  int active_best_quality = rc->best_quality;
  ASSIGN_MINQ_TABLE(bit_depth, rtc_minq);

  if (frame_is_intra_only(cm)) {
    // Handle the special case for key frames forced when we have reached
    // the maximum key frame interval. Here force the Q to a range
    // based on the ambient Q to reduce the risk of popping.
    if (rc->this_key_frame_forced) {
      int qindex = rc->last_boosted_qindex;
      double last_boosted_q = av1_convert_qindex_to_q(qindex, bit_depth);
      int delta_qindex = av1_compute_qdelta(rc, last_boosted_q,
                                            (last_boosted_q * 0.75), bit_depth);
      active_best_quality = AOMMAX(qindex + delta_qindex, rc->best_quality);
    } else if (current_frame->frame_number > 0) {
      // not first frame of one pass and kf_boost is set
      double q_adj_factor = 1.0;
      double q_val;
      active_best_quality =
          get_kf_active_quality(rc, rc->avg_frame_qindex[KEY_FRAME], bit_depth);
      // Allow somewhat lower kf minq with small image formats.
      if ((width * height) <= (352 * 288)) {
        q_adj_factor -= 0.25;
      }
      // Convert the adjustment factor to a qindex delta
      // on active_best_quality.
      q_val = av1_convert_qindex_to_q(active_best_quality, bit_depth);
      active_best_quality +=
          av1_compute_qdelta(rc, q_val, q_val * q_adj_factor, bit_depth);
    }
  } else if (!rc->is_src_frame_alt_ref && !cpi->use_svc &&
             cpi->oxcf.rc_cfg.gf_cbr_boost_pct &&
             (refresh_frame_flags->golden_frame ||
              refresh_frame_flags->alt_ref_frame)) {
    // Use the lower of active_worst_quality and recent
    // average Q as basis for GF/ARF best Q limit unless last frame was
    // a key frame.
    int q = active_worst_quality;
    if (rc->frames_since_key > 1 &&
        rc->avg_frame_qindex[INTER_FRAME] < active_worst_quality) {
      q = rc->avg_frame_qindex[INTER_FRAME];
    }
    active_best_quality = get_gf_active_quality(rc, q, bit_depth);
  } else {
    // Use the lower of active_worst_quality and recent/average Q.
    FRAME_TYPE frame_type =
        (current_frame->frame_number > 1) ? INTER_FRAME : KEY_FRAME;
    if (rc->avg_frame_qindex[frame_type] < active_worst_quality)
      active_best_quality = rtc_minq[rc->avg_frame_qindex[frame_type]];
    else
      active_best_quality = rtc_minq[active_worst_quality];
  }
  return active_best_quality;
}

/*!\brief Picks q and q bounds given CBR rate control parameters in \c cpi->rc.
 *
 * Handles the special case when using:
 * - Constant bit-rate mode: \c cpi->oxcf.rc_cfg.mode == \ref AOM_CBR, and
 * - 1-pass encoding without LAP (look-ahead processing), so 1st pass stats are
 * NOT available.
 *
 * \ingroup rate_control
 * \param[in]       cpi          Top level encoder structure
 * \param[in]       width        Coded frame width
 * \param[in]       height       Coded frame height
 * \param[out]      bottom_index Bottom bound for q index (best quality)
 * \param[out]      top_index    Top bound for q index (worst quality)
 * \return Returns selected q index to be used for encoding this frame.
 */
static int rc_pick_q_and_bounds_no_stats_cbr(const AV1_COMP *cpi, int width,
                                             int height, int *bottom_index,
                                             int *top_index) {
  const AV1_COMMON *const cm = &cpi->common;
  const RATE_CONTROL *const rc = &cpi->rc;
  const CurrentFrame *const current_frame = &cm->current_frame;
  int q;
  const int bit_depth = cm->seq_params.bit_depth;
  int active_worst_quality = calc_active_worst_quality_no_stats_cbr(cpi);
  int active_best_quality = calc_active_best_quality_no_stats_cbr(
      cpi, active_worst_quality, width, height);
  assert(has_no_stats_stage(cpi));
  assert(cpi->oxcf.rc_cfg.mode == AOM_CBR);

  // Clip the active best and worst quality values to limits
  active_best_quality =
      clamp(active_best_quality, rc->best_quality, rc->worst_quality);
  active_worst_quality =
      clamp(active_worst_quality, active_best_quality, rc->worst_quality);

  *top_index = active_worst_quality;
  *bottom_index = active_best_quality;

  // Limit Q range for the adaptive loop.
  if (current_frame->frame_type == KEY_FRAME && !rc->this_key_frame_forced &&
      current_frame->frame_number != 0) {
    int qdelta = 0;
    aom_clear_system_state();
    qdelta = av1_compute_qdelta_by_rate(&cpi->rc, current_frame->frame_type,
                                        active_worst_quality, 2.0, bit_depth);
    *top_index = active_worst_quality + qdelta;
    *top_index = AOMMAX(*top_index, *bottom_index);
  }

  // Special case code to try and match quality with forced key frames
  if (current_frame->frame_type == KEY_FRAME && rc->this_key_frame_forced) {
    q = rc->last_boosted_qindex;
  } else {
    q = av1_rc_regulate_q(cpi, rc->this_frame_target, active_best_quality,
                          active_worst_quality, width, height);
    if (q > *top_index) {
      // Special case when we are targeting the max allowed rate
      if (rc->this_frame_target >= rc->max_frame_bandwidth)
        *top_index = q;
      else
        q = *top_index;
    }
  }

  assert(*top_index <= rc->worst_quality && *top_index >= rc->best_quality);
  assert(*bottom_index <= rc->worst_quality &&
         *bottom_index >= rc->best_quality);
  assert(q <= rc->worst_quality && q >= rc->best_quality);
  return q;
}

static int gf_group_pyramid_level(const GF_GROUP *gf_group, int gf_index) {
  return gf_group->layer_depth[gf_index];
}

static int get_active_cq_level(const RATE_CONTROL *rc,
                               const AV1EncoderConfig *const oxcf,
                               int intra_only, aom_superres_mode superres_mode,
                               int superres_denom) {
  const RateControlCfg *const rc_cfg = &oxcf->rc_cfg;
  static const double cq_adjust_threshold = 0.1;
  int active_cq_level = rc_cfg->cq_level;
  (void)intra_only;
  if (rc_cfg->mode == AOM_CQ || rc_cfg->mode == AOM_Q) {
    // printf("Superres %d %d %d = %d\n", superres_denom, intra_only,
    //        rc->frames_to_key, !(intra_only && rc->frames_to_key <= 1));
    if ((superres_mode == AOM_SUPERRES_QTHRESH ||
         superres_mode == AOM_SUPERRES_AUTO) &&
        superres_denom != SCALE_NUMERATOR) {
      int mult = SUPERRES_QADJ_PER_DENOM_KEYFRAME_SOLO;
      if (intra_only && rc->frames_to_key <= 1) {
        mult = 0;
      } else if (intra_only) {
        mult = SUPERRES_QADJ_PER_DENOM_KEYFRAME;
      } else {
        mult = SUPERRES_QADJ_PER_DENOM_ARFFRAME;
      }
      active_cq_level = AOMMAX(
          active_cq_level - ((superres_denom - SCALE_NUMERATOR) * mult), 0);
    }
  }
  if (rc_cfg->mode == AOM_CQ && rc->total_target_bits > 0) {
    const double x = (double)rc->total_actual_bits / rc->total_target_bits;
    if (x < cq_adjust_threshold) {
      active_cq_level = (int)(active_cq_level * x / cq_adjust_threshold);
    }
  }
  return active_cq_level;
}

/*! \brief Pick q index for this frame using fixed q index offsets.
 *
 * The q index offsets are fixed in the sense that they are independent of the
 * video content. The offsets for each pyramid level are taken from
 * \c oxcf->q_cfg.fixed_qp_offsets array.
 *
 * \ingroup rate_control
 * \param[in]   oxcf        Top level encoder configuration
 * \param[in]   rc          Top level rate control structure
 * \param[in]   gf_group    Configuration of current golden frame group
 * \param[in]   gf_index    Index of this frame in the golden frame group
 * \param[in]   cq_level    Upper bound for q index (this may be same as
 *                          \c oxcf->cq_level, or slightly modified for some
 *                          special cases)
 * \param[in]   bit_depth   Bit depth of the codec (same as
 *                          \c cm->seq_params.bit_depth)
 * \return Returns selected q index to be used for encoding this frame.
 */
static int get_q_using_fixed_offsets(const AV1EncoderConfig *const oxcf,
                                     const RATE_CONTROL *const rc,
                                     const GF_GROUP *const gf_group,
                                     int gf_index, int cq_level,
                                     int bit_depth) {
  assert(oxcf->q_cfg.use_fixed_qp_offsets);
  assert(oxcf->rc_cfg.mode == AOM_Q);
  const FRAME_UPDATE_TYPE update_type = gf_group->update_type[gf_index];

  int offset_idx = -1;
  if (update_type == KF_UPDATE) {
    if (rc->frames_to_key <= 1) {
      // Image / intra-only coding: ignore offsets.
      return cq_level;
    }
    offset_idx = 0;
  } else if (update_type == ARF_UPDATE || update_type == GF_UPDATE) {
    offset_idx = 1;
  } else if (update_type == INTNL_ARF_UPDATE) {
    offset_idx =
        AOMMIN(gf_group->layer_depth[gf_index], FIXED_QP_OFFSET_COUNT - 1);
  } else {  // Leaf level / overlay frame.
    assert(update_type == LF_UPDATE || update_type == OVERLAY_UPDATE ||
           update_type == INTNL_OVERLAY_UPDATE);
    return cq_level;  // Directly Return worst quality allowed.
  }
  assert(offset_idx >= 0 && offset_idx < FIXED_QP_OFFSET_COUNT);
  assert(oxcf->q_cfg.fixed_qp_offsets[offset_idx] >= 0);

  // Get qindex offset, by first converting to 'q' and then back.
  const double q_val_orig = av1_convert_qindex_to_q(cq_level, bit_depth);
  const double q_val_target =
      AOMMAX(q_val_orig - oxcf->q_cfg.fixed_qp_offsets[offset_idx], 0.0);
  const int delta_qindex =
      av1_compute_qdelta(rc, q_val_orig, q_val_target, bit_depth);
  return AOMMAX(cq_level + delta_qindex, 0);
}

/*!\brief Picks q and q bounds given non-CBR rate control params in \c cpi->rc.
 *
 * Handles the special case when using:
 * - Any rate control other than constant bit-rate mode:
 * \c cpi->oxcf.rc_cfg.mode != \ref AOM_CBR, and
 * - 1-pass encoding without LAP (look-ahead processing), so 1st pass stats are
 * NOT available.
 *
 * \ingroup rate_control
 * \param[in]       cpi          Top level encoder structure
 * \param[in]       width        Coded frame width
 * \param[in]       height       Coded frame height
 * \param[in]       gf_index     Index of this frame in the golden frame group
 * \param[out]      bottom_index Bottom bound for q index (best quality)
 * \param[out]      top_index    Top bound for q index (worst quality)
 * \return Returns selected q index to be used for encoding this frame.
 */
static int rc_pick_q_and_bounds_no_stats(const AV1_COMP *cpi, int width,
                                         int height, int gf_index,
                                         int *bottom_index, int *top_index) {
  const AV1_COMMON *const cm = &cpi->common;
  const RATE_CONTROL *const rc = &cpi->rc;
  const CurrentFrame *const current_frame = &cm->current_frame;
  const AV1EncoderConfig *const oxcf = &cpi->oxcf;
  const RefreshFrameFlagsInfo *const refresh_frame_flags = &cpi->refresh_frame;
  const GF_GROUP *const gf_group = &cpi->gf_group;
<<<<<<< HEAD
=======
  const int gf_index = gf_group->index;
>>>>>>> 173a756a
  const enum aom_rc_mode rc_mode = oxcf->rc_cfg.mode;

  assert(has_no_stats_stage(cpi));
  assert(rc_mode == AOM_VBR ||
         (!USE_UNRESTRICTED_Q_IN_CQ_MODE && rc_mode == AOM_CQ) ||
         rc_mode == AOM_Q);
  assert(
      IMPLIES(rc_mode == AOM_Q, gf_group->update_type[gf_index] == ARF_UPDATE));

  const int cq_level =
      get_active_cq_level(rc, oxcf, frame_is_intra_only(cm), cpi->superres_mode,
                          cm->superres_scale_denominator);
  const int bit_depth = cm->seq_params.bit_depth;

  if (oxcf->q_cfg.use_fixed_qp_offsets) {
    return get_q_using_fixed_offsets(oxcf, rc, gf_group, gf_index, cq_level,
                                     bit_depth);
  }

  int active_best_quality;
  int active_worst_quality = calc_active_worst_quality_no_stats_vbr(cpi);
  int q;
  int *inter_minq;
  ASSIGN_MINQ_TABLE(bit_depth, inter_minq);

  if (frame_is_intra_only(cm)) {
    if (rc_mode == AOM_Q) {
      const int qindex = cq_level;
      const double q_val = av1_convert_qindex_to_q(qindex, bit_depth);
      const int delta_qindex =
          av1_compute_qdelta(rc, q_val, q_val * 0.25, bit_depth);
      active_best_quality = AOMMAX(qindex + delta_qindex, rc->best_quality);
    } else if (rc->this_key_frame_forced) {
      const int qindex = rc->last_boosted_qindex;
      const double last_boosted_q = av1_convert_qindex_to_q(qindex, bit_depth);
      const int delta_qindex = av1_compute_qdelta(
          rc, last_boosted_q, last_boosted_q * 0.75, bit_depth);
      active_best_quality = AOMMAX(qindex + delta_qindex, rc->best_quality);
    } else {  // not first frame of one pass and kf_boost is set
      double q_adj_factor = 1.0;

      active_best_quality =
          get_kf_active_quality(rc, rc->avg_frame_qindex[KEY_FRAME], bit_depth);

      // Allow somewhat lower kf minq with small image formats.
      if ((width * height) <= (352 * 288)) {
        q_adj_factor -= 0.25;
      }

      // Convert the adjustment factor to a qindex delta on active_best_quality.
      {
        const double q_val =
            av1_convert_qindex_to_q(active_best_quality, bit_depth);
        active_best_quality +=
            av1_compute_qdelta(rc, q_val, q_val * q_adj_factor, bit_depth);
      }
    }
  } else if (!rc->is_src_frame_alt_ref &&
             (refresh_frame_flags->golden_frame ||
              refresh_frame_flags->alt_ref_frame)) {
    // Use the lower of active_worst_quality and recent
    // average Q as basis for GF/ARF best Q limit unless last frame was
    // a key frame.
    q = (rc->frames_since_key > 1 &&
         rc->avg_frame_qindex[INTER_FRAME] < active_worst_quality)
            ? rc->avg_frame_qindex[INTER_FRAME]
            : rc->avg_frame_qindex[KEY_FRAME];
    // For constrained quality dont allow Q less than the cq level
    if (rc_mode == AOM_CQ) {
      if (q < cq_level) q = cq_level;
      active_best_quality = get_gf_active_quality(rc, q, bit_depth);
      // Constrained quality use slightly lower active best.
      active_best_quality = active_best_quality * 15 / 16;
    } else if (rc_mode == AOM_Q) {
      const int qindex = cq_level;
      const double q_val = av1_convert_qindex_to_q(qindex, bit_depth);
      const int delta_qindex =
          (refresh_frame_flags->alt_ref_frame)
              ? av1_compute_qdelta(rc, q_val, q_val * 0.40, bit_depth)
              : av1_compute_qdelta(rc, q_val, q_val * 0.50, bit_depth);
      active_best_quality = AOMMAX(qindex + delta_qindex, rc->best_quality);
    } else {
      active_best_quality = get_gf_active_quality(rc, q, bit_depth);
    }
  } else {
    if (rc_mode == AOM_Q) {
      const int qindex = cq_level;
      const double q_val = av1_convert_qindex_to_q(qindex, bit_depth);
      const double delta_rate[FIXED_GF_INTERVAL] = { 0.50, 1.0, 0.85, 1.0,
                                                     0.70, 1.0, 0.85, 1.0 };
      const int delta_qindex = av1_compute_qdelta(
          rc, q_val,
          q_val * delta_rate[current_frame->frame_number % FIXED_GF_INTERVAL],
          bit_depth);
      active_best_quality = AOMMAX(qindex + delta_qindex, rc->best_quality);
    } else {
      // Use the lower of active_worst_quality and recent/average Q.
      active_best_quality = (current_frame->frame_number > 1)
                                ? inter_minq[rc->avg_frame_qindex[INTER_FRAME]]
                                : inter_minq[rc->avg_frame_qindex[KEY_FRAME]];
      // For the constrained quality mode we don't want
      // q to fall below the cq level.
      if ((rc_mode == AOM_CQ) && (active_best_quality < cq_level)) {
        active_best_quality = cq_level;
      }
    }
  }

  // Clip the active best and worst quality values to limits
  active_best_quality =
      clamp(active_best_quality, rc->best_quality, rc->worst_quality);
  active_worst_quality =
      clamp(active_worst_quality, active_best_quality, rc->worst_quality);

  *top_index = active_worst_quality;
  *bottom_index = active_best_quality;

  // Limit Q range for the adaptive loop.
  {
    int qdelta = 0;
    aom_clear_system_state();
    if (current_frame->frame_type == KEY_FRAME && !rc->this_key_frame_forced &&
        current_frame->frame_number != 0) {
      qdelta = av1_compute_qdelta_by_rate(&cpi->rc, current_frame->frame_type,
                                          active_worst_quality, 2.0, bit_depth);
    } else if (!rc->is_src_frame_alt_ref &&
               (refresh_frame_flags->golden_frame ||
                refresh_frame_flags->alt_ref_frame)) {
      qdelta =
          av1_compute_qdelta_by_rate(&cpi->rc, current_frame->frame_type,
                                     active_worst_quality, 1.75, bit_depth);
    }
    *top_index = active_worst_quality + qdelta;
    *top_index = AOMMAX(*top_index, *bottom_index);
  }

  if (rc_mode == AOM_Q) {
    q = active_best_quality;
    // Special case code to try and match quality with forced key frames
  } else if ((current_frame->frame_type == KEY_FRAME) &&
             rc->this_key_frame_forced) {
    q = rc->last_boosted_qindex;
  } else {
    q = av1_rc_regulate_q(cpi, rc->this_frame_target, active_best_quality,
                          active_worst_quality, width, height);
    if (q > *top_index) {
      // Special case when we are targeting the max allowed rate
      if (rc->this_frame_target >= rc->max_frame_bandwidth)
        *top_index = q;
      else
        q = *top_index;
    }
  }

  assert(*top_index <= rc->worst_quality && *top_index >= rc->best_quality);
  assert(*bottom_index <= rc->worst_quality &&
         *bottom_index >= rc->best_quality);
  assert(q <= rc->worst_quality && q >= rc->best_quality);
  return q;
}

static const double rate_factor_deltas[RATE_FACTOR_LEVELS] = {
  1.00,  // INTER_NORMAL
  1.50,  // GF_ARF_LOW
  2.00,  // GF_ARF_STD
  2.00,  // KF_STD
};

int av1_frame_type_qdelta(const AV1_COMP *cpi, int q) {
  const RATE_FACTOR_LEVEL rf_lvl = get_rate_factor_level(&cpi->gf_group);
  const FRAME_TYPE frame_type = (rf_lvl == KF_STD) ? KEY_FRAME : INTER_FRAME;
  double rate_factor;

  rate_factor = rate_factor_deltas[rf_lvl];
  if (rf_lvl == GF_ARF_LOW) {
    rate_factor -= (cpi->gf_group.layer_depth[cpi->gf_group.index] - 2) * 0.1;
    rate_factor = AOMMAX(rate_factor, 1.0);
  }
  return av1_compute_qdelta_by_rate(&cpi->rc, frame_type, q, rate_factor,
                                    cpi->common.seq_params.bit_depth);
}

// This unrestricted Q selection on CQ mode is useful when testing new features,
// but may lead to Q being out of range on current RC restrictions
#if USE_UNRESTRICTED_Q_IN_CQ_MODE
static int rc_pick_q_and_bounds_no_stats_cq(const AV1_COMP *cpi, int width,
                                            int height, int *bottom_index,
                                            int *top_index) {
  const AV1_COMMON *const cm = &cpi->common;
  const RATE_CONTROL *const rc = &cpi->rc;
  const AV1EncoderConfig *const oxcf = &cpi->oxcf;
  const int cq_level =
      get_active_cq_level(rc, oxcf, frame_is_intra_only(cm), cpi->superres_mode,
                          cm->superres_scale_denominator);
  const int bit_depth = cm->seq_params.bit_depth;
  const int q = (int)av1_convert_qindex_to_q(cq_level, bit_depth);
  (void)width;
  (void)height;
  assert(has_no_stats_stage(cpi));
  assert(cpi->oxcf.rc_cfg.mode == AOM_CQ);

  *top_index = q;
  *bottom_index = q;

  return q;
}
#endif  // USE_UNRESTRICTED_Q_IN_CQ_MODE

#define STATIC_MOTION_THRESH 95
static void get_intra_q_and_bounds(const AV1_COMP *cpi, int width, int height,
                                   int *active_best, int *active_worst,
                                   int cq_level, int is_fwd_kf) {
  const AV1_COMMON *const cm = &cpi->common;
  const RATE_CONTROL *const rc = &cpi->rc;
  const AV1EncoderConfig *const oxcf = &cpi->oxcf;
  int active_best_quality;
  int active_worst_quality = *active_worst;
  const int bit_depth = cm->seq_params.bit_depth;

  if (rc->frames_to_key <= 1 && oxcf->rc_cfg.mode == AOM_Q) {
    // If the next frame is also a key frame or the current frame is the
    // only frame in the sequence in AOM_Q mode, just use the cq_level
    // as q.
    active_best_quality = cq_level;
    active_worst_quality = cq_level;
  } else if (is_fwd_kf) {
    // Handle the special case for forward reference key frames.
    // Increase the boost because this keyframe is used as a forward and
    // backward reference.
    const int qindex = rc->last_boosted_qindex;
    const double last_boosted_q = av1_convert_qindex_to_q(qindex, bit_depth);
    const int delta_qindex = av1_compute_qdelta(
        rc, last_boosted_q, last_boosted_q * 0.25, bit_depth);
    active_best_quality = AOMMAX(qindex + delta_qindex, rc->best_quality);
  } else if (rc->this_key_frame_forced) {
    // Handle the special case for key frames forced when we have reached
    // the maximum key frame interval. Here force the Q to a range
    // based on the ambient Q to reduce the risk of popping.
    double last_boosted_q;
    int delta_qindex;
    int qindex;

    if (is_stat_consumption_stage_twopass(cpi) &&
        cpi->twopass.last_kfgroup_zeromotion_pct >= STATIC_MOTION_THRESH) {
      qindex = AOMMIN(rc->last_kf_qindex, rc->last_boosted_qindex);
      active_best_quality = qindex;
      last_boosted_q = av1_convert_qindex_to_q(qindex, bit_depth);
      delta_qindex = av1_compute_qdelta(rc, last_boosted_q,
                                        last_boosted_q * 1.25, bit_depth);
      active_worst_quality =
          AOMMIN(qindex + delta_qindex, active_worst_quality);
    } else {
      qindex = rc->last_boosted_qindex;
      last_boosted_q = av1_convert_qindex_to_q(qindex, bit_depth);
      delta_qindex = av1_compute_qdelta(rc, last_boosted_q,
                                        last_boosted_q * 0.50, bit_depth);
      active_best_quality = AOMMAX(qindex + delta_qindex, rc->best_quality);
    }
  } else {
    // Not forced keyframe.
    double q_adj_factor = 1.0;
    double q_val;

    // Baseline value derived from cpi->active_worst_quality and kf boost.
    active_best_quality =
        get_kf_active_quality(rc, active_worst_quality, bit_depth);

    if (is_stat_consumption_stage_twopass(cpi) &&
        cpi->twopass.kf_zeromotion_pct >= STATIC_KF_GROUP_THRESH) {
      active_best_quality /= 3;
    }

    // Allow somewhat lower kf minq with small image formats.
    if ((width * height) <= (352 * 288)) {
      q_adj_factor -= 0.25;
    }

    // Make a further adjustment based on the kf zero motion measure.
    if (is_stat_consumption_stage_twopass(cpi))
      q_adj_factor += 0.05 - (0.001 * (double)cpi->twopass.kf_zeromotion_pct);

    // Convert the adjustment factor to a qindex delta
    // on active_best_quality.
    q_val = av1_convert_qindex_to_q(active_best_quality, bit_depth);
    active_best_quality +=
        av1_compute_qdelta(rc, q_val, q_val * q_adj_factor, bit_depth);

    // Tweak active_best_quality for AOM_Q mode when superres is on, as this
    // will be used directly as 'q' later.
    if (oxcf->rc_cfg.mode == AOM_Q &&
        (cpi->superres_mode == AOM_SUPERRES_QTHRESH ||
         cpi->superres_mode == AOM_SUPERRES_AUTO) &&
        cm->superres_scale_denominator != SCALE_NUMERATOR) {
      active_best_quality =
          AOMMAX(active_best_quality -
                     ((cm->superres_scale_denominator - SCALE_NUMERATOR) *
                      SUPERRES_QADJ_PER_DENOM_KEYFRAME),
                 0);
    }
  }
  *active_best = active_best_quality;
  *active_worst = active_worst_quality;
}

static void adjust_active_best_and_worst_quality(const AV1_COMP *cpi,
                                                 const int is_intrl_arf_boost,
                                                 int *active_worst,
                                                 int *active_best) {
  const AV1_COMMON *const cm = &cpi->common;
  const RATE_CONTROL *const rc = &cpi->rc;
  const RefreshFrameFlagsInfo *const refresh_frame_flags = &cpi->refresh_frame;
  const int bit_depth = cpi->common.seq_params.bit_depth;
  int active_best_quality = *active_best;
  int active_worst_quality = *active_worst;
  // Extension to max or min Q if undershoot or overshoot is outside
  // the permitted range.
  if (cpi->oxcf.rc_cfg.mode != AOM_Q) {
    if (frame_is_intra_only(cm) ||
        (!rc->is_src_frame_alt_ref &&
         (refresh_frame_flags->golden_frame || is_intrl_arf_boost ||
          refresh_frame_flags->alt_ref_frame))) {
      active_best_quality -=
          (cpi->twopass.extend_minq + cpi->twopass.extend_minq_fast);
      active_worst_quality += (cpi->twopass.extend_maxq / 2);
    } else {
      active_best_quality -=
          (cpi->twopass.extend_minq + cpi->twopass.extend_minq_fast) / 2;
      active_worst_quality += cpi->twopass.extend_maxq;
    }
  }

  aom_clear_system_state();
#ifndef STRICT_RC
  // Static forced key frames Q restrictions dealt with elsewhere.
  if (!(frame_is_intra_only(cm)) || !rc->this_key_frame_forced ||
      (cpi->twopass.last_kfgroup_zeromotion_pct < STATIC_MOTION_THRESH)) {
    const int qdelta = av1_frame_type_qdelta(cpi, active_worst_quality);
    active_worst_quality =
        AOMMAX(active_worst_quality + qdelta, active_best_quality);
  }
#endif

  // Modify active_best_quality for downscaled normal frames.
  if (av1_frame_scaled(cm) && !frame_is_kf_gf_arf(cpi)) {
    int qdelta = av1_compute_qdelta_by_rate(
        rc, cm->current_frame.frame_type, active_best_quality, 2.0, bit_depth);
    active_best_quality =
        AOMMAX(active_best_quality + qdelta, rc->best_quality);
  }

  active_best_quality =
      clamp(active_best_quality, rc->best_quality, rc->worst_quality);
  active_worst_quality =
      clamp(active_worst_quality, active_best_quality, rc->worst_quality);

  *active_best = active_best_quality;
  *active_worst = active_worst_quality;
}

static int get_q(const AV1_COMP *cpi, const int width, const int height,
                 const int active_worst_quality,
                 const int active_best_quality) {
  const AV1_COMMON *const cm = &cpi->common;
  const RATE_CONTROL *const rc = &cpi->rc;
  int q;

  if (cpi->oxcf.rc_cfg.mode == AOM_Q ||
      (frame_is_intra_only(cm) && !rc->this_key_frame_forced &&
       cpi->twopass.kf_zeromotion_pct >= STATIC_KF_GROUP_THRESH &&
       rc->frames_to_key > 1)) {
    q = active_best_quality;
    // Special case code to try and match quality with forced key frames.
  } else if (frame_is_intra_only(cm) && rc->this_key_frame_forced) {
    // If static since last kf use better of last boosted and last kf q.
    if (cpi->twopass.last_kfgroup_zeromotion_pct >= STATIC_MOTION_THRESH) {
      q = AOMMIN(rc->last_kf_qindex, rc->last_boosted_qindex);
    } else {
      q = AOMMIN(rc->last_boosted_qindex,
                 (active_best_quality + active_worst_quality) / 2);
    }
    q = clamp(q, active_best_quality, active_worst_quality);
  } else {
    q = av1_rc_regulate_q(cpi, rc->this_frame_target, active_best_quality,
                          active_worst_quality, width, height);
    if (q > active_worst_quality) {
      // Special case when we are targeting the max allowed rate.
      if (rc->this_frame_target < rc->max_frame_bandwidth) {
        q = active_worst_quality;
      }
    }
    q = AOMMAX(q, active_best_quality);
  }
  return q;
}

// Returns |active_best_quality| for an inter frame.
// The |active_best_quality| depends on different rate control modes:
// VBR, Q, CQ, CBR.
// The returning active_best_quality could further be adjusted in
// adjust_active_best_and_worst_quality().
static int get_active_best_quality(const AV1_COMP *const cpi,
                                   const int active_worst_quality,
                                   const int cq_level, const int gf_index) {
  const AV1_COMMON *const cm = &cpi->common;
  const int bit_depth = cm->seq_params.bit_depth;
  const RATE_CONTROL *const rc = &cpi->rc;
  const AV1EncoderConfig *const oxcf = &cpi->oxcf;
  const RefreshFrameFlagsInfo *const refresh_frame_flags = &cpi->refresh_frame;
  const GF_GROUP *gf_group = &cpi->gf_group;
  const enum aom_rc_mode rc_mode = oxcf->rc_cfg.mode;
  int *inter_minq;
  ASSIGN_MINQ_TABLE(bit_depth, inter_minq);
  int active_best_quality = 0;
  const int is_intrl_arf_boost =
      gf_group->update_type[gf_index] == INTNL_ARF_UPDATE;
  const int is_leaf_frame =
      !(refresh_frame_flags->golden_frame ||
        refresh_frame_flags->alt_ref_frame || is_intrl_arf_boost);
  const int is_overlay_frame = rc->is_src_frame_alt_ref;

  if (is_leaf_frame || is_overlay_frame) {
    if (rc_mode == AOM_Q) return cq_level;

    active_best_quality = inter_minq[active_worst_quality];
    // For the constrained quality mode we don't want
    // q to fall below the cq level.
    if ((rc_mode == AOM_CQ) && (active_best_quality < cq_level)) {
      active_best_quality = cq_level;
    }
    return active_best_quality;
  }

  // TODO(chengchen): can we remove this condition?
  if (rc_mode == AOM_Q && !refresh_frame_flags->alt_ref_frame &&
      !is_intrl_arf_boost) {
    return cq_level;
  }

  // Determine active_best_quality for frames that are not leaf or overlay.
  int q = active_worst_quality;
  // Use the lower of active_worst_quality and recent
  // average Q as basis for GF/ARF best Q limit unless last frame was
  // a key frame.
  if (rc->frames_since_key > 1 &&
      rc->avg_frame_qindex[INTER_FRAME] < active_worst_quality) {
    q = rc->avg_frame_qindex[INTER_FRAME];
  }
  if (rc_mode == AOM_CQ && q < cq_level) q = cq_level;
  active_best_quality = get_gf_active_quality(rc, q, bit_depth);
  // Constrained quality use slightly lower active best.
  if (rc_mode == AOM_CQ) active_best_quality = active_best_quality * 15 / 16;
  const int min_boost = get_gf_high_motion_quality(q, bit_depth);
  const int boost = min_boost - active_best_quality;
  active_best_quality = min_boost - (int)(boost * rc->arf_boost_factor);
  if (!is_intrl_arf_boost) return active_best_quality;

  if (rc_mode == AOM_Q || rc_mode == AOM_CQ) active_best_quality = rc->arf_q;
  int this_height = gf_group_pyramid_level(gf_group, gf_index);
  while (this_height > 1) {
    active_best_quality = (active_best_quality + active_worst_quality + 1) / 2;
    --this_height;
  }
  return active_best_quality;
}

/*!\brief Picks q and q bounds given rate control parameters in \c cpi->rc.
 *
 * Handles the the general cases not covered by
 * \ref rc_pick_q_and_bounds_no_stats_cbr() and
 * \ref rc_pick_q_and_bounds_no_stats()
 *
 * \ingroup rate_control
 * \param[in]       cpi          Top level encoder structure
 * \param[in]       width        Coded frame width
 * \param[in]       height       Coded frame height
 * \param[in]       gf_index     Index of this frame in the golden frame group
 * \param[out]      bottom_index Bottom bound for q index (best quality)
 * \param[out]      top_index    Top bound for q index (worst quality)
 * \return Returns selected q index to be used for encoding this frame.
 */
static int rc_pick_q_and_bounds(const AV1_COMP *cpi, int width, int height,
                                int gf_index, int *bottom_index,
                                int *top_index) {
  const AV1_COMMON *const cm = &cpi->common;
  const RATE_CONTROL *const rc = &cpi->rc;
  const AV1EncoderConfig *const oxcf = &cpi->oxcf;
  const RefreshFrameFlagsInfo *const refresh_frame_flags = &cpi->refresh_frame;
  const GF_GROUP *gf_group = &cpi->gf_group;
  assert(IMPLIES(has_no_stats_stage(cpi),
                 cpi->oxcf.rc_cfg.mode == AOM_Q &&
                     gf_group->update_type[gf_index] != ARF_UPDATE));
  const int cq_level =
      get_active_cq_level(rc, oxcf, frame_is_intra_only(cm), cpi->superres_mode,
                          cm->superres_scale_denominator);
  const int bit_depth = cm->seq_params.bit_depth;

  if (oxcf->q_cfg.use_fixed_qp_offsets) {
    return get_q_using_fixed_offsets(oxcf, rc, gf_group, gf_group->index,
                                     cq_level, bit_depth);
  }

  int active_best_quality = 0;
  int active_worst_quality = rc->active_worst_quality;
  int q;

  const int is_intrl_arf_boost =
      gf_group->update_type[gf_index] == INTNL_ARF_UPDATE;

  if (frame_is_intra_only(cm)) {
    const int is_fwd_kf =
        cm->current_frame.frame_type == KEY_FRAME && cm->show_frame == 0;
    get_intra_q_and_bounds(cpi, width, height, &active_best_quality,
                           &active_worst_quality, cq_level, is_fwd_kf);
#ifdef STRICT_RC
    active_best_quality = 0;
#endif
  } else {
    //  Active best quality limited by previous layer.
    const int pyramid_level = gf_group_pyramid_level(gf_group, gf_index);

    if ((pyramid_level <= 1) || (pyramid_level > MAX_ARF_LAYERS) ||
        (oxcf->rc_cfg.mode == AOM_Q)) {
      active_best_quality = get_active_best_quality(cpi, active_worst_quality,
                                                    cq_level, gf_index);
    } else {
      active_best_quality = rc->active_best_quality[pyramid_level - 1] + 1;
      active_best_quality = AOMMIN(active_best_quality, active_worst_quality);
#ifdef STRICT_RC
      active_best_quality += (active_worst_quality - active_best_quality) / 16;
#else
      active_best_quality += (active_worst_quality - active_best_quality) / 2;
#endif
    }

    // For alt_ref and GF frames (including internal arf frames) adjust the
    // worst allowed quality as well. This insures that even on hard
    // sections we dont clamp the Q at the same value for arf frames and
    // leaf (non arf) frames. This is important to the TPL model which assumes
    // Q drops with each arf level.
    if (!(rc->is_src_frame_alt_ref) &&
        (refresh_frame_flags->golden_frame ||
         refresh_frame_flags->alt_ref_frame || is_intrl_arf_boost)) {
      active_worst_quality =
          (active_best_quality + (3 * active_worst_quality) + 2) / 4;
    }
  }

  adjust_active_best_and_worst_quality(
      cpi, is_intrl_arf_boost, &active_worst_quality, &active_best_quality);
  q = get_q(cpi, width, height, active_worst_quality, active_best_quality);

  // Special case when we are targeting the max allowed rate.
  if (rc->this_frame_target >= rc->max_frame_bandwidth &&
      q > active_worst_quality) {
    active_worst_quality = q;
  }

  *top_index = active_worst_quality;
  *bottom_index = active_best_quality;

  assert(*top_index <= rc->worst_quality && *top_index >= rc->best_quality);
  assert(*bottom_index <= rc->worst_quality &&
         *bottom_index >= rc->best_quality);
  assert(q <= rc->worst_quality && q >= rc->best_quality);

  return q;
}

int av1_rc_pick_q_and_bounds(const AV1_COMP *cpi, RATE_CONTROL *rc, int width,
                             int height, int gf_index, int *bottom_index,
                             int *top_index) {
  int q;
  // TODO(sarahparker) merge no-stats vbr and altref q computation
  // with rc_pick_q_and_bounds().
  const GF_GROUP *gf_group = &cpi->gf_group;
  if ((cpi->oxcf.rc_cfg.mode != AOM_Q ||
       gf_group->update_type[gf_index] == ARF_UPDATE) &&
      has_no_stats_stage(cpi)) {
    if (cpi->oxcf.rc_cfg.mode == AOM_CBR) {
      q = rc_pick_q_and_bounds_no_stats_cbr(cpi, width, height, bottom_index,
                                            top_index);
#if USE_UNRESTRICTED_Q_IN_CQ_MODE
    } else if (cpi->oxcf.rc_cfg.mode == AOM_CQ) {
      q = rc_pick_q_and_bounds_no_stats_cq(cpi, width, height, bottom_index,
                                           top_index);
#endif  // USE_UNRESTRICTED_Q_IN_CQ_MODE
    } else {
      q = rc_pick_q_and_bounds_no_stats(cpi, width, height, gf_index,
                                        bottom_index, top_index);
    }
  } else {
    q = rc_pick_q_and_bounds(cpi, width, height, gf_index, bottom_index,
                             top_index);
  }
  if (gf_group->update_type[gf_index] == ARF_UPDATE) rc->arf_q = q;

  return q;
}

void av1_rc_compute_frame_size_bounds(const AV1_COMP *cpi, int frame_target,
                                      int *frame_under_shoot_limit,
                                      int *frame_over_shoot_limit) {
  if (cpi->oxcf.rc_cfg.mode == AOM_Q) {
    *frame_under_shoot_limit = 0;
    *frame_over_shoot_limit = INT_MAX;
  } else {
    // For very small rate targets where the fractional adjustment
    // may be tiny make sure there is at least a minimum range.
    assert(cpi->sf.hl_sf.recode_tolerance <= 100);
    const int tolerance = (int)AOMMAX(
        100, ((int64_t)cpi->sf.hl_sf.recode_tolerance * frame_target) / 100);
    *frame_under_shoot_limit = AOMMAX(frame_target - tolerance, 0);
    *frame_over_shoot_limit =
        AOMMIN(frame_target + tolerance, cpi->rc.max_frame_bandwidth);
  }
}

void av1_rc_set_frame_target(AV1_COMP *cpi, int target, int width, int height) {
  const AV1_COMMON *const cm = &cpi->common;
  RATE_CONTROL *const rc = &cpi->rc;

  rc->this_frame_target = target;

  // Modify frame size target when down-scaled.
  if (av1_frame_scaled(cm) && cpi->oxcf.rc_cfg.mode != AOM_CBR) {
    rc->this_frame_target =
        (int)(rc->this_frame_target *
              resize_rate_factor(&cpi->oxcf.frm_dim_cfg, width, height));
  }

  // Target rate per SB64 (including partial SB64s.
  rc->sb64_target_rate =
      (int)(((int64_t)rc->this_frame_target << 12) / (width * height));
}

static void update_alt_ref_frame_stats(AV1_COMP *cpi) {
  // this frame refreshes means next frames don't unless specified by user
  RATE_CONTROL *const rc = &cpi->rc;
  rc->frames_since_golden = 0;

  // Mark the alt ref as done (setting to 0 means no further alt refs pending).
  rc->source_alt_ref_pending = 0;

  // Set the alternate reference frame active flag
  rc->source_alt_ref_active = 1;
}

static void update_golden_frame_stats(AV1_COMP *cpi) {
  RATE_CONTROL *const rc = &cpi->rc;
  const GF_GROUP *const gf_group = &cpi->gf_group;

  // Update the Golden frame usage counts.
  if (cpi->refresh_frame.golden_frame || rc->is_src_frame_alt_ref) {
    rc->frames_since_golden = 0;

    // If we are not using alt ref in the up and coming group clear the arf
    // active flag. In multi arf group case, if the index is not 0 then
    // we are overlaying a mid group arf so should not reset the flag.
    if (!rc->source_alt_ref_pending && (gf_group->index == 0))
      rc->source_alt_ref_active = 0;
  } else if (cpi->common.show_frame) {
    rc->frames_since_golden++;
  }
}

void av1_rc_postencode_update(AV1_COMP *cpi, uint64_t bytes_used) {
  const AV1_COMMON *const cm = &cpi->common;
  const CurrentFrame *const current_frame = &cm->current_frame;
  RATE_CONTROL *const rc = &cpi->rc;
  const GF_GROUP *const gf_group = &cpi->gf_group;
  const RefreshFrameFlagsInfo *const refresh_frame_flags = &cpi->refresh_frame;

  const int is_intrnl_arf =
      gf_group->update_type[gf_group->index] == INTNL_ARF_UPDATE;

  const int qindex = cm->quant_params.base_qindex;

  // Update rate control heuristics
  rc->projected_frame_size = (int)(bytes_used << 3);

  // Post encode loop adjustment of Q prediction.
  av1_rc_update_rate_correction_factors(cpi, cm->width, cm->height);

  // Keep a record of last Q and ambient average Q.
  if (current_frame->frame_type == KEY_FRAME) {
    rc->last_q[KEY_FRAME] = qindex;
    rc->avg_frame_qindex[KEY_FRAME] =
        ROUND_POWER_OF_TWO(3 * rc->avg_frame_qindex[KEY_FRAME] + qindex, 2);
  } else {
    if ((cpi->use_svc && cpi->oxcf.rc_cfg.mode == AOM_CBR) ||
        (!rc->is_src_frame_alt_ref &&
         !(refresh_frame_flags->golden_frame || is_intrnl_arf ||
           refresh_frame_flags->alt_ref_frame))) {
      rc->last_q[INTER_FRAME] = qindex;
      rc->avg_frame_qindex[INTER_FRAME] =
          ROUND_POWER_OF_TWO(3 * rc->avg_frame_qindex[INTER_FRAME] + qindex, 2);
      rc->ni_frames++;
      rc->tot_q += av1_convert_qindex_to_q(qindex, cm->seq_params.bit_depth);
      rc->avg_q = rc->tot_q / rc->ni_frames;
      // Calculate the average Q for normal inter frames (not key or GFU
      // frames).
      rc->ni_tot_qi += qindex;
      rc->ni_av_qi = rc->ni_tot_qi / rc->ni_frames;
    }
  }

  // Keep record of last boosted (KF/GF/ARF) Q value.
  // If the current frame is coded at a lower Q then we also update it.
  // If all mbs in this group are skipped only update if the Q value is
  // better than that already stored.
  // This is used to help set quality in forced key frames to reduce popping
  if ((qindex < rc->last_boosted_qindex) ||
      (current_frame->frame_type == KEY_FRAME) ||
      (!rc->constrained_gf_group &&
       (refresh_frame_flags->alt_ref_frame || is_intrnl_arf ||
        (refresh_frame_flags->golden_frame && !rc->is_src_frame_alt_ref)))) {
    rc->last_boosted_qindex = qindex;
  }
  if (current_frame->frame_type == KEY_FRAME) rc->last_kf_qindex = qindex;

  update_buffer_level(cpi, rc->projected_frame_size);
  rc->prev_avg_frame_bandwidth = rc->avg_frame_bandwidth;

  // Rolling monitors of whether we are over or underspending used to help
  // regulate min and Max Q in two pass.
  if (av1_frame_scaled(cm))
    rc->this_frame_target = (int)(rc->this_frame_target /
                                  resize_rate_factor(&cpi->oxcf.frm_dim_cfg,
                                                     cm->width, cm->height));
  if (current_frame->frame_type != KEY_FRAME) {
    rc->rolling_target_bits = (int)ROUND_POWER_OF_TWO_64(
        rc->rolling_target_bits * 3 + rc->this_frame_target, 2);
    rc->rolling_actual_bits = (int)ROUND_POWER_OF_TWO_64(
        rc->rolling_actual_bits * 3 + rc->projected_frame_size, 2);
    rc->long_rolling_target_bits = (int)ROUND_POWER_OF_TWO_64(
        rc->long_rolling_target_bits * 31 + rc->this_frame_target, 5);
    rc->long_rolling_actual_bits = (int)ROUND_POWER_OF_TWO_64(
        rc->long_rolling_actual_bits * 31 + rc->projected_frame_size, 5);
  }

  // Actual bits spent
  rc->total_actual_bits += rc->projected_frame_size;
  rc->total_target_bits += cm->show_frame ? rc->avg_frame_bandwidth : 0;

  rc->total_target_vs_actual = rc->total_actual_bits - rc->total_target_bits;

  if (is_altref_enabled(cpi->oxcf.gf_cfg.lag_in_frames,
                        cpi->oxcf.gf_cfg.enable_auto_arf) &&
      refresh_frame_flags->alt_ref_frame &&
      (current_frame->frame_type != KEY_FRAME && !frame_is_sframe(cm)))
    // Update the alternate reference frame stats as appropriate.
    update_alt_ref_frame_stats(cpi);
  else
    // Update the Golden frame stats as appropriate.
    update_golden_frame_stats(cpi);

  if (current_frame->frame_type == KEY_FRAME) rc->frames_since_key = 0;
  // if (current_frame->frame_number == 1 && cm->show_frame)
  /*
  rc->this_frame_target =
      (int)(rc->this_frame_target / resize_rate_factor(&cpi->oxcf.frm_dim_cfg,
  cm->width, cm->height));
      */
}

void av1_rc_postencode_update_drop_frame(AV1_COMP *cpi) {
  // Update buffer level with zero size, update frame counters, and return.
  update_buffer_level(cpi, 0);
  cpi->rc.frames_since_key++;
  cpi->rc.frames_to_key--;
  cpi->rc.rc_2_frame = 0;
  cpi->rc.rc_1_frame = 0;
}

int av1_find_qindex(double desired_q, aom_bit_depth_t bit_depth,
                    int best_qindex, int worst_qindex) {
  assert(best_qindex <= worst_qindex);
  int low = best_qindex;
  int high = worst_qindex;
  while (low < high) {
    const int mid = (low + high) >> 1;
    const double mid_q = av1_convert_qindex_to_q(mid, bit_depth);
    if (mid_q < desired_q) {
      low = mid + 1;
    } else {
      high = mid;
    }
  }
  assert(low == high);
  assert(av1_convert_qindex_to_q(low, bit_depth) >= desired_q ||
         low == worst_qindex);
  return low;
}

int av1_compute_qdelta(const RATE_CONTROL *rc, double qstart, double qtarget,
                       aom_bit_depth_t bit_depth) {
  const int start_index =
      av1_find_qindex(qstart, bit_depth, rc->best_quality, rc->worst_quality);
  const int target_index =
      av1_find_qindex(qtarget, bit_depth, rc->best_quality, rc->worst_quality);
  return target_index - start_index;
}

// Find q_index for the desired_bits_per_mb, within [best_qindex, worst_qindex],
// assuming 'correction_factor' is 1.0.
// To be precise, 'q_index' is the smallest integer, for which the corresponding
// bits per mb <= desired_bits_per_mb.
// If no such q index is found, returns 'worst_qindex'.
static int find_qindex_by_rate(int desired_bits_per_mb,
                               aom_bit_depth_t bit_depth, FRAME_TYPE frame_type,
                               int best_qindex, int worst_qindex) {
  assert(best_qindex <= worst_qindex);
  int low = best_qindex;
  int high = worst_qindex;
  while (low < high) {
    const int mid = (low + high) >> 1;
    const int mid_bits_per_mb =
        av1_rc_bits_per_mb(frame_type, mid, 1.0, bit_depth);
    if (mid_bits_per_mb > desired_bits_per_mb) {
      low = mid + 1;
    } else {
      high = mid;
    }
  }
  assert(low == high);
  assert(av1_rc_bits_per_mb(frame_type, low, 1.0, bit_depth) <=
             desired_bits_per_mb ||
         low == worst_qindex);
  return low;
}

int av1_compute_qdelta_by_rate(const RATE_CONTROL *rc, FRAME_TYPE frame_type,
                               int qindex, double rate_target_ratio,
                               aom_bit_depth_t bit_depth) {
  // Look up the current projected bits per block for the base index
  const int base_bits_per_mb =
      av1_rc_bits_per_mb(frame_type, qindex, 1.0, bit_depth);

  // Find the target bits per mb based on the base value and given ratio.
  const int target_bits_per_mb = (int)(rate_target_ratio * base_bits_per_mb);

  const int target_index =
      find_qindex_by_rate(target_bits_per_mb, bit_depth, frame_type,
                          rc->best_quality, rc->worst_quality);
  return target_index - qindex;
}

void av1_rc_set_gf_interval_range(const AV1_COMP *const cpi,
                                  RATE_CONTROL *const rc) {
  const AV1EncoderConfig *const oxcf = &cpi->oxcf;

  // Special case code for 1 pass fixed Q mode tests
  if ((has_no_stats_stage(cpi)) && (oxcf->rc_cfg.mode == AOM_Q)) {
    rc->max_gf_interval = FIXED_GF_INTERVAL;
    rc->min_gf_interval = FIXED_GF_INTERVAL;
    rc->static_scene_max_gf_interval = FIXED_GF_INTERVAL;
  } else {
    // Set Maximum gf/arf interval
    rc->max_gf_interval = oxcf->gf_cfg.max_gf_interval;
    rc->min_gf_interval = oxcf->gf_cfg.min_gf_interval;
    if (rc->min_gf_interval == 0)
      rc->min_gf_interval = av1_rc_get_default_min_gf_interval(
          oxcf->frm_dim_cfg.width, oxcf->frm_dim_cfg.height, cpi->framerate);
    if (rc->max_gf_interval == 0)
      rc->max_gf_interval = av1_rc_get_default_max_gf_interval(
          cpi->framerate, rc->min_gf_interval);
    /*
     * Extended max interval for genuinely static scenes like slide shows.
     * The no.of.stats available in the case of LAP is limited,
     * hence setting to max_gf_interval.
     */
    if (cpi->lap_enabled)
      rc->static_scene_max_gf_interval = rc->max_gf_interval + 1;
    else
      rc->static_scene_max_gf_interval = MAX_STATIC_GF_GROUP_LENGTH;

    if (rc->max_gf_interval > rc->static_scene_max_gf_interval)
      rc->max_gf_interval = rc->static_scene_max_gf_interval;

    // Clamp min to max
    rc->min_gf_interval = AOMMIN(rc->min_gf_interval, rc->max_gf_interval);
  }
}

void av1_rc_update_framerate(AV1_COMP *cpi, int width, int height) {
  const AV1EncoderConfig *const oxcf = &cpi->oxcf;
  RATE_CONTROL *const rc = &cpi->rc;
  int vbr_max_bits;
  const int MBs = av1_get_MBs(width, height);

  rc->avg_frame_bandwidth = (int)(oxcf->target_bandwidth / cpi->framerate);
  rc->min_frame_bandwidth =
      (int)(rc->avg_frame_bandwidth * oxcf->two_pass_cfg.vbrmin_section / 100);

  rc->min_frame_bandwidth =
      AOMMAX(rc->min_frame_bandwidth, FRAME_OVERHEAD_BITS);

  // A maximum bitrate for a frame is defined.
  // The baseline for this aligns with HW implementations that
  // can support decode of 1080P content up to a bitrate of MAX_MB_RATE bits
  // per 16x16 MB (averaged over a frame). However this limit is extended if
  // a very high rate is given on the command line or the the rate cannnot
  // be acheived because of a user specificed max q (e.g. when the user
  // specifies lossless encode.
  vbr_max_bits = (int)(((int64_t)rc->avg_frame_bandwidth *
                        oxcf->two_pass_cfg.vbrmax_section) /
                       100);
  rc->max_frame_bandwidth =
      AOMMAX(AOMMAX((MBs * MAX_MB_RATE), MAXRATE_1080P), vbr_max_bits);

  av1_rc_set_gf_interval_range(cpi, rc);
}

#define VBR_PCT_ADJUSTMENT_LIMIT 50
// For VBR...adjustment to the frame target based on error from previous frames
static void vbr_rate_correction(AV1_COMP *cpi, int *this_frame_target) {
  RATE_CONTROL *const rc = &cpi->rc;
  int64_t vbr_bits_off_target = rc->vbr_bits_off_target;
  const int stats_count =
      cpi->twopass.stats_buf_ctx->total_stats != NULL
          ? (int)cpi->twopass.stats_buf_ctx->total_stats->count
          : 0;
  const int frame_window = AOMMIN(
      16, (int)(stats_count - (int)cpi->common.current_frame.frame_number));
  assert(VBR_PCT_ADJUSTMENT_LIMIT <= 100);
  if (frame_window > 0) {
    const int max_delta = (int)AOMMIN(
        abs((int)(vbr_bits_off_target / frame_window)),
        ((int64_t)(*this_frame_target) * VBR_PCT_ADJUSTMENT_LIMIT) / 100);

    // vbr_bits_off_target > 0 means we have extra bits to spend
    // vbr_bits_off_target < 0 we are currently overshooting
    *this_frame_target += (vbr_bits_off_target >= 0) ? max_delta : -max_delta;
  }

  // Fast redistribution of bits arising from massive local undershoot.
  // Dont do it for kf,arf,gf or overlay frames.
  if (!frame_is_kf_gf_arf(cpi) && !rc->is_src_frame_alt_ref &&
      rc->vbr_bits_off_target_fast) {
    int one_frame_bits = AOMMAX(rc->avg_frame_bandwidth, *this_frame_target);
    int fast_extra_bits;
    fast_extra_bits = (int)AOMMIN(rc->vbr_bits_off_target_fast, one_frame_bits);
    fast_extra_bits = (int)AOMMIN(
        fast_extra_bits,
        AOMMAX(one_frame_bits / 8, rc->vbr_bits_off_target_fast / 8));
    *this_frame_target += (int)fast_extra_bits;
    rc->vbr_bits_off_target_fast -= fast_extra_bits;
  }
}

void av1_set_target_rate(AV1_COMP *cpi, int width, int height) {
  RATE_CONTROL *const rc = &cpi->rc;
  int target_rate = rc->base_frame_target;

  // Correction to rate target based on prior over or under shoot.
  if (cpi->oxcf.rc_cfg.mode == AOM_VBR || cpi->oxcf.rc_cfg.mode == AOM_CQ)
    vbr_rate_correction(cpi, &target_rate);
  av1_rc_set_frame_target(cpi, target_rate, width, height);
}

int av1_calc_pframe_target_size_one_pass_vbr(
    const AV1_COMP *const cpi, FRAME_UPDATE_TYPE frame_update_type) {
  static const int af_ratio = 10;
  const RATE_CONTROL *const rc = &cpi->rc;
  int64_t target;
#if USE_ALTREF_FOR_ONE_PASS
  if (frame_update_type == KF_UPDATE || frame_update_type == GF_UPDATE ||
      frame_update_type == ARF_UPDATE) {
    target = ((int64_t)rc->avg_frame_bandwidth * rc->baseline_gf_interval *
              af_ratio) /
             (rc->baseline_gf_interval + af_ratio - 1);
  } else {
    target = ((int64_t)rc->avg_frame_bandwidth * rc->baseline_gf_interval) /
             (rc->baseline_gf_interval + af_ratio - 1);
  }
  if (target > INT_MAX) target = INT_MAX;
#else
  target = rc->avg_frame_bandwidth;
#endif
  return av1_rc_clamp_pframe_target_size(cpi, (int)target, frame_update_type);
}

int av1_calc_iframe_target_size_one_pass_vbr(const AV1_COMP *const cpi) {
  static const int kf_ratio = 25;
  const RATE_CONTROL *rc = &cpi->rc;
  const int target = rc->avg_frame_bandwidth * kf_ratio;
  return av1_rc_clamp_iframe_target_size(cpi, target);
}

int av1_calc_pframe_target_size_one_pass_cbr(
    const AV1_COMP *cpi, FRAME_UPDATE_TYPE frame_update_type) {
  const AV1EncoderConfig *oxcf = &cpi->oxcf;
  const RATE_CONTROL *rc = &cpi->rc;
  const RateControlCfg *rc_cfg = &oxcf->rc_cfg;
  const int64_t diff = rc->optimal_buffer_level - rc->buffer_level;
  const int64_t one_pct_bits = 1 + rc->optimal_buffer_level / 100;
  int min_frame_target =
      AOMMAX(rc->avg_frame_bandwidth >> 4, FRAME_OVERHEAD_BITS);
  int target;

  if (rc_cfg->gf_cbr_boost_pct) {
    const int af_ratio_pct = rc_cfg->gf_cbr_boost_pct + 100;
    if (frame_update_type == GF_UPDATE || frame_update_type == OVERLAY_UPDATE) {
      target =
          (rc->avg_frame_bandwidth * rc->baseline_gf_interval * af_ratio_pct) /
          (rc->baseline_gf_interval * 100 + af_ratio_pct - 100);
    } else {
      target = (rc->avg_frame_bandwidth * rc->baseline_gf_interval * 100) /
               (rc->baseline_gf_interval * 100 + af_ratio_pct - 100);
    }
  } else {
    target = rc->avg_frame_bandwidth;
  }
  if (cpi->use_svc) {
    // Note that for layers, avg_frame_bandwidth is the cumulative
    // per-frame-bandwidth. For the target size of this frame, use the
    // layer average frame size (i.e., non-cumulative per-frame-bw).
    int layer =
        LAYER_IDS_TO_IDX(cpi->svc.spatial_layer_id, cpi->svc.temporal_layer_id,
                         cpi->svc.number_temporal_layers);
    const LAYER_CONTEXT *lc = &cpi->svc.layer_context[layer];
    target = lc->avg_frame_size;
    min_frame_target = AOMMAX(lc->avg_frame_size >> 4, FRAME_OVERHEAD_BITS);
  }
  if (diff > 0) {
    // Lower the target bandwidth for this frame.
    const int pct_low =
        (int)AOMMIN(diff / one_pct_bits, rc_cfg->under_shoot_pct);
    target -= (target * pct_low) / 200;
  } else if (diff < 0) {
    // Increase the target bandwidth for this frame.
    const int pct_high =
        (int)AOMMIN(-diff / one_pct_bits, rc_cfg->over_shoot_pct);
    target += (target * pct_high) / 200;
  }
  if (rc_cfg->max_inter_bitrate_pct) {
    const int max_rate =
        rc->avg_frame_bandwidth * rc_cfg->max_inter_bitrate_pct / 100;
    target = AOMMIN(target, max_rate);
  }
  return AOMMAX(min_frame_target, target);
}

int av1_calc_iframe_target_size_one_pass_cbr(const AV1_COMP *cpi) {
  const RATE_CONTROL *rc = &cpi->rc;
  int target;
  if (cpi->common.current_frame.frame_number == 0) {
    target = ((rc->starting_buffer_level / 2) > INT_MAX)
                 ? INT_MAX
                 : (int)(rc->starting_buffer_level / 2);
  } else {
    int kf_boost = 32;
    double framerate = cpi->framerate;

    kf_boost = AOMMAX(kf_boost, (int)(2 * framerate - 16));
    if (rc->frames_since_key < framerate / 2) {
      kf_boost = (int)(kf_boost * rc->frames_since_key / (framerate / 2));
    }
    target = ((16 + kf_boost) * rc->avg_frame_bandwidth) >> 4;
  }
  return av1_rc_clamp_iframe_target_size(cpi, target);
}

// Specify the reference prediction structure, for 1 layer nonrd mode.
// Current structue is to use 3 references (LAST, GOLDEN, ALTREF),
// where ALT_REF always behind current by lag_alt frames, and GOLDEN is
// either updated on LAST with period baseline_gf_interval (fixed slot)
// or always behind current by lag_gld (gld_fixed_slot = 0, lag_gld <= 7).
static void set_reference_structure_one_pass_rt(AV1_COMP *cpi, int gf_update) {
  AV1_COMMON *const cm = &cpi->common;
  ExternalFlags *const ext_flags = &cpi->ext_flags;
  ExtRefreshFrameFlagsInfo *const ext_refresh_frame_flags =
      &ext_flags->refresh_frame;
  SVC *const svc = &cpi->svc;
  const int gld_fixed_slot = 1;
  const unsigned int lag_alt = 4;
  int last_idx = 0;
  int last_idx_refresh = 0;
  int gld_idx = 0;
  int alt_ref_idx = 0;
  ext_refresh_frame_flags->update_pending = 1;
  svc->external_ref_frame_config = 1;
  ext_flags->ref_frame_flags = 0;
  ext_refresh_frame_flags->last_frame = 1;
  ext_refresh_frame_flags->golden_frame = 0;
  ext_refresh_frame_flags->alt_ref_frame = 0;
  for (int i = 0; i < INTER_REFS_PER_FRAME; ++i) svc->ref_idx[i] = 7;
  for (int i = 0; i < REF_FRAMES; ++i) svc->refresh[i] = 0;
  // Always reference LAST, GOLDEN, ALTREF
  ext_flags->ref_frame_flags ^= AOM_LAST_FLAG;
  ext_flags->ref_frame_flags ^= AOM_GOLD_FLAG;
  ext_flags->ref_frame_flags ^= AOM_ALT_FLAG;
  const int sh = 7 - gld_fixed_slot;
  // Moving index slot for last: 0 - (sh - 1).
  if (cm->current_frame.frame_number > 1)
    last_idx = ((cm->current_frame.frame_number - 1) % sh);
  // Moving index for refresh of last: one ahead for next frame.
  last_idx_refresh = (cm->current_frame.frame_number % sh);
  gld_idx = 6;
  if (!gld_fixed_slot) {
    gld_idx = 7;
    const unsigned int lag_gld = 7;  // Must be <= 7.
    // Moving index for gld_ref, lag behind current by gld_interval frames.
    if (cm->current_frame.frame_number > lag_gld)
      gld_idx = ((cm->current_frame.frame_number - lag_gld) % sh);
  }
  // Moving index for alt_ref, lag behind LAST by lag_alt frames.
  if (cm->current_frame.frame_number > lag_alt)
    alt_ref_idx = ((cm->current_frame.frame_number - lag_alt) % sh);
  svc->ref_idx[0] = last_idx;          // LAST
  svc->ref_idx[1] = last_idx_refresh;  // LAST2 (for refresh of last).
  svc->ref_idx[3] = gld_idx;           // GOLDEN
  svc->ref_idx[6] = alt_ref_idx;       // ALT_REF
  // Refresh this slot, which will become LAST on next frame.
  svc->refresh[last_idx_refresh] = 1;
  // Update GOLDEN on period for fixed slot case.
  if (gld_fixed_slot && gf_update) {
    ext_refresh_frame_flags->golden_frame = 1;
    svc->refresh[gld_idx] = 1;
  }
}

// Compute average source sad (temporal sad: between current source and
// previous source) over a subset of superblocks. Use this is detect big changes
// in content and set the high_source_sad flag.
static void av1_scene_detection_onepass(AV1_COMP *cpi) {
  AV1_COMMON *const cm = &cpi->common;
  RATE_CONTROL *const rc = &cpi->rc;
  YV12_BUFFER_CONFIG const *unscaled_src = cpi->unscaled_source;
  YV12_BUFFER_CONFIG const *unscaled_last_src = cpi->unscaled_last_source;
  uint8_t *src_y;
  int src_ystride;
  int src_width;
  int src_height;
  uint8_t *last_src_y;
  int last_src_ystride;
  int last_src_width;
  int last_src_height;
  if (cpi->unscaled_source == NULL || cpi->unscaled_last_source == NULL) return;
  src_y = unscaled_src->y_buffer;
  src_ystride = unscaled_src->y_stride;
  src_width = unscaled_src->y_width;
  src_height = unscaled_src->y_height;
  last_src_y = unscaled_last_src->y_buffer;
  last_src_ystride = unscaled_last_src->y_stride;
  last_src_width = unscaled_last_src->y_width;
  last_src_height = unscaled_last_src->y_height;
  rc->high_source_sad = 0;
  if (src_width == last_src_width && src_height == last_src_height) {
    const int num_mi_cols = cm->mi_params.mi_cols;
    const int num_mi_rows = cm->mi_params.mi_rows;
    int num_zero_temp_sad = 0;
    uint32_t min_thresh = 10000;
    if (cpi->oxcf.content != AOM_CONTENT_SCREEN) min_thresh = 100000;
    const BLOCK_SIZE bsize = BLOCK_64X64;
    int full_sampling = (cm->width * cm->height < 640 * 360) ? 1 : 0;
    // Loop over sub-sample of frame, compute average sad over 64x64 blocks.
    uint64_t avg_sad = 0;
    uint64_t tmp_sad = 0;
    int num_samples = 0;
    const int thresh = 6;
    // SAD is computed on 64x64 blocks
    const int sb_size_by_mb = (cm->seq_params.sb_size == BLOCK_128X128)
                                  ? (cm->seq_params.mib_size >> 1)
                                  : cm->seq_params.mib_size;
    const int sb_cols = (num_mi_cols + sb_size_by_mb - 1) / sb_size_by_mb;
    const int sb_rows = (num_mi_rows + sb_size_by_mb - 1) / sb_size_by_mb;
    uint64_t sum_sq_thresh = 10000;  // sum = sqrt(thresh / 64*64)) ~1.5
    int num_low_var_high_sumdiff = 0;
    int light_change = 0;
    // Flag to check light change or not.
    const int check_light_change = 0;
    for (int sbi_row = 0; sbi_row < sb_rows; ++sbi_row) {
      for (int sbi_col = 0; sbi_col < sb_cols; ++sbi_col) {
        // Checker-board pattern, ignore boundary.
        if (full_sampling ||
            ((sbi_row > 0 && sbi_col > 0) &&
             (sbi_row < sb_rows - 1 && sbi_col < sb_cols - 1) &&
             ((sbi_row % 2 == 0 && sbi_col % 2 == 0) ||
              (sbi_row % 2 != 0 && sbi_col % 2 != 0)))) {
          tmp_sad = cpi->fn_ptr[bsize].sdf(src_y, src_ystride, last_src_y,
                                           last_src_ystride);
          if (check_light_change) {
            unsigned int sse, variance;
            variance = cpi->fn_ptr[bsize].vf(src_y, src_ystride, last_src_y,
                                             last_src_ystride, &sse);
            // Note: sse - variance = ((sum * sum) >> 12)
            // Detect large lighting change.
            if (variance < (sse >> 1) && (sse - variance) > sum_sq_thresh) {
              num_low_var_high_sumdiff++;
            }
          }
          avg_sad += tmp_sad;
          num_samples++;
          if (tmp_sad == 0) num_zero_temp_sad++;
        }
        src_y += 64;
        last_src_y += 64;
      }
      src_y += (src_ystride << 6) - (sb_cols << 6);
      last_src_y += (last_src_ystride << 6) - (sb_cols << 6);
    }
    if (check_light_change && num_samples > 0 &&
        num_low_var_high_sumdiff > (num_samples >> 1))
      light_change = 1;
    if (num_samples > 0) avg_sad = avg_sad / num_samples;
    // Set high_source_sad flag if we detect very high increase in avg_sad
    // between current and previous frame value(s). Use minimum threshold
    // for cases where there is small change from content that is completely
    // static.
    if (!light_change &&
        avg_sad >
            AOMMAX(min_thresh, (unsigned int)(rc->avg_source_sad * thresh)) &&
        rc->frames_since_key > 1 + cpi->svc.number_spatial_layers &&
        num_zero_temp_sad < 3 * (num_samples >> 2))
      rc->high_source_sad = 1;
    else
      rc->high_source_sad = 0;
    rc->avg_source_sad = (3 * rc->avg_source_sad + avg_sad) >> 2;
  }
}

#define DEFAULT_KF_BOOST_RT 2300
#define DEFAULT_GF_BOOST_RT 2000

// Set the GF baseline interval and return update flag.
static int set_gf_interval_update_onepass_rt(AV1_COMP *cpi,
                                             FRAME_TYPE frame_type) {
  RATE_CONTROL *const rc = &cpi->rc;
  GF_GROUP *const gf_group = &cpi->gf_group;
  ResizePendingParams *const resize_pending_params =
      &cpi->resize_pending_params;
  int gf_update = 0;
  const int resize_pending =
      (resize_pending_params->width && resize_pending_params->height &&
       (cpi->common.width != resize_pending_params->width ||
        cpi->common.height != resize_pending_params->height));
  // GF update based on frames_till_gf_update_due, also
  // force upddate on resize pending frame or for scene change.
  if ((resize_pending || rc->high_source_sad ||
       rc->frames_till_gf_update_due == 0) &&
      cpi->svc.temporal_layer_id == 0 && cpi->svc.spatial_layer_id == 0) {
    if (cpi->oxcf.q_cfg.aq_mode == CYCLIC_REFRESH_AQ)
      av1_cyclic_refresh_set_golden_update(cpi);
    else
      rc->baseline_gf_interval = MAX_GF_INTERVAL;
    if (rc->baseline_gf_interval > rc->frames_to_key)
      rc->baseline_gf_interval = rc->frames_to_key;
    rc->gfu_boost = DEFAULT_GF_BOOST_RT;
    rc->constrained_gf_group =
        (rc->baseline_gf_interval >= rc->frames_to_key) ? 1 : 0;
    rc->frames_till_gf_update_due = rc->baseline_gf_interval;
    gf_group->index = 0;
    // SVC does not use GF as periodic boost.
    // TODO(marpan): Find better way to disable this for SVC.
    if (cpi->use_svc) {
      SVC *const svc = &cpi->svc;
      rc->baseline_gf_interval = MAX_STATIC_GF_GROUP_LENGTH - 1;
      rc->gfu_boost = 1;
      rc->constrained_gf_group = 0;
      rc->frames_till_gf_update_due = rc->baseline_gf_interval;
      for (int layer = 0;
           layer < svc->number_spatial_layers * svc->number_temporal_layers;
           ++layer) {
        LAYER_CONTEXT *const lc = &svc->layer_context[layer];
        lc->rc.baseline_gf_interval = rc->baseline_gf_interval;
        lc->rc.gfu_boost = rc->gfu_boost;
        lc->rc.constrained_gf_group = rc->constrained_gf_group;
        lc->rc.frames_till_gf_update_due = rc->frames_till_gf_update_due;
        lc->group_index = 0;
      }
    }
    gf_group->size = rc->baseline_gf_interval;
    gf_group->update_type[0] =
        (frame_type == KEY_FRAME) ? KF_UPDATE : GF_UPDATE;
    gf_update = 1;
  }
  return gf_update;
}

// For 1 pass real-time mode: set the frame_type, check for
// scene change and GF update, and set the target frame size.
// For 1 layer (non-SVC) this will also set the reference structure
// (GF and ALT reference/refresh); for SVC some update/resets are done
// (update_temporal_layer_framerate and restore_layer_context).
void av1_get_one_pass_rt_params(AV1_COMP *cpi,
                                EncodeFrameParams *const frame_params,
                                unsigned int frame_flags) {
  RATE_CONTROL *const rc = &cpi->rc;
  AV1_COMMON *const cm = &cpi->common;
  GF_GROUP *const gf_group = &cpi->gf_group;
  SVC *const svc = &cpi->svc;
  int gf_update = 0;
  int target;
  const int layer =
      LAYER_IDS_TO_IDX(svc->spatial_layer_id, svc->temporal_layer_id,
                       svc->number_temporal_layers);
  // Turn this on to explicitly set the reference structure rather than
  // relying on internal/default structure.
  const int set_reference_structure = 1;
  if (cpi->use_svc) {
    av1_update_temporal_layer_framerate(cpi);
    av1_restore_layer_context(cpi);
  }
  // Set frame type.
  if ((!cpi->use_svc && rc->frames_to_key == 0) ||
      (cpi->use_svc && svc->spatial_layer_id == 0 &&
       svc->current_superframe % cpi->oxcf.kf_cfg.key_freq_max == 0) ||
      (frame_flags & FRAMEFLAGS_KEY)) {
    frame_params->frame_type = KEY_FRAME;
    rc->this_key_frame_forced =
        cm->current_frame.frame_number != 0 && rc->frames_to_key == 0;
    rc->frames_to_key = cpi->oxcf.kf_cfg.key_freq_max;
    rc->kf_boost = DEFAULT_KF_BOOST_RT;
    rc->source_alt_ref_active = 0;
    gf_group->update_type[gf_group->index] = KF_UPDATE;
    if (cpi->use_svc) {
      if (cm->current_frame.frame_number > 0)
        av1_svc_reset_temporal_layers(cpi, 1);
      svc->layer_context[layer].is_key_frame = 1;
    }
  } else {
    frame_params->frame_type = INTER_FRAME;
    gf_group->update_type[gf_group->index] = LF_UPDATE;
    if (cpi->use_svc) {
      LAYER_CONTEXT *lc = &svc->layer_context[layer];
      lc->is_key_frame =
          svc->spatial_layer_id == 0
              ? 0
              : svc->layer_context[svc->temporal_layer_id].is_key_frame;
    }
  }
  // Check for scene change, for non-SVC for now.
  if (!cpi->use_svc && cpi->sf.rt_sf.check_scene_detection)
    av1_scene_detection_onepass(cpi);
  // Set the GF interval and update flag.
  gf_update = set_gf_interval_update_onepass_rt(cpi, frame_params->frame_type);
  // Set target size.
  if (cpi->oxcf.rc_cfg.mode == AOM_CBR) {
    if (frame_params->frame_type == KEY_FRAME) {
      target = av1_calc_iframe_target_size_one_pass_cbr(cpi);
    } else {
      target = av1_calc_pframe_target_size_one_pass_cbr(
          cpi, gf_group->update_type[gf_group->index]);
    }
  } else {
    if (frame_params->frame_type == KEY_FRAME) {
      target = av1_calc_iframe_target_size_one_pass_vbr(cpi);
    } else {
      target = av1_calc_pframe_target_size_one_pass_vbr(
          cpi, gf_group->update_type[gf_group->index]);
    }
  }
  av1_rc_set_frame_target(cpi, target, cm->width, cm->height);
  rc->base_frame_target = target;
  // Set reference strucutre for 1 layer.
  if (set_reference_structure && cpi->oxcf.speed >= 6 &&
      cm->number_spatial_layers == 1 && cm->number_temporal_layers == 1)
    set_reference_structure_one_pass_rt(cpi, gf_update);
  cm->current_frame.frame_type = frame_params->frame_type;
}

// Increase the QP, reset/adjust some rate control parameters, and return 1.
int av1_encodedframe_overshoot(AV1_COMP *cpi, int *q) {
  AV1_COMMON *const cm = &cpi->common;
  RATE_CONTROL *const rc = &cpi->rc;
  SPEED_FEATURES *const sf = &cpi->sf;
  int thresh_qp = 7 * (rc->worst_quality >> 3);
  // Lower thresh_qp for video (more overshoot at lower Q) to be
  // more conservative for video.
  if (cpi->oxcf.content != AOM_CONTENT_SCREEN)
    thresh_qp = 3 * (rc->worst_quality >> 2);
  if (sf->rt_sf.overshoot_detection_cbr == FAST_DETECTION_MAXQ &&
      cm->quant_params.base_qindex < thresh_qp) {
    double rate_correction_factor =
        cpi->rc.rate_correction_factors[INTER_NORMAL];
    const int target_size = cpi->rc.avg_frame_bandwidth;
    double new_correction_factor;
    int target_bits_per_mb;
    double q2;
    int enumerator;
    *q = (3 * cpi->rc.worst_quality + *q) >> 2;
    // Adjust avg_frame_qindex, buffer_level, and rate correction factors, as
    // these parameters will affect QP selection for subsequent frames. If they
    // have settled down to a very different (low QP) state, then not adjusting
    // them may cause next frame to select low QP and overshoot again.
    cpi->rc.avg_frame_qindex[INTER_FRAME] = *q;
    rc->buffer_level = rc->optimal_buffer_level;
    rc->bits_off_target = rc->optimal_buffer_level;
    // Reset rate under/over-shoot flags.
    cpi->rc.rc_1_frame = 0;
    cpi->rc.rc_2_frame = 0;
    // Adjust rate correction factor.
    target_bits_per_mb =
        (int)(((uint64_t)target_size << BPER_MB_NORMBITS) / cm->mi_params.MBs);
    // Rate correction factor based on target_bits_per_mb and qp (==max_QP).
    // This comes from the inverse computation of vp9_rc_bits_per_mb().
    q2 = av1_convert_qindex_to_q(*q, cm->seq_params.bit_depth);
    enumerator = 1800000;  // Factor for inter frame.
    enumerator += (int)(enumerator * q2) >> 12;
    new_correction_factor = (double)target_bits_per_mb * q2 / enumerator;
    if (new_correction_factor > rate_correction_factor) {
      rate_correction_factor =
          AOMMIN(2.0 * rate_correction_factor, new_correction_factor);
      if (rate_correction_factor > MAX_BPB_FACTOR)
        rate_correction_factor = MAX_BPB_FACTOR;
      cpi->rc.rate_correction_factors[INTER_NORMAL] = rate_correction_factor;
    }
    return 1;
  } else {
    return 0;
  }
}

void av1_compute_frame_low_motion(AV1_COMP *const cpi) {
  AV1_COMMON *const cm = &cpi->common;
  const CommonModeInfoParams *const mi_params = &cm->mi_params;
  SVC *const svc = &cpi->svc;
  MB_MODE_INFO **mi = mi_params->mi_grid_base;
  RATE_CONTROL *const rc = &cpi->rc;
  const int rows = mi_params->mi_rows, cols = mi_params->mi_cols;
  int cnt_zeromv = 0;
  for (int mi_row = 0; mi_row < rows; mi_row++) {
    for (int mi_col = 0; mi_col < cols; mi_col++) {
      if (mi[0]->ref_frame[0] == LAST_FRAME &&
          abs(mi[0]->mv[0].as_mv.row) < 16 && abs(mi[0]->mv[0].as_mv.col) < 16)
        cnt_zeromv++;
      mi++;
    }
    mi += mi_params->mi_stride - cols;
  }
  cnt_zeromv = 100 * cnt_zeromv / (rows * cols);
  rc->avg_frame_low_motion = (3 * rc->avg_frame_low_motion + cnt_zeromv) >> 2;

  // For SVC: set avg_frame_low_motion (only computed on top spatial layer)
  // to all lower spatial layers.
  if (cpi->use_svc && svc->spatial_layer_id == svc->number_spatial_layers - 1) {
    for (int i = 0; i < svc->number_spatial_layers - 1; ++i) {
      const int layer = LAYER_IDS_TO_IDX(i, svc->temporal_layer_id,
                                         svc->number_temporal_layers);
      LAYER_CONTEXT *const lc = &svc->layer_context[layer];
      RATE_CONTROL *const lrc = &lc->rc;
      lrc->avg_frame_low_motion = rc->avg_frame_low_motion;
    }
  }
}<|MERGE_RESOLUTION|>--- conflicted
+++ resolved
@@ -1015,10 +1015,6 @@
   const AV1EncoderConfig *const oxcf = &cpi->oxcf;
   const RefreshFrameFlagsInfo *const refresh_frame_flags = &cpi->refresh_frame;
   const GF_GROUP *const gf_group = &cpi->gf_group;
-<<<<<<< HEAD
-=======
-  const int gf_index = gf_group->index;
->>>>>>> 173a756a
   const enum aom_rc_mode rc_mode = oxcf->rc_cfg.mode;
 
   assert(has_no_stats_stage(cpi));
