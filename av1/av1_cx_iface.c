--- conflicted
+++ resolved
@@ -91,11 +91,11 @@
   const char *film_grain_table_filename;
   unsigned int motion_vector_unit_test;
   unsigned int cdf_update_mode;
-  int enable_rect_partitions;  // enable rectangular partitions for sequence
-  int enable_ab_partitions;    // enable AB partitions for sequence
-  int enable_1to4_partitions;  // enable 1:4 and 4:1 partitions for sequence
-  unsigned int min_partition_size;
-  unsigned int max_partition_size;
+  int enable_rect_partitions;    // enable rectangular partitions for sequence
+  int enable_ab_partitions;      // enable AB partitions for sequence
+  int enable_1to4_partitions;    // enable 1:4 and 4:1 partitions for sequence
+  int min_partition_size;        // min partition size in [4,8,16,32,64,128]
+  int max_partition_size;        // max partition size in [4,8,16,32,64,128]
   int enable_intra_edge_filter;  // enable intra-edge filter for sequence
   int enable_order_hint;         // enable order hint for sequence
   int enable_tx64;               // enable 64-pt transform usage for sequence
@@ -204,7 +204,7 @@
   0,                            // motion_vector_unit_test
   1,                            // CDF update mode
   1,                            // enable rectangular partitions
-  1,                            // enable t shape partitions
+  1,                            // enable ab partitions
   1,                            // enable 1:4 and 4:1 partitions
   4,                            // min_partition_size
   128,                          // max_partition_size
@@ -463,16 +463,11 @@
   RANGE_CHECK(extra_cfg, coeff_cost_upd_freq, 0, 2);
   RANGE_CHECK(extra_cfg, mode_cost_upd_freq, 0, 2);
 
-<<<<<<< HEAD
-  if (!is_valid_seq_level_idx(extra_cfg->target_seq_level_idx))
-=======
   RANGE_CHECK(extra_cfg, min_partition_size, 4, 128);
   RANGE_CHECK(extra_cfg, max_partition_size, 4, 128);
-
-  const int target_seq_level_idx = extra_cfg->target_seq_level_idx;
-  if ((target_seq_level_idx > 23 && target_seq_level_idx != 31) ||
-      target_seq_level_idx < -1)
->>>>>>> 051d91cb
+  RANGE_CHECK_HI(extra_cfg, min_partition_size, extra_cfg->max_partition_size);
+
+  if (!is_valid_seq_level_idx(extra_cfg->target_seq_level_idx))
     ERROR("Target sequence level index is invalid");
 
   return AOM_CODEC_OK;
