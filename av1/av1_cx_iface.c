--- conflicted
+++ resolved
@@ -117,11 +117,6 @@
 #if CONFIG_SDP
   int enable_sdp;  // enable semi-decoupled partitioning
 #endif             // CONFIG_SDP
-<<<<<<< HEAD
-#if CONFIG_EXT_RECUR_PARTITIONS
-  int disable_ml_partition_speed_features;
-#endif                           // CONFIG_EXT_RECUR_PARTITIONS
-=======
 #if CONFIG_MRLS
   int enable_mrls;  // enable multiple reference line selection
 #endif              // CONFIG_MRLS
@@ -131,7 +126,6 @@
 #if CONFIG_IST
   int enable_ist;                // enable intra secondary transform
 #endif                           // CONFIG_IST
->>>>>>> 098800de
   int min_partition_size;        // min partition size [4,8,16,32,64,128]
   int max_partition_size;        // max partition size [4,8,16,32,64,128]
   int enable_intra_edge_filter;  // enable intra-edge filter for sequence
@@ -392,19 +386,18 @@
   0,                            // film_grain_table_filename
   0,                            // motion_vector_unit_test
   1,                            // CDF update mode
-  0,                            // disable ML based partition speed up features
-  1,                            // enable rectangular partitions
-  1,                            // enable ab shape partitions
-  1,                            // enable 1:4 and 4:1 partitions
-  0,                            // disable ml based transform speed features
+#if CONFIG_EXT_RECUR_PARTITIONS
+  1,  // disable ML based partition speed up features
+#else
+  0,  // disable ML based partition speed up features
+#endif
+  1,  // enable rectangular partitions
+  1,  // enable ab shape partitions
+  1,  // enable 1:4 and 4:1 partitions
+  0,  // disable ml based transform speed features
 #if CONFIG_SDP
   1,    // enable semi-decoupled partitioning
 #endif  // CONFIG_SDP
-<<<<<<< HEAD
-#if CONFIG_EXT_RECUR_PARTITIONS
-  1,    // disable ML based partition speed up features
-#endif  // CONFIG_EXT_RECUR_PARTITIONS
-=======
 #if CONFIG_MRLS
   1,    // enable multiple reference line selection
 #endif  // CONFIG_MRLS
@@ -414,7 +407,6 @@
 #if CONFIG_IST
   1,    // enable intra secondary transform
 #endif  // CONFIG_IST
->>>>>>> 098800de
   4,    // min_partition_size
   128,  // max_partition_size
   1,    // enable intra edge filter
@@ -860,12 +852,6 @@
 #if CONFIG_SDP
   cfg->enable_sdp = extra_cfg->enable_sdp;
 #endif
-<<<<<<< HEAD
-#if CONFIG_EXT_RECUR_PARTITIONS
-  cfg->disable_ml_partition_speed_features =
-      extra_cfg->disable_ml_partition_speed_features;
-#endif  // CONFIG_EXT_RECUR_PARTITIONS
-=======
 #if CONFIG_MRLS
   cfg->enable_mrls = extra_cfg->enable_mrls;
 #endif
@@ -875,7 +861,6 @@
 #if CONFIG_IST
   cfg->enable_ist = extra_cfg->enable_ist;
 #endif
->>>>>>> 098800de
   cfg->max_partition_size = extra_cfg->max_partition_size;
   cfg->min_partition_size = extra_cfg->min_partition_size;
   cfg->enable_intra_edge_filter = extra_cfg->enable_intra_edge_filter;
@@ -937,12 +922,6 @@
 #if CONFIG_SDP
   extra_cfg->enable_sdp = cfg->enable_sdp;
 #endif
-<<<<<<< HEAD
-#if CONFIG_EXT_RECUR_PARTITIONS
-  extra_cfg->disable_ml_partition_speed_features =
-      cfg->disable_ml_partition_speed_features;
-#endif  // CONFIG_EXT_RECUR_PARTITIONS
-=======
 #if CONFIG_MRLS
   extra_cfg->enable_mrls = cfg->enable_mrls;
 #endif
@@ -952,7 +931,6 @@
 #if CONFIG_IST
   extra_cfg->enable_ist = cfg->enable_ist;
 #endif
->>>>>>> 098800de
   extra_cfg->max_partition_size = cfg->max_partition_size;
   extra_cfg->min_partition_size = cfg->min_partition_size;
   extra_cfg->enable_intra_edge_filter = cfg->enable_intra_edge_filter;
@@ -3586,16 +3564,6 @@
                               err_string)) {
     extra_cfg.enable_sdp = arg_parse_int_helper(&arg, err_string);
 #endif
-<<<<<<< HEAD
-#if CONFIG_EXT_RECUR_PARTITIONS
-  } else if (arg_match_helper(
-                 &arg,
-                 &g_av1_codec_arg_defs.disable_ml_partition_speed_features,
-                 argv, err_string)) {
-    extra_cfg.disable_ml_partition_speed_features =
-        arg_parse_int_helper(&arg, err_string);
-#endif  // CONFIG_EXT_RECUR_PARTITIONS
-=======
 #if CONFIG_MRLS
   } else if (arg_match_helper(&arg, &g_av1_codec_arg_defs.enable_mrls, argv,
                               err_string)) {
@@ -3611,7 +3579,6 @@
                               err_string)) {
     extra_cfg.enable_ist = arg_parse_int_helper(&arg, err_string);
 #endif
->>>>>>> 098800de
   } else if (arg_match_helper(&arg, &g_av1_codec_arg_defs.min_partition_size,
                               argv, err_string)) {
     extra_cfg.min_partition_size = arg_parse_int_helper(&arg, err_string);
@@ -4017,101 +3984,21 @@
     0,                           // use_fixed_qp_offsets
     { -1, -1, -1, -1, -1, -1 },  // fixed_qp_offsets
     {
-        0, 128, 128, 4, 1, 1, 1, 0, 0,
+        0, 128, 128, 4, 1, 1, 1,
+#if CONFIG_EXT_RECUR_PARTITIONS
+        1,
+#else   // CONFIG_EXT_RECUR_PARTITIONS
+        0,
+#endif  // CONFIG_EXT_RECUR_PARTITIONS
+        0,
 #if CONFIG_SDP
-<<<<<<< HEAD
-        1,  // enable_sdp
-#endif
-#if CONFIG_EXT_RECUR_PARTITIONS
-        1,  // disable_ml_partition_speed_features
-#endif      // CONFIG_EXT_RECUR_PARTITIONS
-#if !CONFIG_REMOVE_DIST_WTD_COMP
-=======
         1,
 #endif  // CONFIG_SDP
 #if CONFIG_MRLS
->>>>>>> 098800de
         1,
 #endif
 #if CONFIG_ORIP
         1,
-<<<<<<< HEAD
-#endif                                          // !CONFIG_REMOVE_DUAL_FILTER
-        1, 1,   1,   1, 1, 1, 1, 3, 1, 1, 0 },  // cfg
-  },
-  {
-      // NOLINT
-      AOM_USAGE_REALTIME,  // g_usage - real-time usage
-      0,                   // g_threads
-      0,                   // g_profile
-
-      320,         // g_w
-      240,         // g_h
-      0,           // g_limit
-      0,           // g_forced_max_frame_width
-      0,           // g_forced_max_frame_height
-      AOM_BITS_8,  // g_bit_depth
-      8,           // g_input_bit_depth
-
-      { 1, 30 },  // g_timebase
-
-      0,  // g_error_resilient
-
-      AOM_RC_ONE_PASS,  // g_pass
-
-      1,  // g_lag_in_frames
-
-      0,                // rc_dropframe_thresh
-      RESIZE_NONE,      // rc_resize_mode
-      SCALE_NUMERATOR,  // rc_resize_denominator
-      SCALE_NUMERATOR,  // rc_resize_kf_denominator
-
-      AOM_SUPERRES_NONE,  // rc_superres_mode
-      SCALE_NUMERATOR,    // rc_superres_denominator
-      SCALE_NUMERATOR,    // rc_superres_kf_denominator
-      255,                // rc_superres_qthresh
-      128,                // rc_superres_kf_qthresh
-
-      AOM_CBR,      // rc_end_usage
-      { NULL, 0 },  // rc_firstpass_mb_stats_in
-      256,          // rc_target_bandwidth
-      0,            // rc_min_quantizer
-      255,          // rc_max_quantizer
-      25,           // rc_undershoot_pct
-      25,           // rc_overshoot_pct
-
-      6000,  // rc_max_buffer_size
-      4000,  // rc_buffer_initial_size
-      5000,  // rc_buffer_optimal_size
-
-      0,     // rc_two_pass_vbrmin_section
-      2000,  // rc_two_pass_vbrmax_section
-
-      // keyframing settings (kf)
-      0,                       // fwd_kf_enabled
-      AOM_KF_AUTO,             // kf_mode
-      0,                       // kf_min_dist
-      9999,                    // kf_max_dist
-      0,                       // sframe_dist
-      1,                       // sframe_mode
-      0,                       // large_scale_tile
-      0,                       // monochrome
-      0,                       // full_still_picture_hdr
-      0,                       // save_as_annexb
-      0,                       // tile_width_count
-      0,                       // tile_height_count
-      { 0 },                   // tile_widths
-      { 0 },                   // tile_heights
-      0,                       // use_fixed_qp_offsets
-      { -1, -1, -1, -1, -1 },  // fixed_qp_offsets
-      { 0, 128, 128, 4, 1, 1, 1, 1, 1, 1, 1, 1, 1, 1,
-#if CONFIG_SDP
-        1,  // enable_sdp
-#endif
-#if CONFIG_EXT_RECUR_PARTITIONS
-        1,  // disable_ml_partition_speed_features
-#endif      // CONFIG_EXT_RECUR_PARTITIONS
-=======
 #endif
 #if CONFIG_IST
         1,
@@ -4121,7 +4008,6 @@
         1,
 #endif
         1, 1,   1,
->>>>>>> 098800de
 #if !CONFIG_REMOVE_DIST_WTD_COMP
         1,
 #endif  // !CONFIG_REMOVE_DIST_WTD_COMP
