#
# Copyright (c) 2017, Alliance for Open Media. All rights reserved
#
# This source code is subject to the terms of the BSD 2 Clause License and the
# Alliance for Open Media Patent License 1.0. If the BSD 2 Clause License was
# not distributed with this source code in the LICENSE file, you can obtain it
# at www.aomedia.org/license/software. If the Alliance for Open Media Patent
# License 1.0 was not distributed with this source code in the PATENTS file, you
# can obtain it at www.aomedia.org/license/patent.
#
if(AOM_AV1_AV1_CMAKE_)
  return()
endif() # AOM_AV1_AV1_CMAKE_
set(AOM_AV1_AV1_CMAKE_ 1)

list(APPEND AOM_AV1_COMMON_SOURCES
            "${AOM_ROOT}/av1/av1_iface_common.h"
            "${AOM_ROOT}/av1/common/alloccommon.c"
            "${AOM_ROOT}/av1/common/alloccommon.h"
            "${AOM_ROOT}/av1/common/av1_inv_txfm1d.c"
            "${AOM_ROOT}/av1/common/av1_inv_txfm1d.h"
            "${AOM_ROOT}/av1/common/av1_inv_txfm1d_cfg.h"
            "${AOM_ROOT}/av1/common/av1_inv_txfm2d.c"
            "${AOM_ROOT}/av1/common/av1_loopfilter.c"
            "${AOM_ROOT}/av1/common/av1_loopfilter.h"
            "${AOM_ROOT}/av1/common/av1_txfm.c"
            "${AOM_ROOT}/av1/common/av1_txfm.h"
            "${AOM_ROOT}/av1/common/blockd.c"
            "${AOM_ROOT}/av1/common/blockd.h"
            "${AOM_ROOT}/av1/common/cdef.c"
            "${AOM_ROOT}/av1/common/cdef.h"
            "${AOM_ROOT}/av1/common/cdef_block.c"
            "${AOM_ROOT}/av1/common/cdef_block.h"
            "${AOM_ROOT}/av1/common/cfl.c"
            "${AOM_ROOT}/av1/common/cfl.h"
            "${AOM_ROOT}/av1/common/cnn.c"
            "${AOM_ROOT}/av1/common/cnn.h"
            "${AOM_ROOT}/av1/common/common.h"
            "${AOM_ROOT}/av1/common/common_data.h"
            "${AOM_ROOT}/av1/common/convolve.c"
            "${AOM_ROOT}/av1/common/convolve.h"
            "${AOM_ROOT}/av1/common/debugmodes.c"
            "${AOM_ROOT}/av1/common/entropy.c"
            "${AOM_ROOT}/av1/common/entropy.h"
            "${AOM_ROOT}/av1/common/entropymode.c"
            "${AOM_ROOT}/av1/common/entropymode.h"
            "${AOM_ROOT}/av1/common/entropymv.c"
            "${AOM_ROOT}/av1/common/entropymv.h"
            "${AOM_ROOT}/av1/common/enums.h"
            "${AOM_ROOT}/av1/common/filter.h"
            "${AOM_ROOT}/av1/common/frame_buffers.c"
            "${AOM_ROOT}/av1/common/frame_buffers.h"
            "${AOM_ROOT}/av1/common/idct.c"
            "${AOM_ROOT}/av1/common/idct.h"
            "${AOM_ROOT}/av1/common/mv.h"
            "${AOM_ROOT}/av1/common/mvref_common.c"
            "${AOM_ROOT}/av1/common/mvref_common.h"
            "${AOM_ROOT}/av1/common/obu_util.c"
            "${AOM_ROOT}/av1/common/obu_util.h"
            "${AOM_ROOT}/av1/common/odintrin.c"
            "${AOM_ROOT}/av1/common/odintrin.h"
            "${AOM_ROOT}/av1/common/onyxc_int.h"
            "${AOM_ROOT}/av1/common/pred_common.c"
            "${AOM_ROOT}/av1/common/pred_common.h"
            "${AOM_ROOT}/av1/common/quant_common.c"
            "${AOM_ROOT}/av1/common/quant_common.h"
            "${AOM_ROOT}/av1/common/reconinter.c"
            "${AOM_ROOT}/av1/common/reconinter.h"
            "${AOM_ROOT}/av1/common/reconintra.c"
            "${AOM_ROOT}/av1/common/reconintra.h"
            "${AOM_ROOT}/av1/common/resize.c"
            "${AOM_ROOT}/av1/common/resize.h"
            "${AOM_ROOT}/av1/common/restoration.c"
            "${AOM_ROOT}/av1/common/restoration.h"
            "${AOM_ROOT}/av1/common/scale.c"
            "${AOM_ROOT}/av1/common/scale.h"
            "${AOM_ROOT}/av1/common/scan.c"
            "${AOM_ROOT}/av1/common/scan.h"
            "${AOM_ROOT}/av1/common/seg_common.c"
            "${AOM_ROOT}/av1/common/seg_common.h"
            "${AOM_ROOT}/av1/common/thread_common.c"
            "${AOM_ROOT}/av1/common/thread_common.h"
            "${AOM_ROOT}/av1/common/tile_common.c"
            "${AOM_ROOT}/av1/common/tile_common.h"
            "${AOM_ROOT}/av1/common/timing.c"
            "${AOM_ROOT}/av1/common/timing.h"
            "${AOM_ROOT}/av1/common/token_cdfs.h"
            "${AOM_ROOT}/av1/common/txb_common.c"
            "${AOM_ROOT}/av1/common/txb_common.h"
            "${AOM_ROOT}/av1/common/warped_motion.c"
            "${AOM_ROOT}/av1/common/warped_motion.h")

if(CONFIG_LPF_MASK)
  list(APPEND AOM_AV1_COMMON_SOURCES "${AOM_ROOT}/av1/common/loopfiltermask.c")
endif()

list(APPEND AOM_AV1_DECODER_SOURCES
            "${AOM_ROOT}/av1/av1_dx_iface.c"
            "${AOM_ROOT}/av1/decoder/decodeframe.c"
            "${AOM_ROOT}/av1/decoder/decodeframe.h"
            "${AOM_ROOT}/av1/decoder/decodemv.c"
            "${AOM_ROOT}/av1/decoder/decodemv.h"
            "${AOM_ROOT}/av1/decoder/decoder.c"
            "${AOM_ROOT}/av1/decoder/decoder.h"
            "${AOM_ROOT}/av1/decoder/decodetxb.c"
            "${AOM_ROOT}/av1/decoder/decodetxb.h"
            "${AOM_ROOT}/av1/decoder/detokenize.c"
            "${AOM_ROOT}/av1/decoder/detokenize.h"
            "${AOM_ROOT}/av1/decoder/dthread.h"
            "${AOM_ROOT}/av1/decoder/obu.h"
            "${AOM_ROOT}/av1/decoder/obu.c")

list(APPEND AOM_AV1_ENCODER_SOURCES
            "${AOM_ROOT}/av1/av1_cx_iface.c"
            "${AOM_ROOT}/av1/encoder/aq_complexity.c"
            "${AOM_ROOT}/av1/encoder/aq_complexity.h"
            "${AOM_ROOT}/av1/encoder/aq_cyclicrefresh.c"
            "${AOM_ROOT}/av1/encoder/aq_cyclicrefresh.h"
            "${AOM_ROOT}/av1/encoder/aq_variance.c"
            "${AOM_ROOT}/av1/encoder/aq_variance.h"
            "${AOM_ROOT}/av1/encoder/av1_fwd_txfm1d.c"
            "${AOM_ROOT}/av1/encoder/av1_fwd_txfm1d.h"
            "${AOM_ROOT}/av1/encoder/av1_fwd_txfm1d_cfg.h"
            "${AOM_ROOT}/av1/encoder/av1_fwd_txfm2d.c"
            "${AOM_ROOT}/av1/encoder/av1_multi_thread.c"
            "${AOM_ROOT}/av1/encoder/av1_multi_thread.h"
            "${AOM_ROOT}/av1/encoder/av1_quantize.c"
            "${AOM_ROOT}/av1/encoder/av1_quantize.h"
            "${AOM_ROOT}/av1/encoder/bitstream.c"
            "${AOM_ROOT}/av1/encoder/bitstream.h"
            "${AOM_ROOT}/av1/encoder/block.h"
            "${AOM_ROOT}/av1/encoder/cnn.c"
            "${AOM_ROOT}/av1/encoder/cnn.h"
            "${AOM_ROOT}/av1/encoder/context_tree.c"
            "${AOM_ROOT}/av1/encoder/context_tree.h"
            "${AOM_ROOT}/av1/encoder/corner_detect.c"
            "${AOM_ROOT}/av1/encoder/corner_detect.h"
            "${AOM_ROOT}/av1/encoder/corner_match.c"
            "${AOM_ROOT}/av1/encoder/corner_match.h"
            "${AOM_ROOT}/av1/encoder/cost.c"
            "${AOM_ROOT}/av1/encoder/cost.h"
            "${AOM_ROOT}/av1/encoder/encodeframe.c"
            "${AOM_ROOT}/av1/encoder/encodeframe.h"
            "${AOM_ROOT}/av1/encoder/encodemb.c"
            "${AOM_ROOT}/av1/encoder/encodemb.h"
            "${AOM_ROOT}/av1/encoder/encodemv.c"
            "${AOM_ROOT}/av1/encoder/encodemv.h"
            "${AOM_ROOT}/av1/encoder/encode_strategy.c"
            "${AOM_ROOT}/av1/encoder/encode_strategy.h"
            "${AOM_ROOT}/av1/encoder/encoder.c"
            "${AOM_ROOT}/av1/encoder/encoder.h"
            "${AOM_ROOT}/av1/encoder/encodetxb.c"
            "${AOM_ROOT}/av1/encoder/encodetxb.h"
            "${AOM_ROOT}/av1/encoder/ethread.c"
            "${AOM_ROOT}/av1/encoder/ethread.h"
            "${AOM_ROOT}/av1/encoder/extend.c"
            "${AOM_ROOT}/av1/encoder/extend.h"
            "${AOM_ROOT}/av1/encoder/firstpass.c"
            "${AOM_ROOT}/av1/encoder/firstpass.h"
            "${AOM_ROOT}/av1/encoder/global_motion.c"
            "${AOM_ROOT}/av1/encoder/global_motion.h"
            "${AOM_ROOT}/av1/encoder/gop_structure.c"
            "${AOM_ROOT}/av1/encoder/gop_structure.h"
            "${AOM_ROOT}/av1/encoder/grain_test_vectors.h"
            "${AOM_ROOT}/av1/encoder/hash.c"
            "${AOM_ROOT}/av1/encoder/hash.h"
            "${AOM_ROOT}/av1/encoder/hash_motion.c"
            "${AOM_ROOT}/av1/encoder/hash_motion.h"
            "${AOM_ROOT}/av1/encoder/hybrid_fwd_txfm.c"
            "${AOM_ROOT}/av1/encoder/hybrid_fwd_txfm.h"
            "${AOM_ROOT}/av1/encoder/level.c"
            "${AOM_ROOT}/av1/encoder/level.h"
            "${AOM_ROOT}/av1/encoder/lookahead.c"
            "${AOM_ROOT}/av1/encoder/lookahead.h"
            "${AOM_ROOT}/av1/encoder/mbgraph.c"
            "${AOM_ROOT}/av1/encoder/mbgraph.h"
            "${AOM_ROOT}/av1/encoder/mcomp.c"
            "${AOM_ROOT}/av1/encoder/mcomp.h"
            "${AOM_ROOT}/av1/encoder/ml.c"
            "${AOM_ROOT}/av1/encoder/ml.h"
            "${AOM_ROOT}/av1/encoder/palette.c"
            "${AOM_ROOT}/av1/encoder/palette.h"
            "${AOM_ROOT}/av1/encoder/partition_strategy.h"
            "${AOM_ROOT}/av1/encoder/partition_strategy.c"
            "${AOM_ROOT}/av1/encoder/pass2_strategy.h"
            "${AOM_ROOT}/av1/encoder/pass2_strategy.c"
            "${AOM_ROOT}/av1/encoder/pickcdef.c"
            "${AOM_ROOT}/av1/encoder/picklpf.c"
            "${AOM_ROOT}/av1/encoder/picklpf.h"
            "${AOM_ROOT}/av1/encoder/pickrst.c"
            "${AOM_ROOT}/av1/encoder/pickrst.h"
            "${AOM_ROOT}/av1/encoder/ransac.c"
            "${AOM_ROOT}/av1/encoder/ransac.h"
            "${AOM_ROOT}/av1/encoder/ratectrl.c"
            "${AOM_ROOT}/av1/encoder/ratectrl.h"
            "${AOM_ROOT}/av1/encoder/rd.c"
            "${AOM_ROOT}/av1/encoder/rd.h"
            "${AOM_ROOT}/av1/encoder/rdopt.c"
            "${AOM_ROOT}/av1/encoder/nonrd_pickmode.c"
            "${AOM_ROOT}/av1/encoder/rdopt.h"
            "${AOM_ROOT}/av1/encoder/reconinter_enc.c"
            "${AOM_ROOT}/av1/encoder/reconinter_enc.h"
            "${AOM_ROOT}/av1/encoder/segmentation.c"
            "${AOM_ROOT}/av1/encoder/segmentation.h"
            "${AOM_ROOT}/av1/encoder/speed_features.c"
            "${AOM_ROOT}/av1/encoder/speed_features.h"
            "${AOM_ROOT}/av1/encoder/temporal_filter.c"
            "${AOM_ROOT}/av1/encoder/temporal_filter.h"
            "${AOM_ROOT}/av1/encoder/tokenize.c"
            "${AOM_ROOT}/av1/encoder/tokenize.h"
            "${AOM_ROOT}/av1/encoder/tpl_model.c"
            "${AOM_ROOT}/av1/encoder/tpl_model.h"
            "${AOM_ROOT}/av1/encoder/wedge_utils.c"
            "${AOM_ROOT}/av1/encoder/var_based_part.c"
            "${AOM_ROOT}/av1/encoder/var_based_part.h"
            "${AOM_ROOT}/third_party/fastfeat/fast.c"
            "${AOM_ROOT}/third_party/fastfeat/fast.h"
            "${AOM_ROOT}/third_party/fastfeat/fast_9.c"
            "${AOM_ROOT}/third_party/fastfeat/nonmax.c"
            "${AOM_ROOT}/third_party/vector/vector.c"
            "${AOM_ROOT}/third_party/vector/vector.h"
            "${AOM_ROOT}/av1/encoder/dwt.c"
            "${AOM_ROOT}/av1/encoder/dwt.h")

list(APPEND AOM_AV1_COMMON_INTRIN_SSE2
            "${AOM_ROOT}/av1/common/cdef_block_sse2.c"
            "${AOM_ROOT}/av1/common/x86/cfl_sse2.c"
            "${AOM_ROOT}/av1/common/x86/convolve_2d_sse2.c"
            "${AOM_ROOT}/av1/common/x86/convolve_sse2.c"
            "${AOM_ROOT}/av1/common/x86/highbd_convolve_2d_sse2.c"
            "${AOM_ROOT}/av1/common/x86/jnt_convolve_sse2.c"
            "${AOM_ROOT}/av1/common/x86/wiener_convolve_sse2.c"
            "${AOM_ROOT}/av1/common/x86/av1_txfm_sse2.h"
            "${AOM_ROOT}/av1/common/x86/warp_plane_sse2.c")

list(APPEND AOM_AV1_COMMON_INTRIN_SSSE3
            "${AOM_ROOT}/av1/common/cdef_block_ssse3.c"
            "${AOM_ROOT}/av1/common/x86/av1_inv_txfm_ssse3.c"
            "${AOM_ROOT}/av1/common/x86/av1_inv_txfm_ssse3.h"
            "${AOM_ROOT}/av1/common/x86/cfl_ssse3.c"
            "${AOM_ROOT}/av1/common/x86/highbd_convolve_2d_ssse3.c"
            "${AOM_ROOT}/av1/common/x86/highbd_wiener_convolve_ssse3.c"
            "${AOM_ROOT}/av1/common/x86/jnt_convolve_ssse3.c"
            "${AOM_ROOT}/av1/common/x86/reconinter_ssse3.c")

list(APPEND AOM_AV1_COMMON_INTRIN_SSE4_1
            "${AOM_ROOT}/av1/common/cdef_block_sse4.c"
            "${AOM_ROOT}/av1/common/x86/av1_convolve_horiz_rs_sse4.c"
            "${AOM_ROOT}/av1/common/x86/av1_convolve_scale_sse4.c"
            "${AOM_ROOT}/av1/common/x86/av1_txfm_sse4.c"
            "${AOM_ROOT}/av1/common/x86/av1_txfm_sse4.h"
            "${AOM_ROOT}/av1/common/x86/filterintra_sse4.c"
            "${AOM_ROOT}/av1/common/x86/highbd_convolve_2d_sse4.c"
            "${AOM_ROOT}/av1/common/x86/highbd_inv_txfm_sse4.c"
            "${AOM_ROOT}/av1/common/x86/highbd_jnt_convolve_sse4.c"
            "${AOM_ROOT}/av1/common/x86/highbd_warp_plane_sse4.c"
            "${AOM_ROOT}/av1/common/x86/intra_edge_sse4.c"
            "${AOM_ROOT}/av1/common/x86/reconinter_sse4.c"
            "${AOM_ROOT}/av1/common/x86/selfguided_sse4.c"
            "${AOM_ROOT}/av1/common/x86/warp_plane_sse4.c")

list(APPEND AOM_AV1_COMMON_INTRIN_AVX2
            "${AOM_ROOT}/av1/common/cdef_block_avx2.c"
            "${AOM_ROOT}/av1/common/x86/av1_inv_txfm_avx2.c"
            "${AOM_ROOT}/av1/common/x86/av1_inv_txfm_avx2.h"
            "${AOM_ROOT}/av1/common/x86/cfl_avx2.c"
            "${AOM_ROOT}/av1/common/x86/convolve_2d_avx2.c"
            "${AOM_ROOT}/av1/common/x86/convolve_avx2.c"
            "${AOM_ROOT}/av1/common/x86/highbd_convolve_2d_avx2.c"
            "${AOM_ROOT}/av1/common/x86/highbd_inv_txfm_avx2.c"
            "${AOM_ROOT}/av1/common/x86/highbd_jnt_convolve_avx2.c"
            "${AOM_ROOT}/av1/common/x86/highbd_wiener_convolve_avx2.c"
            "${AOM_ROOT}/av1/common/x86/jnt_convolve_avx2.c"
            "${AOM_ROOT}/av1/common/x86/reconinter_avx2.c"
            "${AOM_ROOT}/av1/common/x86/selfguided_avx2.c"
            "${AOM_ROOT}/av1/common/x86/warp_plane_avx2.c"
            "${AOM_ROOT}/av1/common/x86/wiener_convolve_avx2.c")

list(APPEND AOM_AV1_ENCODER_ASM_SSE2 "${AOM_ROOT}/av1/encoder/x86/dct_sse2.asm"
            "${AOM_ROOT}/av1/encoder/x86/error_sse2.asm")

list(APPEND AOM_AV1_ENCODER_INTRIN_SSE2
            "${AOM_ROOT}/av1/encoder/x86/av1_fwd_txfm_sse2.c"
            "${AOM_ROOT}/av1/encoder/x86/av1_fwd_txfm_sse2.h"
            "${AOM_ROOT}/av1/encoder/x86/av1_quantize_sse2.c"
            "${AOM_ROOT}/av1/encoder/x86/encodetxb_sse2.c"
            "${AOM_ROOT}/av1/encoder/x86/highbd_block_error_intrin_sse2.c"
            "${AOM_ROOT}/av1/encoder/x86/wedge_utils_sse2.c")

list(APPEND AOM_AV1_ENCODER_INTRIN_SSE3 "${AOM_ROOT}/av1/encoder/x86/ml_sse3.c")

list(APPEND AOM_AV1_ENCODER_ASM_SSSE3_X86_64
            "${AOM_ROOT}/av1/encoder/x86/av1_quantize_ssse3_x86_64.asm")

list(APPEND AOM_AV1_ENCODER_INTRIN_SSE4_1
            "${AOM_ROOT}/av1/encoder/x86/av1_fwd_txfm1d_sse4.c"
            "${AOM_ROOT}/av1/encoder/x86/av1_fwd_txfm2d_sse4.c"
            "${AOM_ROOT}/av1/encoder/x86/av1_highbd_quantize_sse4.c"
            "${AOM_ROOT}/av1/encoder/x86/corner_match_sse4.c"
            "${AOM_ROOT}/av1/encoder/x86/encodetxb_sse4.c"
            "${AOM_ROOT}/av1/encoder/x86/highbd_fwd_txfm_sse4.c"
            "${AOM_ROOT}/av1/encoder/x86/rdopt_sse4.c"
            "${AOM_ROOT}/av1/encoder/x86/temporal_filter_constants.h"
            "${AOM_ROOT}/av1/encoder/x86/temporal_filter_sse4.c"
            "${AOM_ROOT}/av1/encoder/x86/highbd_temporal_filter_sse4.c"
            "${AOM_ROOT}/av1/encoder/x86/pickrst_sse4.c")

list(APPEND AOM_AV1_ENCODER_INTRIN_AVX2
            "${AOM_ROOT}/av1/encoder/x86/av1_quantize_avx2.c"
            "${AOM_ROOT}/av1/encoder/x86/av1_highbd_quantize_avx2.c"
            "${AOM_ROOT}/av1/encoder/x86/corner_match_avx2.c"
            "${AOM_ROOT}/av1/encoder/x86/error_intrin_avx2.c"
            "${AOM_ROOT}/av1/encoder/x86/highbd_block_error_intrin_avx2.c"
            "${AOM_ROOT}/av1/encoder/x86/av1_fwd_txfm_avx2.h"
            "${AOM_ROOT}/av1/encoder/x86/av1_fwd_txfm2d_avx2.c"
            "${AOM_ROOT}/av1/encoder/x86/highbd_fwd_txfm_avx2.c"
            "${AOM_ROOT}/av1/encoder/x86/wedge_utils_avx2.c"
            "${AOM_ROOT}/av1/encoder/x86/encodetxb_avx2.c"
            "${AOM_ROOT}/av1/encoder/x86/rdopt_avx2.c"
            "${AOM_ROOT}/av1/encoder/x86/pickrst_avx2.c")

list(APPEND AOM_AV1_ENCODER_INTRIN_NEON
            "${AOM_ROOT}/av1/encoder/arm/neon/quantize_neon.c"
            "${AOM_ROOT}/av1/encoder/arm/neon/av1_error_neon.c")

list(APPEND AOM_AV1_ENCODER_INTRIN_MSA
            "${AOM_ROOT}/av1/encoder/mips/msa/error_msa.c"
            "${AOM_ROOT}/av1/encoder/mips/msa/fdct4x4_msa.c"
            "${AOM_ROOT}/av1/encoder/mips/msa/temporal_filter_msa.c")

list(APPEND AOM_AV1_COMMON_INTRIN_NEON
            "${AOM_ROOT}/av1/common/arm/av1_txfm_neon.c"
            "${AOM_ROOT}/av1/common/arm/cfl_neon.c"
            "${AOM_ROOT}/av1/common/arm/convolve_neon.c"
            "${AOM_ROOT}/av1/common/arm/convolve_neon.h"
            "${AOM_ROOT}/av1/common/arm/jnt_convolve_neon.c"
            "${AOM_ROOT}/av1/common/arm/mem_neon.h"
            "${AOM_ROOT}/av1/common/arm/transpose_neon.h"
            "${AOM_ROOT}/av1/common/arm/blend_a64_hmask_neon.c"
            "${AOM_ROOT}/av1/common/arm/blend_a64_vmask_neon.c"
            "${AOM_ROOT}/av1/common/arm/reconinter_neon.c"
            "${AOM_ROOT}/av1/common/arm/wiener_convolve_neon.c"
            "${AOM_ROOT}/av1/common/arm/selfguided_neon.c"
            "${AOM_ROOT}/av1/common/arm/av1_inv_txfm_neon.c"
            "${AOM_ROOT}/av1/common/arm/av1_inv_txfm_neon.h"
            "${AOM_ROOT}/av1/common/arm/warp_plane_neon.c"
            "${AOM_ROOT}/av1/common/cdef_block_neon.c")

list(APPEND AOM_AV1_ENCODER_INTRIN_SSE4_2
            "${AOM_ROOT}/av1/encoder/x86/hash_sse42.c")

list(APPEND AOM_AV1_COMMON_INTRIN_VSX "${AOM_ROOT}/av1/common/ppc/cfl_ppc.c")

if(CONFIG_ACCOUNTING)
  list(APPEND AOM_AV1_DECODER_SOURCES "${AOM_ROOT}/av1/decoder/accounting.c"
              "${AOM_ROOT}/av1/decoder/accounting.h")
endif()

if(CONFIG_INSPECTION)
  list(APPEND AOM_AV1_DECODER_SOURCES "${AOM_ROOT}/av1/decoder/inspection.c"
              "${AOM_ROOT}/av1/decoder/inspection.h")
endif()

if(CONFIG_INTERNAL_STATS)
  list(APPEND AOM_AV1_ENCODER_SOURCES "${AOM_ROOT}/av1/encoder/blockiness.c")
endif()

<<<<<<< HEAD
if(CONFIG_CNN_RESTORATION)
  list(APPEND AOM_AV1_COMMON_SOURCES "${AOM_ROOT}/av1/common/cnn_wrapper.c"
              "${AOM_ROOT}/av1/common/cnn_wrapper.h")
endif()

if(CONFIG_LOOP_RESTORE_CNN)
  list(APPEND AOM_AV1_COMMON_SOURCES
              "${AOM_ROOT}/av1/common/cnn_restore_models.h")
=======
if(CONFIG_REALTIME_ONLY)
  list(REMOVE_ITEM AOM_AV1_ENCODER_SOURCES
                   "${AOM_ROOT}/av1/encoder/firstpass.c"
                   "${AOM_ROOT}/av1/encoder/firstpass.h"
                   "${AOM_ROOT}/av1/encoder/pass2_strategy.c"
                   "${AOM_ROOT}/av1/encoder/mbgraph.c"
                   "${AOM_ROOT}/av1/encoder/mbgraph.h"
                   "${AOM_ROOT}/av1/encoder/partition_model_weights.h"
                   "${AOM_ROOT}/av1/encoder/temporal_filter.c"
                   "${AOM_ROOT}/av1/encoder/temporal_filter.h"
                   "${AOM_ROOT}/av1/encoder/temporal_filter_constants.h"
                   "${AOM_ROOT}/av1/encoder/x86/temporal_filter_sse4.c"
                   "${AOM_ROOT}/av1/encoder/x86/highbd_temporal_filter_sse4.c")
>>>>>>> cb07fbad
endif()

# Setup AV1 common/decoder/encoder targets. The libaom target must exist before
# this function is called.
function(setup_av1_targets)
  add_library(aom_av1_common OBJECT ${AOM_AV1_COMMON_SOURCES})
  list(APPEND AOM_LIB_TARGETS aom_av1_common)
  target_sources(aom PRIVATE $<TARGET_OBJECTS:aom_av1_common>)

  if(CONFIG_AV1_DECODER)
    add_library(aom_av1_decoder OBJECT ${AOM_AV1_DECODER_SOURCES})
    set(AOM_LIB_TARGETS ${AOM_LIB_TARGETS} aom_av1_decoder)
    target_sources(aom PRIVATE $<TARGET_OBJECTS:aom_av1_decoder>)
  endif()

  if(CONFIG_AV1_ENCODER)
    add_library(aom_av1_encoder OBJECT ${AOM_AV1_ENCODER_SOURCES})
    set(AOM_LIB_TARGETS ${AOM_LIB_TARGETS} aom_av1_encoder)
    target_sources(aom PRIVATE $<TARGET_OBJECTS:aom_av1_encoder>)
  endif()

  if(HAVE_SSE2)
    require_compiler_flag_nomsvc("-msse2" NO)
    add_intrinsics_object_library("-msse2" "sse2" "aom_av1_common"
                                  "AOM_AV1_COMMON_INTRIN_SSE2" "aom")
    if(CONFIG_AV1_DECODER)
      if(AOM_AV1_DECODER_ASM_SSE2)
        add_asm_library("aom_av1_decoder_sse2" "AOM_AV1_DECODER_ASM_SSE2" "aom")
      endif()

      if(AOM_AV1_DECODER_INTRIN_SSE2)
        add_intrinsics_object_library("-msse2" "sse2" "aom_av1_decoder"
                                      "AOM_AV1_DECODER_INTRIN_SSE2" "aom")
      endif()
    endif()

    if(CONFIG_AV1_ENCODER)
      add_asm_library("aom_av1_encoder_sse2" "AOM_AV1_ENCODER_ASM_SSE2" "aom")
      add_intrinsics_object_library("-msse2" "sse2" "aom_av1_encoder"
                                    "AOM_AV1_ENCODER_INTRIN_SSE2" "aom")
    endif()
  endif()

  if(HAVE_SSE3)
    require_compiler_flag_nomsvc("-msse3" NO)
    if(CONFIG_AV1_ENCODER)
      add_intrinsics_object_library("-msse3" "sse3" "aom_av1_encoder"
                                    "AOM_AV1_ENCODER_INTRIN_SSE3" "aom")
    endif()
  endif()

  if(HAVE_SSSE3)
    require_compiler_flag_nomsvc("-mssse3" NO)
    add_intrinsics_object_library("-mssse3" "ssse3" "aom_av1_common"
                                  "AOM_AV1_COMMON_INTRIN_SSSE3" "aom")

    if(CONFIG_AV1_DECODER)
      if(AOM_AV1_DECODER_INTRIN_SSSE3)
        add_intrinsics_object_library("-mssse3" "ssse3" "aom_av1_decoder"
                                      "AOM_AV1_DECODER_INTRIN_SSSE3" "aom")
      endif()
    endif()
  endif()

  if(HAVE_SSE4_1)
    require_compiler_flag_nomsvc("-msse4.1" NO)
    add_intrinsics_object_library("-msse4.1" "sse4" "aom_av1_common"
                                  "AOM_AV1_COMMON_INTRIN_SSE4_1" "aom")

    if(CONFIG_AV1_ENCODER)
      if("${AOM_TARGET_CPU}" STREQUAL "x86_64")
        add_asm_library("aom_av1_encoder_ssse3"
                        "AOM_AV1_ENCODER_ASM_SSSE3_X86_64" "aom")
      endif()

      if(AOM_AV1_ENCODER_INTRIN_SSE4_1)
        add_intrinsics_object_library("-msse4.1" "sse4" "aom_av1_encoder"
                                      "AOM_AV1_ENCODER_INTRIN_SSE4_1" "aom")
      endif()
    endif()
  endif()

  if(HAVE_SSE4_2)
    require_compiler_flag_nomsvc("-msse4.2" NO)
    if(CONFIG_AV1_ENCODER)
      if(AOM_AV1_ENCODER_INTRIN_SSE4_2)
        add_intrinsics_object_library("-msse4.2" "sse42" "aom_av1_encoder"
                                      "AOM_AV1_ENCODER_INTRIN_SSE4_2" "aom")
      endif()
    endif()
  endif()

  if(HAVE_AVX2)
    require_compiler_flag_nomsvc("-mavx2" NO)
    add_intrinsics_object_library("-mavx2" "avx2" "aom_av1_common"
                                  "AOM_AV1_COMMON_INTRIN_AVX2" "aom")

    if(CONFIG_AV1_ENCODER)
      add_intrinsics_object_library("-mavx2" "avx2" "aom_av1_encoder"
                                    "AOM_AV1_ENCODER_INTRIN_AVX2" "aom")
    endif()
  endif()

  if(HAVE_NEON)
    if(AOM_AV1_COMMON_INTRIN_NEON)
      add_intrinsics_object_library("${AOM_NEON_INTRIN_FLAG}" "neon"
                                    "aom_av1_common"
                                    "AOM_AV1_COMMON_INTRIN_NEON" "aom")
    endif()

    if(AOM_AV1_ENCODER_INTRIN_NEON)
      add_intrinsics_object_library("${AOM_NEON_INTRIN_FLAG}" "neon"
                                    "aom_av1_encoder"
                                    "AOM_AV1_ENCODER_INTRIN_NEON" "aom")
    endif()
  endif()

  if(HAVE_VSX)
    if(AOM_AV1_COMMON_INTRIN_VSX)
      add_intrinsics_object_library("-mvsx -maltivec" "vsx" "aom_av1_common"
                                    "AOM_AV1_COMMON_INTRIN_VSX" "aom")
    endif()
  endif()

  if(HAVE_MSA)
    add_intrinsics_object_library("" "msa" "aom_av1_encoder"
                                  "AOM_AV1_ENCODER_INTRIN_MSA" "aom")
  endif()

  # Pass the new lib targets up to the parent scope instance of
  # $AOM_LIB_TARGETS.
  set(AOM_LIB_TARGETS ${AOM_LIB_TARGETS} PARENT_SCOPE)
endfunction()<|MERGE_RESOLUTION|>--- conflicted
+++ resolved
@@ -365,7 +365,6 @@
   list(APPEND AOM_AV1_ENCODER_SOURCES "${AOM_ROOT}/av1/encoder/blockiness.c")
 endif()
 
-<<<<<<< HEAD
 if(CONFIG_CNN_RESTORATION)
   list(APPEND AOM_AV1_COMMON_SOURCES "${AOM_ROOT}/av1/common/cnn_wrapper.c"
               "${AOM_ROOT}/av1/common/cnn_wrapper.h")
@@ -374,7 +373,8 @@
 if(CONFIG_LOOP_RESTORE_CNN)
   list(APPEND AOM_AV1_COMMON_SOURCES
               "${AOM_ROOT}/av1/common/cnn_restore_models.h")
-=======
+endif()
+
 if(CONFIG_REALTIME_ONLY)
   list(REMOVE_ITEM AOM_AV1_ENCODER_SOURCES
                    "${AOM_ROOT}/av1/encoder/firstpass.c"
@@ -388,7 +388,6 @@
                    "${AOM_ROOT}/av1/encoder/temporal_filter_constants.h"
                    "${AOM_ROOT}/av1/encoder/x86/temporal_filter_sse4.c"
                    "${AOM_ROOT}/av1/encoder/x86/highbd_temporal_filter_sse4.c")
->>>>>>> cb07fbad
 endif()
 
 # Setup AV1 common/decoder/encoder targets. The libaom target must exist before
