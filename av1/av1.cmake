--- conflicted
+++ resolved
@@ -366,11 +366,11 @@
   list(APPEND AOM_AV1_ENCODER_SOURCES "${AOM_ROOT}/av1/encoder/blockiness.c")
 endif()
 
-<<<<<<< HEAD
 if(CONFIG_CNN_RESTORATION OR CONFIG_LOOP_RESTORE_CNN)
   list(APPEND AOM_AV1_COMMON_SOURCES "${AOM_ROOT}/av1/common/cnn_wrapper.c"
               "${AOM_ROOT}/av1/common/cnn_wrapper.h")
-=======
+endif()
+
 if(CONFIG_REALTIME_ONLY)
   list(REMOVE_ITEM AOM_AV1_ENCODER_SOURCES
                    "${AOM_ROOT}/av1/encoder/firstpass.c"
@@ -384,7 +384,6 @@
                    "${AOM_ROOT}/av1/encoder/temporal_filter_constants.h"
                    "${AOM_ROOT}/av1/encoder/x86/temporal_filter_sse4.c"
                    "${AOM_ROOT}/av1/encoder/x86/highbd_temporal_filter_sse4.c")
->>>>>>> cd1af9d0
 endif()
 
 # Setup AV1 common/decoder/encoder targets. The libaom target must exist before
