/*
 * Copyright (c) 2021, Alliance for Open Media. All rights reserved
 *
 * This source code is subject to the terms of the BSD 2 Clause License and
 * the Alliance for Open Media Patent License 1.0. If the BSD 2 Clause License
 * was not distributed with this source code in the LICENSE file, you can
 * obtain it at www.aomedia.org/license/software. If the Alliance for Open
 * Media Patent License 1.0 was not distributed with this source code in the
 * PATENTS file, you can obtain it at www.aomedia.org/license/patent.
 */

#include "av1/arg_defs.h"

static const struct arg_enum_list test_decode_enum[] = {
  { "off", TEST_DECODE_OFF },
  { "fatal", TEST_DECODE_FATAL },
  { "warn", TEST_DECODE_WARN },
  { NULL, 0 }
};

static const struct arg_enum_list bitdepth_enum[] = {
  { "8", AOM_BITS_8 }, { "10", AOM_BITS_10 }, { "12", AOM_BITS_12 }, { NULL, 0 }
};

#if CONFIG_WEBM_IO
static const struct arg_enum_list stereo_mode_enum[] = {
  { "mono", STEREO_FORMAT_MONO },
  { "left-right", STEREO_FORMAT_LEFT_RIGHT },
  { "bottom-top", STEREO_FORMAT_BOTTOM_TOP },
  { "top-bottom", STEREO_FORMAT_TOP_BOTTOM },
  { "right-left", STEREO_FORMAT_RIGHT_LEFT },
  { NULL, 0 }
};
#endif

static const struct arg_enum_list end_usage_enum[] = { { "vbr", AOM_VBR },
                                                       { "cbr", AOM_CBR },
                                                       { "cq", AOM_CQ },
                                                       { "q", AOM_Q },
                                                       { NULL, 0 } };

static const struct arg_enum_list tuning_enum[] = {
  { "psnr", AOM_TUNE_PSNR },
  { "ssim", AOM_TUNE_SSIM },
  { "vmaf_with_preprocessing", AOM_TUNE_VMAF_WITH_PREPROCESSING },
  { "vmaf_without_preprocessing", AOM_TUNE_VMAF_WITHOUT_PREPROCESSING },
  { "vmaf", AOM_TUNE_VMAF_MAX_GAIN },
  { "vmaf_neg", AOM_TUNE_VMAF_NEG_MAX_GAIN },
  { "butteraugli", AOM_TUNE_BUTTERAUGLI },
  { NULL, 0 }
};

static const struct arg_enum_list dist_metric_enum[] = {
  { "psnr", AOM_DIST_METRIC_PSNR },
  { "qm-psnr", AOM_DIST_METRIC_QM_PSNR },
  { NULL, 0 }
};

#if CONFIG_AV1_ENCODER
static const struct arg_enum_list timing_info_enum[] = {
  { "unspecified", AOM_TIMING_UNSPECIFIED },
  { "constant", AOM_TIMING_EQUAL },
  { "model", AOM_TIMING_DEC_MODEL },
  { NULL, 0 }
};

static const struct arg_enum_list superblock_size_enum[] = {
  { "dynamic", AOM_SUPERBLOCK_SIZE_DYNAMIC },
  { "64", AOM_SUPERBLOCK_SIZE_64X64 },
  { "128", AOM_SUPERBLOCK_SIZE_128X128 },
  { NULL, 0 }
};

static const struct arg_enum_list matrix_coefficients_enum[] = {
  { "identity", AOM_CICP_MC_IDENTITY },
  { "bt709", AOM_CICP_MC_BT_709 },
  { "unspecified", AOM_CICP_MC_UNSPECIFIED },
  { "fcc73", AOM_CICP_MC_FCC },
  { "bt470bg", AOM_CICP_MC_BT_470_B_G },
  { "bt601", AOM_CICP_MC_BT_601 },
  { "smpte240", AOM_CICP_CP_SMPTE_240 },
  { "ycgco", AOM_CICP_MC_SMPTE_YCGCO },
  { "bt2020ncl", AOM_CICP_MC_BT_2020_NCL },
  { "bt2020cl", AOM_CICP_MC_BT_2020_CL },
  { "smpte2085", AOM_CICP_MC_SMPTE_2085 },
  { "chromncl", AOM_CICP_MC_CHROMAT_NCL },
  { "chromcl", AOM_CICP_MC_CHROMAT_CL },
  { "ictcp", AOM_CICP_MC_ICTCP },
  { NULL, 0 }
};

static const struct arg_enum_list chroma_sample_position_enum[] = {
  { "unknown", AOM_CSP_UNKNOWN },
  { "vertical", AOM_CSP_VERTICAL },
  { "colocated", AOM_CSP_COLOCATED },
  { NULL, 0 }
};

static const struct arg_enum_list tune_content_enum[] = {
  { "default", AOM_CONTENT_DEFAULT },
  { "screen", AOM_CONTENT_SCREEN },
  { "film", AOM_CONTENT_FILM },
  { NULL, 0 }
};

static const struct arg_enum_list transfer_characteristics_enum[] = {
  { "unspecified", AOM_CICP_CP_UNSPECIFIED },
  { "bt709", AOM_CICP_TC_BT_709 },
  { "bt470m", AOM_CICP_TC_BT_470_M },
  { "bt470bg", AOM_CICP_TC_BT_470_B_G },
  { "bt601", AOM_CICP_TC_BT_601 },
  { "smpte240", AOM_CICP_TC_SMPTE_240 },
  { "lin", AOM_CICP_TC_LINEAR },
  { "log100", AOM_CICP_TC_LOG_100 },
  { "log100sq10", AOM_CICP_TC_LOG_100_SQRT10 },
  { "iec61966", AOM_CICP_TC_IEC_61966 },
  { "bt1361", AOM_CICP_TC_BT_1361 },
  { "srgb", AOM_CICP_TC_SRGB },
  { "bt2020-10bit", AOM_CICP_TC_BT_2020_10_BIT },
  { "bt2020-12bit", AOM_CICP_TC_BT_2020_12_BIT },
  { "smpte2084", AOM_CICP_TC_SMPTE_2084 },
  { "hlg", AOM_CICP_TC_HLG },
  { "smpte428", AOM_CICP_TC_SMPTE_428 },
  { NULL, 0 }
};

static const struct arg_enum_list color_primaries_enum[] = {
  { "bt709", AOM_CICP_CP_BT_709 },
  { "unspecified", AOM_CICP_CP_UNSPECIFIED },
  { "bt601", AOM_CICP_CP_BT_601 },
  { "bt470m", AOM_CICP_CP_BT_470_M },
  { "bt470bg", AOM_CICP_CP_BT_470_B_G },
  { "smpte240", AOM_CICP_CP_SMPTE_240 },
  { "film", AOM_CICP_CP_GENERIC_FILM },
  { "bt2020", AOM_CICP_CP_BT_2020 },
  { "xyz", AOM_CICP_CP_XYZ },
  { "smpte431", AOM_CICP_CP_SMPTE_431 },
  { "smpte432", AOM_CICP_CP_SMPTE_432 },
  { "ebu3213", AOM_CICP_CP_EBU_3213 },
  { NULL, 0 }
};
#endif  // CONFIG_AV1_ENCODER

const av1_codec_arg_definitions_t g_av1_codec_arg_defs = {
  .help = ARG_DEF(NULL, "help", 0, "Show usage options and exit"),
  .debugmode =
      ARG_DEF("D", "debug", 0, "Debug mode (makes output deterministic)"),
  .outputfile = ARG_DEF("o", "output", 1, "Output filename"),
  .use_nv12 = ARG_DEF(NULL, "nv12", 0, "Input file is NV12"),
  .use_yv12 = ARG_DEF(NULL, "yv12", 0, "Input file is YV12"),
  .use_i420 = ARG_DEF(NULL, "i420", 0, "Input file is I420 (default)"),
  .use_i422 = ARG_DEF(NULL, "i422", 0, "Input file is I422"),
  .use_i444 = ARG_DEF(NULL, "i444", 0, "Input file is I444"),
  .codecarg = ARG_DEF(NULL, "codec", 1, "Codec to use"),
  .passes = ARG_DEF("p", "passes", 1, "Number of passes (1/2/3)"),
  .pass_arg = ARG_DEF(NULL, "pass", 1, "Pass to execute (1/2/3)"),
  .fpf_name = ARG_DEF(NULL, "fpf", 1, "First pass statistics file name"),
  .limit = ARG_DEF(NULL, "limit", 1, "Stop encoding after n input frames"),
  .skip = ARG_DEF(NULL, "skip", 1, "Skip the first n input frames"),
  .good_dl = ARG_DEF(NULL, "good", 0, "Use Good Quality Deadline"),
  .rt_dl = ARG_DEF(NULL, "rt", 0, "Use Realtime Quality Deadline"),
  .ai_dl = ARG_DEF(NULL, "allintra", 0, "Use all intra mode"),
  .quietarg = ARG_DEF("q", "quiet", 0, "Do not print encode progress"),
  .verbosearg = ARG_DEF("v", "verbose", 0, "Show encoder parameters"),
  .psnrarg = ARG_DEF(
      NULL, "psnr", -1,
      "Show PSNR in status line"
      "(0: Disable PSNR status line display, 1: PSNR calculated using input "
      "bit-depth (default), 2: PSNR calculated using stream bit-depth), "
      "takes default option when arguments are not specified"),
  .use_cfg = ARG_DEF("c", "cfg", 1, "Config file to use"),
  .recontest = ARG_DEF_ENUM(NULL, "test-decode", 1,
                            "Test encode/decode mismatch", test_decode_enum),
  .framerate = ARG_DEF(NULL, "fps", 1, "Stream frame rate (rate/scale)"),
  .use_webm =
      ARG_DEF(NULL, "webm", 0, "Output WebM (default when WebM IO is enabled)"),
  .use_ivf = ARG_DEF(NULL, "ivf", 0, "Output IVF"),
  .use_obu = ARG_DEF(NULL, "obu", 0, "Output OBU"),
  .q_hist_n =
      ARG_DEF(NULL, "q-hist", 1, "Show quantizer histogram (n-buckets)"),
  .rate_hist_n =
      ARG_DEF(NULL, "rate-hist", 1, "Show rate histogram (n-buckets)"),
  .disable_warnings =
      ARG_DEF(NULL, "disable-warnings", 0,
              "Disable warnings about potentially incorrect encode settings."),
  .disable_warning_prompt =
      ARG_DEF("y", "disable-warning-prompt", 0,
              "Display warnings, but do not prompt user to continue."),
  .bitdeptharg = ARG_DEF_ENUM(
      "b", "bit-depth", 1,
      "Bit depth for codec (8 for version <=1, 10 or 12 for version 2)",
      bitdepth_enum),
  .inbitdeptharg = ARG_DEF(NULL, "input-bit-depth", 1, "Bit depth of input"),

  .input_chroma_subsampling_x = ARG_DEF(NULL, "input-chroma-subsampling-x", 1,
                                        "chroma subsampling x value."),
  .input_chroma_subsampling_y = ARG_DEF(NULL, "input-chroma-subsampling-y", 1,
                                        "chroma subsampling y value."),

  .usage = ARG_DEF("u", "usage", 1,
                   "Usage profile number to use (0: good, 1: rt, 2: allintra)"),
  .threads = ARG_DEF("t", "threads", 1, "Max number of threads to use"),
  .profile = ARG_DEF(NULL, "profile", 1, "Bitstream profile number to use"),
  .width = ARG_DEF("w", "width", 1, "Frame width"),
  .height = ARG_DEF("h", "height", 1, "Frame height"),
  .forced_max_frame_width = ARG_DEF(NULL, "forced_max_frame_width", 1,
                                    "Maximum frame width value to force"),
  .forced_max_frame_height = ARG_DEF(NULL, "forced_max_frame_height", 1,
                                     "Maximum frame height value to force"),
#if CONFIG_WEBM_IO
  .stereo_mode = ARG_DEF_ENUM(NULL, "stereo-mode", 1, "Stereo 3D video format",
                              stereo_mode_enum),
#endif
  .timebase = ARG_DEF(NULL, "timebase", 1,
                      "Output timestamp precision (fractional seconds)"),
  .global_error_resilient = ARG_DEF(NULL, "global-error-resilient", 1,
                                    "Enable global error resiliency features"),
  .lag_in_frames =
      ARG_DEF(NULL, "lag-in-frames", 1, "Max number of frames to lag"),
  .large_scale_tile = ARG_DEF(
      NULL, "large-scale-tile", 1,
      "Large scale tile coding (0: off (default), 1: on (ivf output only))"),
  .monochrome =
      ARG_DEF(NULL, "monochrome", 0, "Monochrome video (no chroma planes)"),
  .full_still_picture_hdr = ARG_DEF(NULL, "full-still-picture-hdr", 0,
                                    "Use full header for still picture"),
  .use_16bit_internal =
      ARG_DEF(NULL, "use-16bit-internal", 0, "Force use of 16-bit pipeline"),
  .dropframe_thresh =
      ARG_DEF(NULL, "drop-frame", 1, "Temporal resampling threshold (buf %)"),
  .resize_mode = ARG_DEF(NULL, "resize-mode", 1, "Frame resize mode"),
  .resize_denominator =
      ARG_DEF(NULL, "resize-denominator", 1, "Frame resize denominator"),
  .resize_kf_denominator = ARG_DEF(NULL, "resize-kf-denominator", 1,
                                   "Frame resize keyframe denominator"),
  .superres_mode =
      ARG_DEF(NULL, "superres-mode", 1, "Frame super-resolution mode"),
  .superres_denominator = ARG_DEF(NULL, "superres-denominator", 1,
                                  "Frame super-resolution denominator"),
  .superres_kf_denominator =
      ARG_DEF(NULL, "superres-kf-denominator", 1,
              "Frame super-resolution keyframe denominator"),
  .superres_qthresh = ARG_DEF(NULL, "superres-qthresh", 1,
                              "Frame super-resolution qindex threshold"),
  .superres_kf_qthresh =
      ARG_DEF(NULL, "superres-kf-qthresh", 1,
              "Frame super-resolution keyframe qindex threshold"),
  .end_usage =
      ARG_DEF_ENUM(NULL, "end-usage", 1, "Rate control mode", end_usage_enum),
  .target_bitrate = ARG_DEF(NULL, "target-bitrate", 1, "Bitrate (kbps)"),
  .min_quantizer = ARG_DEF(NULL, "min-q", 1, "Minimum (best) quantizer"),
  .max_quantizer = ARG_DEF(NULL, "max-q", 1, "Maximum (worst) quantizer"),
  .undershoot_pct = ARG_DEF(NULL, "undershoot-pct", 1,
                            "Datarate undershoot (min) target (%)"),
  .overshoot_pct =
      ARG_DEF(NULL, "overshoot-pct", 1, "Datarate overshoot (max) target (%)"),
  .buf_sz = ARG_DEF(NULL, "buf-sz", 1, "Client buffer size (ms)"),
  .buf_initial_sz =
      ARG_DEF(NULL, "buf-initial-sz", 1, "Client initial buffer size (ms)"),
  .buf_optimal_sz =
      ARG_DEF(NULL, "buf-optimal-sz", 1, "Client optimal buffer size (ms)"),
  .bias_pct = ARG_DEF(NULL, "bias-pct", 1, "CBR/VBR bias (0=CBR, 100=VBR)"),
  .minsection_pct =
      ARG_DEF(NULL, "minsection-pct", 1, "GOP min bitrate (% of target)"),
  .maxsection_pct =
      ARG_DEF(NULL, "maxsection-pct", 1, "GOP max bitrate (% of target)"),
  .fwd_kf_enabled =
      ARG_DEF(NULL, "enable-fwd-kf", 1, "Enable forward reference keyframes"),
  .kf_min_dist =
      ARG_DEF(NULL, "kf-min-dist", 1, "Minimum keyframe interval (frames)"),
  .kf_max_dist =
      ARG_DEF(NULL, "kf-max-dist", 1, "Maximum keyframe interval (frames)"),
  .kf_disabled = ARG_DEF(NULL, "disable-kf", 0, "Disable keyframe placement"),
  .sframe_dist = ARG_DEF(NULL, "sframe-dist", 1, "S-Frame interval (frames)"),
  .sframe_mode =
      ARG_DEF(NULL, "sframe-mode", 1, "S-Frame insertion mode (1..2)"),
  .save_as_annexb = ARG_DEF(NULL, "annexb", 1, "Save as Annex-B"),
  .noise_sens = ARG_DEF(NULL, "noise-sensitivity", 1,
                        "Noise sensitivity (frames to blur)"),
  .sharpness = ARG_DEF(NULL, "sharpness", 1,
                       "Bias towards block sharpness in rate-distortion "
                       "optimization of transform coefficients "
                       "(0..7), default is 0"),
  .static_thresh =
      ARG_DEF(NULL, "static-thresh", 1, "Motion detection threshold"),
  .auto_altref =
      ARG_DEF(NULL, "auto-alt-ref", 1, "Enable automatic alt reference frames"),
  .arnr_maxframes =
      ARG_DEF(NULL, "arnr-maxframes", 1, "AltRef max frames (0..15)"),
  .arnr_strength =
      ARG_DEF(NULL, "arnr-strength", 1, "AltRef filter strength (0..6)"),
  .tune_metric = ARG_DEF_ENUM(NULL, "tune", 1, "Distortion metric tuned with",
                              tuning_enum),
  .dist_metric = ARG_DEF_ENUM(
      NULL, "dist-metric", 1,
      "Distortion metric to use for in-block optimization", dist_metric_enum),
  .cq_level =
      ARG_DEF(NULL, "cq-level", 1, "Constant/Constrained Quality level"),
  .max_intra_rate_pct =
      ARG_DEF(NULL, "max-intra-rate", 1, "Max I-frame bitrate (pct)"),
#if CONFIG_AV1_ENCODER
  .cpu_used_av1 = ARG_DEF(NULL, "cpu-used", 1,
<<<<<<< HEAD
                          "Speed setting (0..6 in good mode, 5..10 in realtime "
=======
                          "Speed setting (0..6 in good mode, 6..10 in realtime "
>>>>>>> 87460cef
                          "mode, 0..9 in all intra mode)"),
  .rowmtarg =
      ARG_DEF(NULL, "row-mt", 1,
              "Enable row based multi-threading (0: off, 1: on (default))"),
#if CONFIG_FRAME_PARALLEL_ENCODE
  .fpmtarg = ARG_DEF(
      NULL, "fp-mt", 1,
      "Enable frame parallel multi-threading (0: off (default), 1: on)"),
#endif
  .tile_cols =
      ARG_DEF(NULL, "tile-columns", 1, "Number of tile columns to use, log2"),
  .tile_rows =
      ARG_DEF(NULL, "tile-rows", 1, "Number of tile rows to use, log2"),
  .enable_tpl_model = ARG_DEF(NULL, "enable-tpl-model", 1,
                              "RDO based on frame temporal dependency "
                              "(0: off, 1: backward source based). "
                              "This is required for deltaq mode."),
  .enable_keyframe_filtering = ARG_DEF(
      NULL, "enable-keyframe-filtering", 1,
      "Apply temporal filtering on key frame"
      "(0: no filter, 1: filter without overlay (default), "
      "2: filter with overlay - experimental, may break random access in "
      "players.)"),
  .tile_width = ARG_DEF(NULL, "tile-width", 1, "Tile widths (comma separated)"),
  .tile_height =
      ARG_DEF(NULL, "tile-height", 1, "Tile heights (command separated)"),
  .lossless = ARG_DEF(NULL, "lossless", 1,
                      "Lossless mode (0: false (default), 1: true)"),
  .enable_cdef = ARG_DEF(
      NULL, "enable-cdef", 1,
      "Enable the constrained directional enhancement filter (0: false, "
      "1: true (default), 2: disable for non-reference frames)"),
  .enable_restoration = ARG_DEF(NULL, "enable-restoration", 1,
                                "Enable the loop restoration filter (0: false "
                                "(default in Realtime mode), "
                                "1: true (default in Non-realtime mode))"),
  .enable_rect_partitions = ARG_DEF(NULL, "enable-rect-partitions", 1,
                                    "Enable rectangular partitions "
                                    "(0: false, 1: true (default))"),
  .enable_ab_partitions =
      ARG_DEF(NULL, "enable-ab-partitions", 1,
              "Enable ab partitions (0: false, 1: true (default))"),
  .enable_1to4_partitions = ARG_DEF(NULL, "enable-1to4-partitions", 1,
                                    "Enable 1:4 and 4:1 partitions "
                                    "(0: false, 1: true (default))"),
  .min_partition_size =
      ARG_DEF(NULL, "min-partition-size", 1,
              "Set min partition size "
              "(4:4x4, 8:8x8, 16:16x16, 32:32x32, 64:64x64, 128:128x128). "
              "On frame with 4k+ resolutions or higher speed settings, the min "
              "partition size will have a minimum of 8."),
  .max_partition_size =
      ARG_DEF(NULL, "max-partition-size", 1,
              "Set max partition size "
              "(4:4x4, 8:8x8, 16:16x16, 32:32x32, 64:64x64, 128:128x128)"),
  .enable_dual_filter = ARG_DEF(NULL, "enable-dual-filter", 1,
                                "Enable dual filter "
                                "(0: false, 1: true (default))"),
  .enable_chroma_deltaq = ARG_DEF(NULL, "enable-chroma-deltaq", 1,
                                  "Enable chroma delta quant "
                                  "(0: false (default), 1: true)"),
  .enable_intra_edge_filter = ARG_DEF(NULL, "enable-intra-edge-filter", 1,
                                      "Enable intra edge filtering "
                                      "(0: false, 1: true (default))"),
  .enable_order_hint = ARG_DEF(NULL, "enable-order-hint", 1,
                               "Enable order hint "
                               "(0: false, 1: true (default))"),
  .enable_tx64 =
      ARG_DEF(NULL, "enable-tx64", 1,
              "Enable 64-pt transform (0: false, 1: true (default))"),
  .enable_flip_idtx =
      ARG_DEF(NULL, "enable-flip-idtx", 1,
              "Enable extended transform type (0: false, 1: true (default)) "
              "including FLIPADST_DCT, DCT_FLIPADST, FLIPADST_FLIPADST, "
              "ADST_FLIPADST, FLIPADST_ADST, IDTX, V_DCT, H_DCT, V_ADST, "
              "H_ADST, V_FLIPADST, H_FLIPADST"),
  .enable_rect_tx =
      ARG_DEF(NULL, "enable-rect-tx", 1,
              "Enable rectangular transform (0: false, 1: true (default))"),
  .enable_dist_wtd_comp = ARG_DEF(NULL, "enable-dist-wtd-comp", 1,
                                  "Enable distance-weighted compound "
                                  "(0: false, 1: true (default))"),
  .enable_masked_comp = ARG_DEF(NULL, "enable-masked-comp", 1,
                                "Enable masked (wedge/diff-wtd) compound "
                                "(0: false, 1: true (default))"),
  .enable_onesided_comp = ARG_DEF(NULL, "enable-onesided-comp", 1,
                                  "Enable one sided compound "
                                  "(0: false, 1: true (default))"),
  .enable_interintra_comp = ARG_DEF(NULL, "enable-interintra-comp", 1,
                                    "Enable interintra compound "
                                    "(0: false, 1: true (default))"),
  .enable_smooth_interintra = ARG_DEF(NULL, "enable-smooth-interintra", 1,
                                      "Enable smooth interintra mode "
                                      "(0: false, 1: true (default))"),
  .enable_diff_wtd_comp = ARG_DEF(NULL, "enable-diff-wtd-comp", 1,
                                  "Enable difference-weighted compound "
                                  "(0: false, 1: true (default))"),
  .enable_interinter_wedge = ARG_DEF(NULL, "enable-interinter-wedge", 1,
                                     "Enable interinter wedge compound "
                                     "(0: false, 1: true (default))"),
  .enable_interintra_wedge = ARG_DEF(NULL, "enable-interintra-wedge", 1,
                                     "Enable interintra wedge compound "
                                     "(0: false, 1: true (default))"),
  .enable_global_motion = ARG_DEF(NULL, "enable-global-motion", 1,
                                  "Enable global motion "
                                  "(0: false, 1: true (default))"),
  .enable_warped_motion = ARG_DEF(NULL, "enable-warped-motion", 1,
                                  "Enable local warped motion "
                                  "(0: false, 1: true (default))"),
  .enable_filter_intra = ARG_DEF(NULL, "enable-filter-intra", 1,
                                 "Enable filter intra prediction mode "
                                 "(0: false, 1: true (default))"),
  .enable_smooth_intra = ARG_DEF(NULL, "enable-smooth-intra", 1,
                                 "Enable smooth intra prediction modes "
                                 "(0: false, 1: true (default))"),
  .enable_paeth_intra = ARG_DEF(
      NULL, "enable-paeth-intra", 1,
      "Enable Paeth intra prediction mode (0: false, 1: true (default))"),
  .enable_cfl_intra = ARG_DEF(NULL, "enable-cfl-intra", 1,
                              "Enable chroma from luma intra prediction mode "
                              "(0: false, 1: true (default))"),
  .enable_directional_intra =
      ARG_DEF(NULL, "enable-directional-intra", 1,
              "Enable directional intra prediction modes "
              "(0: false, 1: true (default))"),
  .enable_diagonal_intra =
      ARG_DEF(NULL, "enable-diagonal-intra", 1,
              "Enable diagonal (D45 to D203) intra prediction modes, which are "
              "a subset of directional modes. Has no effect if "
              "enable-directional-intra is 0 (0: false, 1: true (default))"),
  .force_video_mode = ARG_DEF(NULL, "force-video-mode", 1,
                              "Force video mode (0: false, 1: true (default))"),
  .enable_obmc = ARG_DEF(NULL, "enable-obmc", 1,
                         "Enable OBMC (0: false, 1: true (default))"),
  .enable_overlay =
      ARG_DEF(NULL, "enable-overlay", 1,
              "Enable coding overlay frames (0: false, 1: true (default))"),
  .enable_palette =
      ARG_DEF(NULL, "enable-palette", 1,
              "Enable palette prediction mode (0: false, 1: true (default))"),
  .enable_intrabc = ARG_DEF(NULL, "enable-intrabc", 1,
                            "Enable intra block copy prediction mode "
                            "(0: false, 1: true (default))"),
  .enable_angle_delta =
      ARG_DEF(NULL, "enable-angle-delta", 1,
              "Enable intra angle delta (0: false, 1: true (default))"),
  .disable_trellis_quant = ARG_DEF(
      NULL, "disable-trellis-quant", 1,
      "Disable trellis optimization of quantized coefficients (0: false "
      "1: true  2: true for rd search 3: true for estimate yrd serch "
      "(default))"),
  .enable_qm =
      ARG_DEF(NULL, "enable-qm", 1,
              "Enable quantisation matrices (0: false (default), 1: true)"),
  .qm_min = ARG_DEF(NULL, "qm-min", 1,
                    "Min quant matrix flatness (0..15), default is 8"),
  .qm_max = ARG_DEF(NULL, "qm-max", 1,
                    "Max quant matrix flatness (0..15), default is 15"),
  .reduced_tx_type_set = ARG_DEF(NULL, "reduced-tx-type-set", 1,
                                 "Use reduced set of transform types"),
  .use_intra_dct_only =
      ARG_DEF(NULL, "use-intra-dct-only", 1, "Use DCT only for INTRA modes"),
  .use_inter_dct_only =
      ARG_DEF(NULL, "use-inter-dct-only", 1, "Use DCT only for INTER modes"),
  .use_intra_default_tx_only =
      ARG_DEF(NULL, "use-intra-default-tx-only", 1,
              "Use Default-transform only for INTRA modes"),
  .quant_b_adapt = ARG_DEF(NULL, "quant-b-adapt", 1, "Use adaptive quantize_b"),
  .coeff_cost_upd_freq = ARG_DEF(NULL, "coeff-cost-upd-freq", 1,
                                 "Update freq for coeff costs. "
                                 "0: SB, 1: SB Row per Tile, 2: Tile, 3: Off"),
  .mode_cost_upd_freq = ARG_DEF(NULL, "mode-cost-upd-freq", 1,
                                "Update freq for mode costs. "
                                "0: SB, 1: SB Row per Tile, 2: Tile, 3: Off"),
  .mv_cost_upd_freq = ARG_DEF(NULL, "mv-cost-upd-freq", 1,
                              "Update freq for mv costs. "
                              "0: SB, 1: SB Row per Tile, 2: Tile, 3: Off"),
  .dv_cost_upd_freq = ARG_DEF(NULL, "dv-cost-upd-freq", 1,
                              "Update freq for dv costs. "
                              "0: SB, 1: SB Row per Tile, 2: Tile, 3: Off"),
  .num_tg = ARG_DEF(NULL, "num-tile-groups", 1,
                    "Maximum number of tile groups, default is 1"),
  .mtu_size =
      ARG_DEF(NULL, "mtu-size", 1,
              "MTU size for a tile group, default is 0 (no MTU targeting), "
              "overrides maximum number of tile groups"),
  .timing_info = ARG_DEF_ENUM(
      NULL, "timing-info", 1,
      "Signal timing info in the bitstream (model unly works for no "
      "hidden frames, no super-res yet):",
      timing_info_enum),
#if CONFIG_TUNE_VMAF
  .vmaf_model_path =
      ARG_DEF(NULL, "vmaf-model-path", 1, "Path to the VMAF model file"),
#endif
  .partition_info_path = ARG_DEF(NULL, "partition-info-path", 1,
                                 "Partition information read and write path"),
  .film_grain_test = ARG_DEF(
      NULL, "film-grain-test", 1,
      "Film grain test vectors (0: none (default), 1: test-1  2: test-2, "
      "... 16: test-16)"),
  .film_grain_table = ARG_DEF(NULL, "film-grain-table", 1,
                              "Path to file containing film grain parameters"),
#if CONFIG_DENOISE
  .denoise_noise_level =
      ARG_DEF(NULL, "denoise-noise-level", 1,
              "Amount of noise (from 0 = don't denoise, to 50)"),
  .denoise_block_size = ARG_DEF(NULL, "denoise-block-size", 1,
                                "Denoise block size (default = 32)"),
  .enable_dnl_denoising = ARG_DEF(NULL, "enable-dnl-denoising", 1,
                                  "Apply denoising to the frame "
                                  "being encoded when denoise-noise-level is "
                                  "enabled (0: false, 1: true (default))"),
#endif
  .enable_ref_frame_mvs =
      ARG_DEF(NULL, "enable-ref-frame-mvs", 1,
              "Enable temporal mv prediction (default is 1)"),
  .frame_parallel_decoding =
      ARG_DEF(NULL, "frame-parallel", 1,
              "Enable frame parallel decodability features "
              "(0: false (default), 1: true)"),
  .error_resilient_mode = ARG_DEF(NULL, "error-resilient", 1,
                                  "Enable error resilient features "
                                  "(0: false (default), 1: true)"),
  .aq_mode = ARG_DEF(NULL, "aq-mode", 1,
                     "Adaptive quantization mode (0: off (default), 1: "
                     "variance 2: complexity, "
                     "3: cyclic refresh)"),
  .deltaq_mode =
      ARG_DEF(NULL, "deltaq-mode", 1,
              "Delta qindex mode (0: off, 1: deltaq objective (default), "
              "2: deltaq placeholder, 3: key frame visual quality, 4: user "
              "rating based visual quality optimization). "
              "Currently this requires enable-tpl-model as a prerequisite."),
  .deltaq_strength = ARG_DEF(NULL, "deltaq-strength", 1,
                             "Deltaq strength for"
                             " --deltaq-mode=4 (%)"),
  .deltalf_mode = ARG_DEF(NULL, "delta-lf-mode", 1,
                          "Enable delta-lf-mode (0: off (default), 1: on)"),
  .frame_periodic_boost =
      ARG_DEF(NULL, "frame-boost", 1,
              "Enable frame periodic boost (0: off (default), 1: on)"),
  .gf_cbr_boost_pct = ARG_DEF(NULL, "gf-cbr-boost", 1,
                              "Boost for Golden Frame in CBR mode (pct)"),
  .max_inter_rate_pct =
      ARG_DEF(NULL, "max-inter-rate", 1, "Max P-frame bitrate (pct)"),
  .min_gf_interval = ARG_DEF(
      NULL, "min-gf-interval", 1,
      "min gf/arf frame interval (default 0, indicating in-built behavior)"),
  .max_gf_interval = ARG_DEF(
      NULL, "max-gf-interval", 1,
      "max gf/arf frame interval (default 0, indicating in-built behavior)"),
  .gf_min_pyr_height =
      ARG_DEF(NULL, "gf-min-pyr-height", 1,
              "Min height for GF group pyramid structure (0 (default) to 5)"),
  .gf_max_pyr_height = ARG_DEF(
      NULL, "gf-max-pyr-height", 1,
      "maximum height for GF group pyramid structure (0 to 5 (default))"),
  .max_reference_frames = ARG_DEF(NULL, "max-reference-frames", 1,
                                  "maximum number of reference frames allowed "
                                  "per frame (3 to 7 (default))"),
  .reduced_reference_set =
      ARG_DEF(NULL, "reduced-reference-set", 1,
              "Use reduced set of single and compound references (0: off "
              "(default), 1: on)"),
  .target_seq_level_idx = ARG_DEF(
      NULL, "target-seq-level-idx", 1,
      "Target sequence level index. "
      "Possible values are in the form of \"ABxy\"(pad leading zeros if "
      "less than 4 digits). "
      "AB: Operating point(OP) index, "
      "xy: Target level index for the OP. "
      "E.g. \"0\" means target level index 0 for the 0th OP, "
      "\"1021\" means target level index 21 for the 10th OP."),
  .set_min_cr = ARG_DEF(
      NULL, "min-cr", 1,
      "Set minimum compression ratio. Take integer values. Default is 0. "
      "If non-zero, encoder will try to keep the compression ratio of "
      "each frame to be higher than the given value divided by 100."),

  .input_color_primaries = ARG_DEF_ENUM(
      NULL, "color-primaries", 1,
      "Color primaries (CICP) of input content:", color_primaries_enum),

  .input_transfer_characteristics =
      ARG_DEF_ENUM(NULL, "transfer-characteristics", 1,
                   "Transfer characteristics (CICP) of input content:",
                   transfer_characteristics_enum),

  .input_matrix_coefficients = ARG_DEF_ENUM(
      NULL, "matrix-coefficients", 1,
      "Matrix coefficients (CICP) of input content:", matrix_coefficients_enum),

  .input_chroma_sample_position =
      ARG_DEF_ENUM(NULL, "chroma-sample-position", 1,
                   "The chroma sample position when chroma 4:2:0 is signaled:",
                   chroma_sample_position_enum),

  .tune_content = ARG_DEF_ENUM(NULL, "tune-content", 1, "Tune content type",
                               tune_content_enum),

  .cdf_update_mode =
      ARG_DEF(NULL, "cdf-update-mode", 1,
              "CDF update mode for entropy coding "
              "(0: no CDF update, 1: update CDF on all frames(default), "
              "2: selectively update CDF on some frames)"),

  .superblock_size = ARG_DEF_ENUM(NULL, "sb-size", 1, "Superblock size to use",
                                  superblock_size_enum),

  .set_tier_mask =
      ARG_DEF(NULL, "set-tier-mask", 1,
              "Set bit mask to specify which tier each of the 32 possible "
              "operating points conforms to. "
              "Bit value 0(defualt): Main Tier, 1: High Tier."),

  .use_fixed_qp_offsets =
      ARG_DEF(NULL, "use-fixed-qp-offsets", 1,
              "Enable fixed QP offsets for frames at different levels of the "
              "pyramid. Selected automatically from --cq-level if "
              "--fixed-qp-offsets is not provided. If this option is not "
              "specified (default), offsets are adaptively chosen by the "
              "encoder."),

  .fixed_qp_offsets = ARG_DEF(
      NULL, "fixed-qp-offsets", 1,
      "Set fixed QP offsets for frames at different levels of the "
      "pyramid. Comma-separated list of 5 offsets for keyframe, ALTREF, "
      "and 3 levels of internal alt-refs. If this option is not "
      "specified (default), offsets are adaptively chosen by the "
      "encoder."),

  .vbr_corpus_complexity_lap = ARG_DEF(
      NULL, "vbr-corpus-complexity-lap", 1,
      "Set average corpus complexity per mb for single pass VBR using lap. "
      "(0..10000), default is 0"),

  .fwd_kf_dist =
      ARG_DEF(NULL, "fwd-kf-dist", -1,
              "Set distance between forward keyframes. A value of -1 means no "
              "repetitive forward keyframes. Default is -1."),

  .enable_tx_size_search = ARG_DEF(
      NULL, "enable-tx-size-search", 1,
      "Enable transform size search to find the best size for each block. "
      "If false, transforms always have the largest possible size "
      "(0: false, 1: true (default))"),

  .loopfilter_control = ARG_DEF(
      NULL, "loopfilter-control", 1,
      "Control loop filtering "
      "(0: Loopfilter disabled for all frames, 1: Enable "
      "loopfilter for all frames (default), 2: Disable loopfilter for "
      "non-reference frames, 3: Disable loopfilter for frames with low motion"),

  .auto_intra_tools_off = ARG_DEF(
      NULL, "auto-intra-tools-off", 1,
      "Automatically turn off several intra coding tools for allintra mode. "
      "Only in effect if --deltaq-mode=3."),

  .two_pass_input =
      ARG_DEF(NULL, "two-pass-input", 1,
              "The input file for the second pass for three-pass encoding."),
  .two_pass_output = ARG_DEF(
      NULL, "two-pass-output", 1,
      "The output file for the first two passes for three-pass encoding."),
  .two_pass_width =
      ARG_DEF(NULL, "two-pass-width", 1, "The width of two-pass-input."),
  .two_pass_height =
      ARG_DEF(NULL, "two-pass-height", 1, "The height of two-pass-input."),
  .second_pass_log =
      ARG_DEF("spf", "second-pass-log", 1, "Log file from second pass."),
  .strict_level_conformance =
      ARG_DEF(NULL, "strict-level-conformance", 1,
              "When set to 1, exit the encoder when it fails to encode "
              "to a given target level"),
#endif  // CONFIG_AV1_ENCODER
};<|MERGE_RESOLUTION|>--- conflicted
+++ resolved
@@ -300,11 +300,7 @@
       ARG_DEF(NULL, "max-intra-rate", 1, "Max I-frame bitrate (pct)"),
 #if CONFIG_AV1_ENCODER
   .cpu_used_av1 = ARG_DEF(NULL, "cpu-used", 1,
-<<<<<<< HEAD
-                          "Speed setting (0..6 in good mode, 5..10 in realtime "
-=======
                           "Speed setting (0..6 in good mode, 6..10 in realtime "
->>>>>>> 87460cef
                           "mode, 0..9 in all intra mode)"),
   .rowmtarg =
       ARG_DEF(NULL, "row-mt", 1,
