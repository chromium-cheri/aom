--- conflicted
+++ resolved
@@ -1795,10 +1795,6 @@
                        "Partition is invalid for block size %dx%d",
                        block_size_wide[bsize], block_size_high[bsize]);
   }
-<<<<<<< HEAD
-
-=======
->>>>>>> 08ee14a0
   // Check the bitstream is conformant: if there is subsampling on the
   // chroma planes, subsize must subsample to a valid block size.
   const struct macroblockd_plane *const pd_u = &xd->plane[1];
