--- conflicted
+++ resolved
@@ -747,19 +747,12 @@
         // Increment the activity mask pointers.
         x->mb_activity_ptr++;
 
-<<<<<<< HEAD
 #if CONFIG_SEGMENTATION
         if ((xd->mode_info_context->mbmi.mode == ZEROMV) && (xd->mode_info_context->mbmi.ref_frame == LAST_FRAME))
             xd->mode_info_context->mbmi.segment_id = 0;
         else
             xd->mode_info_context->mbmi.segment_id = 1;
 #endif
-        /* save the block info */
-        for (i = 0; i < 16; i++)
-            xd->mode_info_context->bmi[i] = xd->block[i].bmi;
-
-=======
->>>>>>> e47306eb
         // adjust to the next column of macroblocks
         x->src.y_buffer += 16;
         x->src.u_buffer += 8;
