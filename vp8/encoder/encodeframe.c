--- conflicted
+++ resolved
@@ -487,13 +487,10 @@
     int recon_y_stride = cm->yv12_fb[ref_fb_idx].y_stride;
     int recon_uv_stride = cm->yv12_fb[ref_fb_idx].uv_stride;
     int seg_map_index = (mb_row * cpi->common.mb_cols);
-<<<<<<< HEAD
 #if CONFIG_SEGMENTATION
     int left_id, above_id;
     int sum;
 #endif
-=======
-
 #if CONFIG_MULTITHREAD
     const int nsync = cpi->mt_sync_range;
     const int rightmost_col = cm->mb_cols - 1;
@@ -504,8 +501,6 @@
     else
         last_row_current_mb_col = &rightmost_col;
 #endif
-
->>>>>>> 318a14c6
     // reset above block coeffs
     xd->above_context = cm->above_context;
 
@@ -719,18 +714,13 @@
     xd->mode_info_context++;
     x->partition_info++;
     x->activity_sum += activity_sum;
-<<<<<<< HEAD
-=======
-
 #if CONFIG_MULTITHREAD
     if ((cpi->b_multi_threaded != 0) && (mb_row == cm->mb_rows - 1))
     {
         sem_post(&cpi->h_event_end_encoding); /* signal frame encoding end */
     }
 #endif
->>>>>>> 318a14c6
 }
-
 void vp8_encode_frame(VP8_COMP *cpi)
 {
     int mb_row;
