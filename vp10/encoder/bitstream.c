--- conflicted
+++ resolved
@@ -226,7 +226,6 @@
                      counts->switchable_interp[j], SWITCHABLE_FILTERS, w);
 }
 
-<<<<<<< HEAD
 #if CONFIG_EXT_TX
 static void update_ext_tx_probs(VP10_COMMON *cm, vpx_writer *w) {
   const int savings_thresh = vp10_cost_one(GROUP_DIFF_UPDATE_PROB) -
@@ -266,7 +265,7 @@
   }
 }
 #endif  // CONFIG_EXT_TX
-=======
+
 static void pack_palette_tokens(vpx_writer *w, TOKENEXTRA **tp,
                                 BLOCK_SIZE bsize, int n) {
   int rows = 4 * num_4x4_blocks_high_lookup[bsize];
@@ -282,7 +281,6 @@
 
   *tp = p;
 }
->>>>>>> 56cfbeef
 
 static void pack_mb_tokens(vpx_writer *w,
                            TOKENEXTRA **tp, const TOKENEXTRA *const stop,
@@ -623,8 +621,12 @@
     }
   }
 
-<<<<<<< HEAD
-  write_intra_mode(w, mbmi->uv_mode, vp10_kf_uv_mode_prob[mbmi->mode]);
+  write_intra_mode(w, mbmi->uv_mode, cm->fc->uv_mode_prob[mbmi->mode]);
+
+  if (bsize >= BLOCK_8X8 && cm->allow_screen_content_tools &&
+      mbmi->mode == DC_PRED)
+    write_palette_mode_info(cm, xd, mi, w);
+
 
 #if CONFIG_EXT_TX
   if (mbmi->tx_size <= TX_16X16 && cm->base_qindex > 0 &&
@@ -635,13 +637,6 @@
                      &tx_type_encodings[mbmi->tx_type]);
   }
 #endif  // CONFIG_EXT_TX
-=======
-  write_intra_mode(w, mbmi->uv_mode, cm->fc->uv_mode_prob[mbmi->mode]);
-
-  if (bsize >= BLOCK_8X8 && cm->allow_screen_content_tools &&
-      mbmi->mode == DC_PRED)
-    write_palette_mode_info(cm, xd, mi, w);
->>>>>>> 56cfbeef
 }
 
 static void write_modes_b(VP10_COMP *cpi, const TileInfo *const tile,
@@ -995,7 +990,7 @@
         vpx_wb_write_bit(wb, changed);
         if (changed) {
           lf->last_ref_deltas[i] = delta;
-          write_inv_signed_literal(wb, delta, 6);
+          vpx_wb_write_inv_signed_literal(wb, delta, 6);
         }
       }
 
@@ -1005,7 +1000,7 @@
         vpx_wb_write_bit(wb, changed);
         if (changed) {
           lf->last_mode_deltas[i] = delta;
-          write_inv_signed_literal(wb, delta, 6);
+          vpx_wb_write_inv_signed_literal(wb, delta, 6);
         }
       }
     }
@@ -1015,11 +1010,7 @@
 static void write_delta_q(struct vpx_write_bit_buffer *wb, int delta_q) {
   if (delta_q != 0) {
     vpx_wb_write_bit(wb, 1);
-<<<<<<< HEAD
-    write_inv_signed_literal(wb, delta_q, 4);
-=======
     vpx_wb_write_inv_signed_literal(wb, delta_q, CONFIG_MISC_FIXES ? 6 : 4);
->>>>>>> 56cfbeef
   } else {
     vpx_wb_write_bit(wb, 0);
   }
@@ -1356,13 +1347,9 @@
 #endif
   }
 
-<<<<<<< HEAD
-  write_render_size(cm, wb);
-=======
 #if !CONFIG_MISC_FIXES
   write_render_size(cm, wb);
 #endif
->>>>>>> 56cfbeef
 }
 
 static void write_sync_code(struct vpx_write_bit_buffer *wb) {
