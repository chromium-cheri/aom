--- conflicted
+++ resolved
@@ -461,7 +461,6 @@
   }
 
   mbmi->uv_mode = read_intra_mode_uv(cm, xd, r, mbmi->mode);
-<<<<<<< HEAD
 #if CONFIG_EXT_INTRA
   if (mbmi->uv_mode != DC_PRED && mbmi->uv_mode != TM_PRED &&
       bsize >= BLOCK_8X8)
@@ -493,16 +492,7 @@
     } else {
       mbmi->tx_type = DCT_DCT;
     }
-#endif  // CONFIG_EXT_TX
-
-#if CONFIG_EXT_INTRA
-    mbmi->ext_intra_mode_info.use_ext_intra_mode[0] = 0;
-    mbmi->ext_intra_mode_info.use_ext_intra_mode[1] = 0;
-    if (bsize >= BLOCK_8X8)
-      read_ext_intra_mode_info(cm, xd, r);
-#endif  // CONFIG_EXT_INTRA
-=======
-
+#else
   if (mbmi->tx_size < TX_32X32 &&
       cm->base_qindex > 0 && !mbmi->skip &&
       !segfeature_active(&cm->seg, mbmi->segment_id, SEG_LVL_SKIP)) {
@@ -516,7 +506,14 @@
   } else {
     mbmi->tx_type = DCT_DCT;
   }
->>>>>>> a0900fd0
+#endif  // CONFIG_EXT_TX
+
+#if CONFIG_EXT_INTRA
+    mbmi->ext_intra_mode_info.use_ext_intra_mode[0] = 0;
+    mbmi->ext_intra_mode_info.use_ext_intra_mode[1] = 0;
+    if (bsize >= BLOCK_8X8)
+      read_ext_intra_mode_info(cm, xd, r);
+#endif  // CONFIG_EXT_INTRA
 }
 
 static int read_mv_component(vpx_reader *r,
@@ -1032,7 +1029,6 @@
   else
     read_intra_block_mode_info(cm, xd, mi, r);
 
-<<<<<<< HEAD
 #if CONFIG_EXT_TX
   if (get_ext_tx_types(mbmi->tx_size, mbmi->sb_type, inter_block) > 1 &&
       cm->base_qindex > 0 && !mbmi->skip &&
@@ -1061,7 +1057,11 @@
           ++counts->intra_ext_tx[eset][mbmi->tx_size]
                                 [mbmi->mode][mbmi->tx_type];
       }
-=======
+    }
+  } else {
+    mbmi->tx_type = DCT_DCT;
+  }
+#else
   if (mbmi->tx_size < TX_32X32 &&
       cm->base_qindex > 0 && !mbmi->skip &&
       !segfeature_active(&cm->seg, mbmi->segment_id, SEG_LVL_SKIP)) {
@@ -1079,15 +1079,11 @@
           cm->fc->intra_ext_tx_prob[mbmi->tx_size][tx_type_nom]);
       if (counts)
         ++counts->intra_ext_tx[mbmi->tx_size][tx_type_nom][mbmi->tx_type];
->>>>>>> a0900fd0
     }
   } else {
     mbmi->tx_type = DCT_DCT;
   }
-<<<<<<< HEAD
 #endif  // CONFIG_EXT_TX
-=======
->>>>>>> a0900fd0
 }
 
 void vp10_read_mode_info(VP10Decoder *const pbi, MACROBLOCKD *xd,
